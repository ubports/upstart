/* upstart
 *
 * conf.c - configuration management
 *
<<<<<<< HEAD
 * Copyright © 2010 Canonical Ltd.
=======
 * Copyright © 2011 Google Inc.
 * Copyright © 2009 Canonical Ltd.
>>>>>>> ba5f60a4
 * Author: Scott James Remnant <scott@netsplit.com>.
 *
 * This program is free software; you can redistribute it and/or modify
 * it under the terms of the GNU General Public License version 2, as
 * published by the Free Software Foundation.
 *
 * This program is distributed in the hope that it will be useful,
 * but WITHOUT ANY WARRANTY; without even the implied warranty of
 * MERCHANTABILITY or FITNESS FOR A PARTICULAR PURPOSE.  See the
 * GNU General Public License for more details.
 *
 * You should have received a copy of the GNU General Public License along
 * with this program; if not, write to the Free Software Foundation, Inc.,
 * 51 Franklin Street, Fifth Floor, Boston, MA 02110-1301 USA.
 */

#ifdef HAVE_CONFIG_H
# include <config.h>
#endif /* HAVE_CONFIG_H */


#include <sys/types.h>
#include <sys/stat.h>

#include <errno.h>
#include <libgen.h>
#include <string.h>
#include <unistd.h>

#include <nih/macros.h>
#include <nih/alloc.h>
#include <nih/list.h>
#include <nih/hash.h>
#include <nih/string.h>
#include <nih/io.h>
#include <nih/file.h>
#include <nih/watch.h>
#include <nih/logging.h>
#include <nih/error.h>
#include <nih/errors.h>

#include "parse_job.h"
#include "parse_conf.h"
#include "conf.h"
#include "errors.h"


/* Prototypes for static functions */
static int  conf_source_reload_file    (ConfSource *source)
	__attribute__ ((warn_unused_result));
static int  conf_source_reload_dir     (ConfSource *source)
	__attribute__ ((warn_unused_result));

static int  conf_file_filter           (ConfSource *source, const char *path,
					int is_dir);
static int  conf_dir_filter            (ConfSource *source, const char *path,
					int is_dir);
static void conf_create_modify_handler (ConfSource *source, NihWatch *watch,
					const char *path,
					struct stat *statbuf);
static void conf_delete_handler        (ConfSource *source, NihWatch *watch,
					const char *path);
static int  conf_file_visitor          (ConfSource *source,
					const char *dirname, const char *path,
					struct stat *statbuf)
	__attribute__ ((warn_unused_result));

static int  conf_reload_path           (ConfSource *source, const char *path)
	__attribute__ ((warn_unused_result));


/**
 * conf_sources:
 *
 * This list holds the list of known sources of configuration; each item
 * is a ConfSource structure.  The order of this list dictates the priority
 * of the sources, with the first one having the highest priority.
 **/
NihList *conf_sources = NULL;


/**
 * conf_init:
 *
 * Initialise the conf_sources list.
 **/
void
conf_init (void)
{
	if (! conf_sources)
		conf_sources = NIH_MUST (nih_list_new (NULL));
}


/**
 * conf_source_new:
 * @parent: parent of new block,
 * @path: path to source,
 * @type: type of source.
 *
 * Allocates and returns a new ConfSource structure for the given @path;
 * @type indicates whether this @path is a file or directory and what type
 * of files are within the directory.
 *
 * The returned structure is automatically added to the conf_sources list.
 *
 * Configuration is not parsed immediately, instead you must call
 * conf_source_reload() on this source to set up any watches and load the
 * current configuration.  Normally you would set up all of the sources and
 * then call conf_reload() which will load them all.
 *
 * If @parent is not NULL, it should be a pointer to another allocated
 * block which will be used as the parent for this block.  When @parent
 * is freed, the returned block will be freed too.
 *
 * Returns: newly allocated ConfSource structure or NULL if
 * insufficient memory.
 **/
ConfSource *
conf_source_new (const void     *parent,
		 const char     *path,
		 ConfSourceType  type)
{
	ConfSource *source;

	nih_assert (path != NULL);

	conf_init ();

	source = nih_new (parent, ConfSource);
	if (! source)
		return NULL;

	nih_list_init (&source->entry);

	source->path = nih_strdup (source, path);
	if (! source->path) {
		nih_free (source);
		return NULL;
	}

	source->type = type;
	source->watch = NULL;

	source->flag = FALSE;
	source->files = nih_hash_string_new (source, 0);
	if (! source->files) {
		nih_free (source);
		return NULL;
	}

	nih_alloc_set_destructor (source, nih_list_destroy);

	nih_list_add (conf_sources, &source->entry);

	return source;
}

/**
 * conf_file_new:
 * @source: configuration source,
 * @path: path to file.
 *
 * Allocates and returns a new ConfFile structure for the given @source,
 * with @path indicating which file it is.
 *
 * The returned structure is automatically placed in the @source's files hash
 * and the flag of the returned ConfFile will be set to that of the @source.
 *
 * Returns: newly allocated ConfFile structure or NULL if insufficient memory.
 **/
ConfFile *
conf_file_new (ConfSource *source,
	       const char *path)
{
	ConfFile *file;

	nih_assert (source != NULL);
	nih_assert (path != NULL);

	file = nih_new (source, ConfFile);
	if (! file)
		return NULL;

	nih_list_init (&file->entry);

	file->path = nih_strdup (file, path);
	if (! file->path) {
		nih_free (file);
		return NULL;
	}

	file->source = source;
	file->flag = source->flag;
	file->data = NULL;

	nih_alloc_set_destructor (file, conf_file_destroy);

	nih_hash_add (source->files, &file->entry);

	return file;
}


/**
 * conf_reload:
 *
 * Reloads all configuration sources.
 *
 * Watches on new configuration sources are established so that future
 * changes will be automatically detected with inotify.  Then for both
 * new and existing sources, the current state is parsed.
 *
 * Any errors are logged through the usual mechanism, and not returned,
 * since some configuration may have been parsed; and it's possible to
 * parse no configuration without error.
 **/
void
conf_reload (void)
{
	conf_init ();

	NIH_LIST_FOREACH (conf_sources, iter) {
		ConfSource *source = (ConfSource *)iter;

		if (conf_source_reload (source) < 0) {
			NihError *err;

			err = nih_error_get ();
			if (err->number != ENOENT)
				nih_error ("%s: %s: %s", source->path,
					   _("Unable to load configuration"),
					   err->message);
			nih_free (err);
		}
	}
}

/**
 * conf_source_reload:
 * @source: configuration source to reload.
 *
 * Reloads the given configuration @source.
 *
 * If not already established, an inotify watch is created so that future
 * changes to this source are automatically detected and parsed.  For files,
 * this watch is actually on the parent directory, since we need to watch
 * out for editors that rename over the top, etc.
 *
 * We then parse the current state of the source.  The flag member is
 * toggled first, and this is propagated to all new and modified files and
 * items that we find as a result of parsing.  Once done, we scan for
 * anything with the wrong flag, and delete them.
 *
 * Returns: zero on success, negative value on raised error.
 **/
int
conf_source_reload (ConfSource *source)
{
	NihList deleted;
	int     ret;

	nih_assert (source != NULL);

	nih_info (_("Loading configuration from %s"), source->path);

	/* Toggle the flag so we can detect deleted files and items. */
	source->flag = (! source->flag);

	/* Reload the source itself. */
	switch (source->type) {
	case CONF_FILE:
		ret = conf_source_reload_file (source);
		break;
	case CONF_DIR:
	case CONF_JOB_DIR:
		ret = conf_source_reload_dir (source);
		break;
	default:
		nih_assert_not_reached ();
	}

	/* Scan for files that have been deleted since the last time we
	 * reloaded; these are simple to detect, as they will have the wrong
	 * flag.
	 *
	 * We take them out of the files list and then we can delete the
	 * attached jobs and free the file.  We can't just do this from
	 * the one loop because to delete the jobs, we need to be able
	 * to iterate the sources and files.
	 */
	nih_list_init (&deleted);
	NIH_HASH_FOREACH_SAFE (source->files, iter) {
		ConfFile *file = (ConfFile *)iter;

		if (file->flag != source->flag)
			nih_list_add (&deleted, &file->entry);
	}
	NIH_LIST_FOREACH_SAFE (&deleted, iter) {
		ConfFile *file = (ConfFile *)iter;

		nih_info (_("Handling deletion of %s"), file->path);
		nih_unref (file, source);
	}

	return ret;
}

/**
 * conf_source_reload_file:
 * @source: configuration source to reload.
 *
 * Reloads the configuration file specified by @source.
 *
 * If not already established, an inotify watch is created on the parent
 * directory so that future changes to the file are automatically detected
 * and parsed.  It is the parent directory because we need to watch out for
 * editors that rename over the top, etc.
 *
 * Returns: zero on success, negative value on raised error.
 **/
static int
conf_source_reload_file (ConfSource *source)
{
	NihError *err = NULL;

	nih_assert (source != NULL);
	nih_assert (source->type == CONF_FILE);

	if (! source->watch) {
		nih_local char *dpath = NULL;
		char           *dname;

		dpath = NIH_MUST (nih_strdup (NULL, source->path));
		dname = dirname (dpath);

		source->watch = nih_watch_new (source, dname, FALSE, FALSE,
					       (NihFileFilter)conf_file_filter,
					       (NihCreateHandler)conf_create_modify_handler,
					       (NihModifyHandler)conf_create_modify_handler,
					       (NihDeleteHandler)conf_delete_handler,
					       source);

		/* If successful mark the file descriptor close-on-exec,
		 * otherwise stash the error for comparison with a later
		 * failure to parse the file.
		 */
		if (source->watch) {
			nih_io_set_cloexec (source->watch->fd);
		} else {
			err = nih_error_steal ();
		}
	}

	/* Parse the file itself.  If this fails, then we can discard the
	 * inotify error, since this one will be better.
	 */
	if (conf_reload_path (source, source->path) < 0) {
		if (err)
			nih_free (err);

		return -1;
	}

	/* We were able to parse the file, but were not able to set up an
	 * inotify watch.  This isn't critical, so we just warn about it,
	 * unless this is simply that inotify isn't supported, in which case
	 * we do nothing.
	 */
	if (err) {
		if (err->number != ENOSYS)
			nih_warn ("%s: %s: %s", source->path,
				  _("Unable to watch configuration file"),
				  err->message);

		nih_free (err);
	}

	return 0;
}

/**
 * conf_source_reload_dir:
 * @source: configuration source to reload.
 *
 * Reloads the configuration directory specified by @source.
 *
 * If not already established, an inotify watch is created on the directory
 * so that future changes to the structure or files within it are
 * automatically parsed.  This has the side-effect of parsing the current
 * tree.
 *
 * Otherwise we walk the tree ourselves and parse all files that we find,
 * propagating the value of the flag member to all files so that deletion
 * can be detected by the calling function.
 *
 * Returns: zero on success, negative value on raised error.
 **/
static int
conf_source_reload_dir (ConfSource *source)
{
	NihError *err = NULL;

	nih_assert (source != NULL);
	nih_assert (source->type != CONF_FILE);

	if (! source->watch) {
		source->watch = nih_watch_new (source, source->path,
					       TRUE, TRUE,
					       (NihFileFilter)conf_dir_filter,
					       (NihCreateHandler)conf_create_modify_handler,
					       (NihModifyHandler)conf_create_modify_handler,
					       (NihDeleteHandler)conf_delete_handler,
					       source);

		/* If successful, the directory tree will have been walked
		 * already; so just mark the file descriptor close-on-exec
		 * and return; otherwise we'll try and walk ourselves, so
		 * stash the error for comparison.
		 */
		if (source->watch) {
			nih_io_set_cloexec (source->watch->fd);
			return 0;
		} else {
			err = nih_error_steal ();
		}
	}

	/* We're either performing a mandatory reload, or we failed to set
	 * up an inotify watch; walk the directory tree the old fashioned
	 * way.  If this fails too, then we can discard the inotify error
	 * since this one will be better.
	 */
	if (nih_dir_walk (source->path, (NihFileFilter)conf_dir_filter,
			  (NihFileVisitor)conf_file_visitor, NULL,
			  source) < 0) {
		if (err)
			nih_free (err);

		return -1;
	}

	/* We were able to walk the directory, but were not able to set up
	 * an inotify watch.  This isn't critical, so we just warn about it,
	 * unless this is simply that inotify isn't supported, in which case
	 * we do nothing.
	 */
	if (err) {
		if (err->number != ENOSYS)
			nih_warn ("%s: %s: %s", source->path,
				  _("Unable to watch configuration directory"),
				  err->message);

		nih_free (err);
	}

	return 0;
}


/**
 * conf_file_filter:
 * @source: configuration source,
 * @path: path to check,
 * @is_dir: TRUE if @path is a directory.
 *
 * When we watch the parent directory of a file for changes, we receive
 * notification about all changes to that directory.  We only care about
 * those that affect the path in @source, and the path that we're watching,
 * so we use this function to filter out all others.
 *
 * Returns: FALSE if @path matches @source, TRUE otherwise.
 **/
static int
conf_file_filter (ConfSource *source,
		  const char *path,
		  int         is_dir)
{
	nih_assert (source != NULL);
	nih_assert (path != NULL);

	if (! strcmp (source->path, path))
		return FALSE;

	if (! strcmp (source->watch->path, path))
		return FALSE;

	return TRUE;
}

/**
 * conf_dir_filter:
 * @source: configuration source,
 * @path: path to check,
 * @is_dir: TRUE of @path is a directory.
 *
 * This is the file filter used for the jobs directory, we only care
 * about paths with the ".conf" extension.  Directories that
 * match the nih_file_ignore() function are also ignored.
 *
 * Returns: FALSE if @path ends in ".conf", or is the original source,
 * TRUE otherwise.
 **/
static int
conf_dir_filter (ConfSource *source,
		 const char *path,
		 int         is_dir)
{
	char *ptr;

	nih_assert (source != NULL);
	nih_assert (path != NULL);

	if (! strcmp (source->path, path))
		return FALSE;

	if (is_dir)
		return nih_file_ignore (NULL, path);

	ptr = strrchr (path, '.');
	if (ptr && (ptr > path) && (ptr[-1] != '/') && (! strcmp (ptr, ".conf")))
		return FALSE;

	return TRUE;
}

/**
 * conf_create_modify_handler:
 * @source: configuration source,
 * @watch: NihWatch for source,
 * @path: full path to modified file,
 * @statbuf: stat of @path.
 *
 * This function will be called whenever a file is created in a directory
 * that we're watching, moved into the directory we're watching, or is
 * modified.  This works for both directory and file sources, since the
 * watch for the latter is on the parent and filtered to only return the
 * path that we're interested in.
 *
 * After checking that it was a regular file that was changed, we reload it;
 * we expect this to fail sometimes since the file may be only partially
 * written.
  **/
static void
conf_create_modify_handler (ConfSource  *source,
			    NihWatch    *watch,
			    const char  *path,
			    struct stat *statbuf)
{
	nih_assert (source != NULL);
	nih_assert (watch != NULL);
	nih_assert (path != NULL);
	nih_assert (statbuf != NULL);

	if (! S_ISREG (statbuf->st_mode))
		return;

	if (conf_reload_path (source, path) < 0) {
		NihError *err;

		err = nih_error_get ();
		nih_error ("%s: %s: %s", path,
			   _("Error while loading configuration file"),
			   err->message);
		nih_free (err);
	}
}

/**
 * conf_delete_handler:
 * @source: configuration source,
 * @watch: NihWatch for source,
 * @path: full path to deleted file.
 *
 * This function will be called whenever a file is removed or moved out
 * of a directory that we're watching.  This works for both directory and
 * file sources, since the watch for the latter is on the parent and
 * filtered to only return the path that we're interested in.
 *
 * We lookup the file in our hash table, and if we can find it, perform
 * the usual deletion of it.
  **/
static void
conf_delete_handler (ConfSource *source,
		     NihWatch   *watch,
		     const char *path)
{
	ConfFile *file;

	nih_assert (source != NULL);
	nih_assert (watch != NULL);
	nih_assert (path != NULL);

	/* Lookup the file in the source.  If we haven't parsed it, this
	 * could actually mean that it was the top-level directory itself
	 * that was deleted, in which case we free the watch, otherwise
	 * it's probably a directory or something, so just ignore it.
	 */
	file = (ConfFile *)nih_hash_lookup (source->files, path);
	if (! file) {
		if (! strcmp (watch->path, path)) {
			nih_warn ("%s: %s", source->path,
				  _("Configuration directory deleted"));
			nih_unref (source->watch, source);
			source->watch = NULL;
		}

		return;
	}

	nih_unref (file, source);
}

/**
 * conf_file_visitor:
 * @source: configuration source,
 * @dirname: top-level directory being walked,
 * @path: path found in directory,
 * @statbuf: stat of @path.
 *
 * This function is called when walking a directory tree for each file
 * found within it.
 *
 * After checking that it's a regular file, we reload it.
 *
 * Returns: always zero.
 **/
static int
conf_file_visitor (ConfSource  *source,
		   const char  *dirname,
		   const char  *path,
		   struct stat *statbuf)
{
	nih_assert (source != NULL);
	nih_assert (dirname != NULL);
	nih_assert (path != NULL);
	nih_assert (statbuf != NULL);

	if (! S_ISREG (statbuf->st_mode))
		return 0;

	if (conf_reload_path (source, path) < 0) {
		NihError *err;

		err = nih_error_get ();
		nih_error ("%s: %s: %s", path,
			   _("Error while loading configuration file"),
			   err->message);
		nih_free (err);
	}

	return 0;
}


/**
 * conf_reload_path:
 * @source: configuration source,
 * @path: path of file to be reloaded.
 *
 * This function is used to parse the file at @path in the context of the
 * given configuration @source.  Necessary ConfFile structures are allocated
 * and attached to @source as appropriate.  CONF_FILE sources always have
 * a single ConfFile when the file exists.
 *
 * If the file has been parsed before, then the existing item is deleted and
 * freed if the file fails to load, or after the new item has been parsed.
 * Items are not reused between reloads.
 *
 * Physical errors are returned, parse errors are not.
 *
 * Returns: zero on success, negative value on raised error.
 **/
static int
conf_reload_path (ConfSource *source,
		  const char *path)
{
	ConfFile       *file;
	nih_local char *buf = NULL;
	const char     *start, *end;
	nih_local char *name = NULL;
	size_t          len, pos, lineno;
	NihError       *err = NULL;

	nih_assert (source != NULL);
	nih_assert (path != NULL);

	/* Look up the old file in memory, and then free it.  In cases
	 * of failure, we discard it anyway, so there's no particular reason
	 * to keep it around anymore.
	 */
	file = (ConfFile *)nih_hash_lookup (source->files, path);
	if (file)
		nih_unref (file, source);

	/* Read the file into memory for parsing, if this fails we don't
	 * bother creating a new ConfFile structure for it and bail out
	 * now.
	 */
	buf = nih_file_read (NULL, path, &len);
	if (! buf)
		return -1;

	/* Parse the file, storing the item in a new ConfFile structure. */
	file = NIH_MUST (conf_file_new (source, path));

	pos = 0;
	lineno = 1;

	switch (source->type) {
	case CONF_FILE:
	case CONF_DIR:
		/* Simple file of options; usually no item attached to it. */
		nih_debug ("Loading configuration from %s", path);
		if (parse_conf (file, buf, len, &pos, &lineno) < 0)
			err = nih_error_get ();

		break;
	case CONF_JOB_DIR:
		/* Construct the job name by taking the path and removing
		 * the directory name from the front and the extension
		 * from the end.
		 */
		start = path;
		if (! strncmp (start, source->path, strlen (source->path)))
			start += strlen (source->path);

		while (*start == '/')
			start++;

		end = strrchr (start, '.');
		if (end && (! strcmp (end, ".conf"))) {
			name = NIH_MUST (nih_strndup (NULL, start, end - start));
		} else {
			name = NIH_MUST (nih_strdup (NULL, start));
		}

		/* Create a new job item and parse the buffer to produce
		 * the job definition.
		 */
		nih_debug ("Loading %s from %s", name, path);
		file->job = parse_job (NULL, source->session,
				       name, buf, len, &pos, &lineno);
		if (file->job) {
			job_class_consider (file->job);
		} else {
			err = nih_error_get ();
		}

		break;
	default:
		nih_assert_not_reached ();
	}

	/* Deal with any parsing errors that occurred; we don't consider
	 * these to be hard failures, which means we can warn about them
	 * here and give the path and line number along with the warning.
	 */
	if (err) {
		switch (err->number) {
		case NIH_CONFIG_EXPECTED_TOKEN:
		case NIH_CONFIG_UNEXPECTED_TOKEN:
		case NIH_CONFIG_TRAILING_SLASH:
		case NIH_CONFIG_UNTERMINATED_QUOTE:
		case NIH_CONFIG_UNTERMINATED_BLOCK:
		case NIH_CONFIG_UNKNOWN_STANZA:
		case PARSE_ILLEGAL_INTERVAL:
		case PARSE_ILLEGAL_EXIT:
		case PARSE_ILLEGAL_UMASK:
		case PARSE_ILLEGAL_NICE:
		case PARSE_ILLEGAL_OOM:
		case PARSE_ILLEGAL_LIMIT:
		case PARSE_EXPECTED_EVENT:
		case PARSE_EXPECTED_OPERATOR:
		case PARSE_EXPECTED_VARIABLE:
		case PARSE_MISMATCHED_PARENS:
			nih_error ("%s:%zi: %s", path, lineno, err->message);
			nih_free (err);
			err = NULL;
			break;
		}
	}

	/* If we had any unknown error from parsing the file, raise it again
	 * and return an error condition.
	 */
	if (err)
		return -1;

	return 0;
}


/**
 * conf_file_destroy:
 * @file: configuration file to be destroyed.
 *
 * Handles the replacement and deletion of a configuration file, ensuring
 * that @file is removed from the containing linked list and that the item
 * attached to it is destroyed if not currently in use.
 *
 * Normally used or called from an nih_alloc() destructor so that the list
 * item is automatically removed from its containing list when freed.
 *
 * Returns: zero.
 **/
int
conf_file_destroy (ConfFile *file)
{
	nih_assert (file != NULL);

	nih_list_destroy (&file->entry);

	switch (file->source->type) {
	case CONF_FILE:
	case CONF_DIR:
		break;
	case CONF_JOB_DIR:
		if (! file->job)
			break;

		/* Mark the job to be deleted when it stops, in case
		 * it cannot be deleted here.
		 */
		file->job->deleted = TRUE;

		/* Check whether the job is the current one with that name;
		 * if it is, try and replace it.  If it wasn't the current
		 * job, or isn't after replacement, we can free it now.
		 */
		if (job_class_reconsider (file->job)) {
			nih_debug ("Destroyed unused job %s", file->job->name);
			nih_free (file->job);
		}

		break;
	default:
		nih_assert_not_reached ();
	}

	return 0;
}


/**
 * conf_select_job:
 * @name: name of job class to locate.
 *
 * Select the best available class of a job named @name from the registered
 * configuration sources.
 *
 * Returns: Best available job class or NULL if none available.
 **/
JobClass *
conf_select_job (const char *name)
{
	nih_assert (name != NULL);

	conf_init ();

	NIH_LIST_FOREACH (conf_sources, iter) {
		ConfSource *source = (ConfSource *)iter;

		if (source->type != CONF_JOB_DIR)
			continue;

		NIH_HASH_FOREACH (source->files, file_iter) {
			ConfFile *file = (ConfFile *)file_iter;

			if (! file->job)
				continue;

			if (! strcmp (file->job->name, name))
				return file->job;
		}
	}

	return NULL;
}<|MERGE_RESOLUTION|>--- conflicted
+++ resolved
@@ -2,12 +2,8 @@
  *
  * conf.c - configuration management
  *
-<<<<<<< HEAD
- * Copyright © 2010 Canonical Ltd.
-=======
  * Copyright © 2011 Google Inc.
- * Copyright © 2009 Canonical Ltd.
->>>>>>> ba5f60a4
+ * Copyright © 2009,2010 Canonical Ltd.
  * Author: Scott James Remnant <scott@netsplit.com>.
  *
  * This program is free software; you can redistribute it and/or modify
