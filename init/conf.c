--- conflicted
+++ resolved
@@ -358,10 +358,6 @@
 			nih_free (err);
 		}
 	}
-<<<<<<< HEAD
-
-=======
->>>>>>> 5783efec
 }
 
 /**
