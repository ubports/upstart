--- conflicted
+++ resolved
@@ -5,11 +5,7 @@
 .\"
 .SH SYNOPSIS
 .B /etc/init/
-<<<<<<< HEAD
-=======
-
 .B $HOME/.init/
->>>>>>> 206c8ea1
 .\"
 .SH DESCRIPTION
 On startup, the Upstart
@@ -19,9 +15,13 @@
 directory, and watches for future changes to these files using
 .BR inotify (7).
 
-<<<<<<< HEAD
+If D\-Bus has been configured to allow non\-privileged users to invoke all
+Upstart D\-Bus methods, Upstart is also able to manage User Jobs. See
+.B User Jobs
+for further details.
+
 To be considered by Upstart, files in this directory must have a
-recognized suffix and may also be present in sub-directories.  There are
+recognized suffix and may also be present in sub\-directories.  There are
 two recognized suffixes:
 
 .IP \(bu 4 
@@ -55,27 +55,13 @@
 Note that a configuration file is not itself a job: it is a description
 of an environmenta job could be run in.  A job is the runtime embodiment
 of a configuration file.
-=======
-If D\-Bus has been configured to allow non\-privileged users to invoke all
-Upstart D\-Bus methods, Upstart is also able to manage User Jobs. See
-.B User Jobs
-for further details.
-
-To be considered by Upstart, files in this directory must have a
-recognized suffix and may also be present in sub\-directories.  There are
-two recognized suffixes:
->>>>>>> 206c8ea1
 
 The configuration file name as displayed by Upstart and associated
 tooling is taken from its relative path within the directory without the
 extension.  For example a configuration file
 .I /etc/init/rc-sysinit.conf
 is named
-<<<<<<< HEAD
-.IR rc-sysinit ,
-=======
 .IR rc\-sysinit ,
->>>>>>> 206c8ea1
 while a configuration file
 .I /etc/init/net/apache.conf
 is named
@@ -85,8 +71,6 @@
 
 Configuration files are plain text and should not be executable.
 .\"
-<<<<<<< HEAD
-=======
 .SS User Jobs
 
 A User Job is a job configuration file created by a non\-privileged user
@@ -117,7 +101,6 @@
 Note that User Jobs can be created within a chroot environment.
 
 .\"
->>>>>>> 206c8ea1
 .SS Configuration File Format
 Each line begins with a configuration stanza and continues until either
 the end of the line or a line containing a closing stanza.  Line breaks
