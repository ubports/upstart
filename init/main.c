--- conflicted
+++ resolved
@@ -79,12 +79,6 @@
 static void handle_confdir      (void);
 static void handle_logdir       (void);
 static int  console_type_setter (NihOption *option, const char *arg);
-<<<<<<< HEAD
-static void perform_reexec      (void);
-static void stateful_reexec     (void);
-static void clean_args          (void);
-=======
->>>>>>> 5d456916
 
 
 /**
@@ -888,221 +882,4 @@
 	 }
 
 	 return 0;
-<<<<<<< HEAD
-}
-
-
-/**
- * perform_reexec:
- *
- * Perform a bare re-exec.
- *
- * Note that unless the appropriate command-line option has
- * _already_ been specified in @args_copy, all internal state will be lost.
- **/
-static void
-perform_reexec (void)
-{
-	NihError    *err;
-	const char  *loglevel = NULL;
-
-	/* Although we have a copy of the original arguments (which may
-	 * have included an option to modify the log level), we need to
-	 * handle the case where the log priority has been changed at
-	 * runtime which potentially invalidates the original command-line
-	 * option value.
-	 *
-	 * Fortuitously, this can be handled easily: NIH option parsing
-	 * semantics allow any option to be specified multiple times -
-	 * the last value seen is used. Therefore, we just append the
-	 * current log-level option and ignore any existing (earlier)
-	 * log level options.
-	 *
-	 * Note that should Upstart be re-exec'ed too many times,
-	 * eventually an unexpected log level may result if the
-	 * command-line becomes too large (and thus truncates).
-	 *
-	 * The correct way to handle this would be to prune now invalid
-	 * options from the command-line to ensure it does not continue
-	 * to increase. That said, if we hit the limit, worse things
-	 * are probably going on so for now we'll settle for the
-	 * simplistic approach.
-	 */
-	if (nih_log_priority <= NIH_LOG_DEBUG) {
-		loglevel = "--debug";
-	} else if (nih_log_priority <= NIH_LOG_INFO) {
-		loglevel = "--verbose";
-	} else if (nih_log_priority >= NIH_LOG_ERROR) {
-		loglevel = "--error";
-	} else {
-		/* User has not modified default log level of
-		 * NIH_LOG_MESSAGE.
-		 */
-		loglevel = NULL;
-	}
-
-	if (loglevel)
-		NIH_MUST (nih_str_array_add (&args_copy, NULL, NULL, loglevel));
-
-	/* if the currently running instance wasn't invoked as
-	 * part of a re-exec, ensure that the next instance is (since
-	 * otherwise, why would this function be being called!? :)
-	 */
-	if (! restart)
-		NIH_MUST (nih_str_array_add (&args_copy, NULL, NULL, "--restart"));
-
-	execv (args_copy[0], args_copy);
-	nih_error_raise_system ();
-
-	err = nih_error_get ();
-	nih_error (_("Failed to re-execute %s: %s"), args_copy[0], err->message);
-	nih_free (err);
-}
-
-
-/**
- * stateful_reexec:
- *
- * Perform re-exec with state-passing. UPSTART must be capable of
- * stateful re-exec for this routine to be called. Any failures
- * result in a basic re-exec being performed where all state
- * will be lost.
- *
- * The process involves the initial Upstart instance (PID 1) creating a
- * pipe and then forking. The child then writes its serialised state
- * over the pipe back to PID 1 which has now re-exec'd itself.
- *
- * Once the state has been passed, the child can exit.
- **/
-static void
-stateful_reexec (void)
-{
-	int    fds[2] = { -1 };
-	pid_t  pid;
-
-	if (pipe (fds) < 0)
-		goto reexec;
-
-	nih_info (_("Performing stateful re-exec"));
-
-	/* retain the D-Bus connection across the re-exec */
-	control_prepare_reexec ();
-
-	/* Clear CLOEXEC flag for any job log objects prior to re-exec */
-	job_class_prepare_reexec ();
-
-	pid = fork ();
-
-	if (pid < 0)
-		goto reexec;
-	else if (pid > 0) {
-		nih_local char *arg = NULL;
-
-		/* Parent */
-		close (fds[1]);
-
-		/* Tidy up from any previous re-exec */
-		clean_args ();
-
-		/* Tell the new instance where to read the
-		 * serialisation data from.
-		 *
-		 * Note that if the "new" instance is actually an older
-		 * version of Upstart (that does not understand stateful
-		 * re-exec), due to the way NIH handles command-line
-		 * paring, this option will be ignored and the new instance
-		 * will therefore not be able to read the state and overall
-		 * a stateless re-exec will therefore be performed.
-		 */
-		arg = NIH_MUST (nih_strdup (NULL, "--state-fd"));
-		NIH_MUST (nih_str_array_add (&args_copy, NULL, NULL, arg));
-
-		arg = NIH_MUST (nih_sprintf (NULL, "%d", fds[0]));
-		NIH_MUST (nih_str_array_add (&args_copy, NULL, NULL, arg));
-	} else {
-		/* Child */
-		close (fds[0]);
-
-		nih_info (_("Passing state from PID %d to parent"), (int)getpid ());
-
-		/* D-Bus name must be relinquished now to allow parent
-		 * from acquiring it.
-		 */
-		if (control_bus_release_name () < 0) {
-			NihError *err;
-
-			err = nih_error_get ();
-			nih_error (_("Failed to release D-Bus name: %s"),
-					err->message);
-			nih_free (err);
-		}
-
-		if (state_write (fds[1]) < 0) {
-			nih_error ("%s",
-				_("Failed to write serialisation data"));
-			exit (1);
-		}
-
-		/* The baton has now been passed */
-		exit (0);
-	}
-
-reexec:
-	/* Attempt stateful re-exec */
-	perform_reexec ();
-}
-
-/**
- * clean_args:
- *
- * Remove any existing state fd and log-level-altering arguments.
- *
- * This stops command-line exhaustion if stateful re-exec is
- * performed many times.
- **/
-static void
-clean_args (void)
-{
-	int i;
-
-	nih_assert (args_copy);
-
-	for (i = 1; args_copy[i]; i++) {
-		int tmp = i;
-
-		if (! strcmp (args_copy[i], "--state-fd")) {
-			/* Remove existing option and associated fd
-			 * paramter.
-			 */
-			nih_free (args_copy[tmp]);
-			nih_free (args_copy[tmp+1]);
-
-			/* shuffle up the remaining args */
-			for (int j = tmp+2; args_copy[j]; tmp++, j++)
-				args_copy[tmp] = args_copy[j];
-
-			/* terminate */
-			args_copy[tmp] = NULL;
-
-			/* reconsider the newly-shuffled index entry */
-			i--;
-		} else if ((! strcmp (args_copy[i], "--debug")) ||
-			   (! strcmp (args_copy[i], "--verbose")) ||
-			   (! strcmp (args_copy[i], "--error"))) {
-			/* Remove existing option */
-			nih_free (args_copy[i]);
-
-			/* shuffle up the remaining args */
-			for (int j = tmp+1; args_copy[j]; tmp++, j++)
-				args_copy[tmp] = args_copy[j];
-
-			/* terminate */
-			args_copy[tmp] = NULL;
-
-			/* reconsider the newly-shuffled index entry */
-			i--;
-		}
-	}
-=======
->>>>>>> 5d456916
-}+}
