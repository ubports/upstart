/* upstart
 *
 * Copyright © 2010 Canonical Ltd.
 * Author: Scott James Remnant <scott@netsplit.com>.
 *
 * This program is free software; you can redistribute it and/or modify
 * it under the terms of the GNU General Public License version 2, as
 * published by the Free Software Foundation.
 *
 * This program is distributed in the hope that it will be useful,
 * but WITHOUT ANY WARRANTY; without even the implied warranty of
 * MERCHANTABILITY or FITNESS FOR A PARTICULAR PURPOSE.  See the
 * GNU General Public License for more details.
 *
 * You should have received a copy of the GNU General Public License along
 * with this program; if not, write to the Free Software Foundation, Inc.,
 * 51 Franklin Street, Fifth Floor, Boston, MA 02110-1301 USA.
 */

#ifdef HAVE_CONFIG_H
# include <config.h>
#endif /* HAVE_CONFIG_H */


#include <sys/types.h>
#include <sys/time.h>
#include <sys/wait.h>
#include <sys/ioctl.h>
#include <sys/reboot.h>
#include <sys/resource.h>

#include <errno.h>
#include <stdio.h>
#include <dirent.h>
#include <signal.h>
#include <stdlib.h>
#include <string.h>
#include <syslog.h>
#include <unistd.h>

#include <linux/kd.h>

#include <nih/macros.h>
#include <nih/alloc.h>
#include <nih/list.h>
#include <nih/timer.h>
#include <nih/signal.h>
#include <nih/child.h>
#include <nih/option.h>
#include <nih/main.h>
#include <nih/error.h>
#include <nih/logging.h>

#include "paths.h"
#include "events.h"
#include "system.h"
#include "job_process.h"
#include "event.h"
#include "conf.h"
#include "control.h"


/* Prototypes for static functions */
#ifndef DEBUG
static void crash_handler   (int signum);
#endif /* DEBUG */
static void term_handler    (void *data, NihSignal *signal);
#ifndef DEBUG
static void cad_handler     (void *data, NihSignal *signal);
static void kbd_handler     (void *data, NihSignal *signal);
static void pwr_handler     (void *data, NihSignal *signal);
static void hup_handler     (void *data, NihSignal *signal);
static void usr1_handler    (void *data, NihSignal *signal);
#endif /* DEBUG */

static void handle_confdir  (void);


/**
 * argv0:
 *
 * Path to program executed, used for re-executing the init binary from the
 * same location we were executed from.
 **/
static const char *argv0 = NULL;

/**
 * restart:
 *
 * This is set to TRUE if we're being re-exec'd by an existing init
 * process.
 **/
static int restart = FALSE;


/**
 * conf_dir:
 *
 * Full path to job configuration file directory.
 *
 **/
static char *conf_dir = NULL;

/**
 * initial_event:
 *
 * Alternate event to emit at startup (rather than STARTUP_EVENT).
 **/
static char *initial_event = NULL;

/**
 * disable_startup_event:
 *
 * If TRUE, do not emit a startup event.
 **/
static int disable_startup_event = FALSE;

extern int use_session_bus;

/**
 * options:
 *
 * Command-line options we accept.
 **/
static NihOption options[] = {
	{ 0, "confdir", N_("specify alternative directory to load configuration files from"),
		NULL, "DIR", &conf_dir, NULL },

	{ 0, "startup-event", N_("specify an alternative initial event (for testing)"),
		NULL, "NAME", &initial_event, NULL },

	{ 0, "no-startup-event", N_("do not emit any startup event (for testing)"),
		NULL, NULL, &disable_startup_event, NULL },

	{ 0, "restart", NULL, NULL, NULL, &restart, NULL },
	
	{ 0, "session", N_("use D-Bus session bus rather than system bus (for testing)"),
		NULL, NULL, &use_session_bus, NULL },

	/* Ignore invalid options */
	{ '-', "--", NULL, NULL, NULL, NULL, NULL },

	NIH_OPTION_LAST
};


int
main (int   argc,
      char *argv[])
{
	char **args;
	int    ret;

	argv0 = argv[0];
	nih_main_init (argv0);

	nih_option_set_synopsis (_("Process management daemon."));
	nih_option_set_help (
		_("This daemon is normally executed by the kernel and given "
		  "process id 1 to denote its special status.  When executed "
		  "by a user process, it will actually run /sbin/telinit."));

	args = nih_option_parser (NULL, argc, argv, options, FALSE);
	if (! args)
		exit (1);

	handle_confdir ();
	control_handle_bus_type ();

#ifndef DEBUG
	if (use_session_bus == FALSE) {

		/* Check we're root */
		if (getuid ()) {
			nih_fatal (_("Need to be root"));
			exit (1);
		}

		/* Check we're process #1 */
		if (getpid () > 1) {
			execv (TELINIT, argv);
			/* Ignore failure, probably just that telinit doesn't exist */

			nih_fatal (_("Not being executed as init"));
			exit (1);
		}

		/* Clear our arguments from the command-line, so that we show up in
		 * ps or top output as /sbin/init, with no extra flags.
		 *
		 * This is a very Linux-specific trick; by deleting the NULL
		 * terminator at the end of the last argument, we fool the kernel
		 * into believing we used a setproctitle()-a-like to extend the
		 * argument space into the environment space, and thus make it use
		 * strlen() instead of its own assumed length.  In fact, we've done
		 * the exact opposite, and shrunk the command line length to just that
		 * of whatever is in argv[0].
		 *
		 * If we don't do this, and just write \0 over the rest of argv, for
		 * example; the command-line length still includes those \0s, and ps
		 * will show whitespace in their place.
		 */
		if (argc > 1) {
			char *arg_end;

			arg_end = argv[argc-1] + strlen (argv[argc-1]);
			*arg_end = ' ';
		}


<<<<<<< HEAD
	/* Set the standard file descriptors. */
	if (system_setup_console (CONSOLE_NONE, FALSE) < 0)
		nih_free (nih_error_get ());
=======
		/* Become the leader of a new session and process group, shedding
		 * any controlling tty (which we shouldn't have had anyway - but
		 * you never know what initramfs did).
		 */
		setsid ();

		/* Set the standard file descriptors to the ordinary console device,
		 * resetting it to sane defaults unless we're inheriting from another
		 * init process which we know left it in a sane state.
		 */
		if (system_setup_console (CONSOLE_OUTPUT, (! restart)) < 0)
			nih_free (nih_error_get ());
		if (system_setup_console (CONSOLE_NONE, FALSE) < 0)
			nih_free (nih_error_get ());

		/* Set the PATH environment variable */
		setenv ("PATH", PATH, TRUE);

		/* Switch to the root directory in case we were started from some
		 * strange place, or worse, some directory in the initramfs that's
		 * going to go away soon.
		 */
		if (chdir ("/"))
			nih_warn ("%s: %s", _("Unable to set root directory"),
					strerror (errno));
>>>>>>> 8eefcbab

		/* Mount the /proc and /sys filesystems, which are pretty much
		 * essential for any Linux system; not to mention used by
		 * ourselves.
		 */
		if (system_mount ("proc", "/proc") < 0) {
			NihError *err;

			err = nih_error_get ();
			nih_warn ("%s: %s", _("Unable to mount /proc filesystem"),
					err->message);
			nih_free (err);
		}

		if (system_mount ("sysfs", "/sys") < 0) {
			NihError *err;

			err = nih_error_get ();
			nih_warn ("%s: %s", _("Unable to mount /sys filesystem"),
					err->message);
			nih_free (err);
		}
	} else {
		nih_log_set_priority (NIH_LOG_DEBUG);
		nih_debug ("Running with UID %d as PID %d (PPID %d)",
				(int)getuid (), (int)getpid (), (int)getppid ());
	}

#else /* DEBUG */
	nih_log_set_priority (NIH_LOG_DEBUG);
	nih_debug ("Running with UID %d as PID %d (PPID %d)",
		(int)getuid (), (int)getpid (), (int)getppid ());
#endif /* DEBUG */


	/* Reset the signal state and install the signal handler for those
	 * signals we actually want to catch; this also sets those that
	 * can be sent to us, because we're special
	 */
	if (! restart)
		nih_signal_reset ();

#ifndef DEBUG
	if (use_session_bus == FALSE) {
		/* Catch fatal errors immediately rather than waiting for a new
		 * iteration through the main loop.
		 */
		nih_signal_set_handler (SIGSEGV, crash_handler);
		nih_signal_set_handler (SIGABRT, crash_handler);
	}
#endif /* DEBUG */

	/* Don't ignore SIGCHLD or SIGALRM, but don't respond to them
	 * directly; it's enough that they interrupt the main loop and
	 * get dealt with during it.
	 */
	nih_signal_set_handler (SIGCHLD, nih_signal_handler);
	nih_signal_set_handler (SIGALRM, nih_signal_handler);

#ifndef DEBUG
	if (use_session_bus == FALSE) {
		/* Ask the kernel to send us SIGINT when control-alt-delete is
		 * pressed; generate an event with the same name.
		 */
		reboot (RB_DISABLE_CAD);
		nih_signal_set_handler (SIGINT, nih_signal_handler);
		NIH_MUST (nih_signal_add_handler (NULL, SIGINT, cad_handler, NULL));

		/* Ask the kernel to send us SIGWINCH when alt-uparrow is pressed;
		 * generate a keyboard-request event.
		 */
		if (ioctl (0, KDSIGACCEPT, SIGWINCH) == 0) {
			nih_signal_set_handler (SIGWINCH, nih_signal_handler);
			NIH_MUST (nih_signal_add_handler (NULL, SIGWINCH,
						kbd_handler, NULL));
		}

		/* powstatd sends us SIGPWR when it changes /etc/powerstatus */
		nih_signal_set_handler (SIGPWR, nih_signal_handler);
		NIH_MUST (nih_signal_add_handler (NULL, SIGPWR, pwr_handler, NULL));

		/* SIGHUP instructs us to re-load our configuration */
		nih_signal_set_handler (SIGHUP, nih_signal_handler);
		NIH_MUST (nih_signal_add_handler (NULL, SIGHUP, hup_handler, NULL));

<<<<<<< HEAD
	/* SIGUSR1 instructs us to reconnect to D-Bus */
	nih_signal_set_handler (SIGUSR1, nih_signal_handler);
	NIH_MUST (nih_signal_add_handler (NULL, SIGUSR1, usr1_handler, NULL));
=======
		/* SIGUSR1 instructs us to reconnect to D-Bus */
		nih_signal_set_handler (SIGUSR1, nih_signal_handler);
		NIH_MUST (nih_signal_add_handler (NULL, SIGUSR1, usr1_handler, NULL));
	}
#endif /* DEBUG */
>>>>>>> 8eefcbab

	/* SIGTERM instructs us to re-exec ourselves; this should be the
	 * last in the list to ensure that all other signals are handled
	 * before a SIGTERM.
	 */
	nih_signal_set_handler (SIGTERM, nih_signal_handler);
	NIH_MUST (nih_signal_add_handler (NULL, SIGTERM, term_handler, NULL));
#endif /* DEBUG */

	/* Watch children for events */
	NIH_MUST (nih_child_add_watch (NULL, -1, NIH_CHILD_ALL,
				       job_process_handler, NULL));

	/* Process the event queue each time through the main loop */
	NIH_MUST (nih_main_loop_add_func (NULL, (NihMainLoopCb)event_poll,
					  NULL));


	/* Read configuration */
	NIH_MUST (conf_source_new (NULL, DEFAULT_CONFFILE, CONF_FILE));
	NIH_MUST (conf_source_new (NULL, conf_dir, CONF_JOB_DIR));

	conf_reload ();

	/* Create a listening server for private connections. */
	if (use_session_bus == FALSE) {
		while (control_server_open () < 0) {
			NihError *err;

			err = nih_error_get ();
			if (err->number != ENOMEM) {
				nih_warn ("%s: %s", _("Unable to listen for private connections"),
						err->message);
				nih_free (err);
				break;
			}
			nih_free (err);
		}
	}

	/* Open connection to the appropriate D-Bus bus; we normally expect this to
	 * fail and will try again later - don't let ENOMEM stop us though.
	 */
	while (control_bus_open () < 0) {
		NihError *err;
		int       number;

		err = nih_error_get ();
		number = err->number;
		nih_free (err);

		if (number != ENOMEM)
			break;
	}

#ifndef DEBUG
	if (use_session_bus == FALSE) {
		/* Now that the startup is complete, send all further logging output
		 * to syslog instead of to the console.
		 */
		openlog (program_name, LOG_CONS, LOG_DAEMON);
		nih_log_set_logger (nih_logger_syslog);
	}
#endif /* DEBUG */


	/* Generate and run the startup event or read the state from the
	 * init daemon that exec'd us
	 */
<<<<<<< HEAD
	if (! restart) {
		DIR *piddir;

		NIH_MUST (event_new (NULL, STARTUP_EVENT, NULL));

		/* Total hack, look for .pid files in /dev/.initramfs -
		 * if there's a job config for them pretend that we
		 * started it and it has that pid.
		 */
		piddir = opendir ("/dev/.initramfs");
		if (piddir) {
			struct dirent *ent;

			while ((ent = readdir (piddir)) != NULL) {
				char      path[PATH_MAX];
				char *    ptr;
				FILE *    pidfile;
				pid_t     pid;
				JobClass *class;
				Job *     job;

				if (ent->d_name[0] == '.')
					continue;

				strcpy (path, "/dev/.initramfs/");
				strcat (path, ent->d_name);

				ptr = strrchr (ent->d_name, '.');
				if ((! ptr) || strcmp (ptr, ".pid"))
					continue;

				*ptr = '\0';
				pidfile = fopen (path, "r");
				if (! pidfile)
					continue;

				pid = -1;
				if (fscanf (pidfile, "%d", &pid))
					;
				fclose (pidfile);

				if ((pid < 0)
				    || (kill (pid, 0) < 0))
					continue;

				class = (JobClass *)nih_hash_lookup (job_classes, ent->d_name);
				if (! class)
					continue;
				if (! class->process[PROCESS_MAIN])
					continue;
				if (strlen (class->instance))
					continue;

				job = NIH_MUST (job_new (class, ""));
				job->goal = JOB_START;
				job->state = JOB_RUNNING;
				job->pid[PROCESS_MAIN] = pid;

				nih_debug ("%s inherited from initramfs with pid %d", class->name, pid);
			}

			closedir (piddir);
		}
=======
	if (! restart ) {
		if (disable_startup_event) {
			nih_debug ("Startup event disabled");
		} else {
			NIH_MUST (event_new (NULL,
						initial_event
						? initial_event
						: STARTUP_EVENT,
						NULL));
		}

>>>>>>> 8eefcbab
	} else {
		sigset_t mask;

		/* We're ok to receive signals again */
		sigemptyset (&mask);
		sigprocmask (SIG_SETMASK, &mask, NULL);
	}

	/* Run through the loop at least once to deal with signals that were
	 * delivered to the previous process while the mask was set or to
	 * process the startup event we emitted.
	 */
	nih_main_loop_interrupt ();
	ret = nih_main_loop ();

	return ret;
}


#ifndef DEBUG
/**
 * crash_handler:
 * @signum: signal number received.
 *
 * Handle receiving the SEGV or ABRT signal, usually caused by one of
 * our own mistakes.  We deal with it by dumping core in a child process
 * and then killing the parent.
 *
 * Sadly there's no real alternative to the ensuing kernel panic.  Our
 * state is likely in tatters, so we can't sigjmp() anywhere "safe" or
 * re-exec since the system will be suddenly lobotomised.  We definitely
 * don't want to start a root shell or anything like that.  Best thing is
 * to just stop the whole thing and hope that bug report comes quickly.
 **/
static void
crash_handler (int signum)
{
	pid_t pid;

	nih_assert (argv0 != NULL);

	pid = fork ();
	if (pid == 0) {
		struct sigaction act;
		struct rlimit    limit;
		sigset_t         mask;

		/* Mask out all signals */
		sigfillset (&mask);
		sigprocmask (SIG_SETMASK, &mask, NULL);

		/* Set the handler to the default so core is dumped */
		act.sa_handler = SIG_DFL;
		act.sa_flags = 0;
		sigemptyset (&act.sa_mask);
		sigaction (signum, &act, NULL);

		/* Don't limit the core dump size */
		limit.rlim_cur = RLIM_INFINITY;
		limit.rlim_max = RLIM_INFINITY;
		setrlimit (RLIMIT_CORE, &limit);

		/* Dump in the root directory */
		if (chdir ("/"))
			nih_warn ("%s: %s", _("Unable to set root directory"),
				  strerror (errno));

		/* Raise the signal again */
		raise (signum);

		/* Unmask so that we receive it */
		sigdelset (&mask, signum);
		sigprocmask (SIG_SETMASK, &mask, NULL);

		/* Wait for death */
		pause ();
		exit (0);
	} else if (pid > 0) {
		/* Wait for the core to be generated */
		waitpid (pid, NULL, 0);

		nih_fatal (_("Caught %s, core dumped"),
			   (signum == SIGSEGV
			    ? "segmentation fault" : "abort"));
	} else {
		nih_fatal (_("Caught %s, unable to dump core"),
			   (signum == SIGSEGV
			    ? "segmentation fault" : "abort"));
	}

	/* Goodbye, cruel world. */
	exit (signum);
}
#endif

/**
 * term_handler:
 * @data: unused,
 * @signal: signal caught.
 *
 * This is called when we receive the TERM signal, which instructs us
 * to reexec ourselves.
 **/
static void
term_handler (void      *data,
	      NihSignal *signal)
{
	NihError   *err;
	const char *loglevel;
	sigset_t    mask, oldmask;

	nih_assert (argv0 != NULL);
	nih_assert (signal != NULL);

	nih_warn (_("Re-executing %s"), argv0);

	/* Block signals while we work.  We're the last signal handler
	 * installed so this should mean that they're all handled now.
	 *
	 * The child must make sure that it unblocks these again when
	 * it's ready.
	 */
	sigfillset (&mask);
	sigprocmask (SIG_BLOCK, &mask, &oldmask);

	/* Argument list */
	if (nih_log_priority <= NIH_LOG_DEBUG) {
		loglevel = "--debug";
	} else if (nih_log_priority <= NIH_LOG_INFO) {
		loglevel = "--verbose";
	} else if (nih_log_priority >= NIH_LOG_ERROR) {
		loglevel = "--error";
	} else {
		loglevel = NULL;
	}
	execl (argv0, argv0, "--restart", loglevel, NULL);
	nih_error_raise_system ();

	err = nih_error_get ();
	nih_error (_("Failed to re-execute %s: %s"), argv0, err->message);
	nih_free (err);

	sigprocmask (SIG_SETMASK, &oldmask, NULL);
}


#ifndef DEBUG
/**
 * cad_handler:
 * @data: unused,
 * @signal: signal that called this handler.
 *
 * Handle having recieved the SIGINT signal, sent to us when somebody
 * presses Ctrl-Alt-Delete on the console.  We just generate a
 * ctrlaltdel event.
 **/
static void
cad_handler (void      *data,
	     NihSignal *signal)
{
	NIH_MUST (event_new (NULL, CTRLALTDEL_EVENT, NULL));
}

/**
 * kbd_handler:
 * @data: unused,
 * @signal: signal that called this handler.
 *
 * Handle having recieved the SIGWINCH signal, sent to us when somebody
 * presses Alt-UpArrow on the console.  We just generate a
 * kbdrequest event.
 **/
static void
kbd_handler (void      *data,
	     NihSignal *signal)
{
	NIH_MUST (event_new (NULL, KBDREQUEST_EVENT, NULL));
}

/**
 * pwr_handler:
 * @data: unused,
 * @signal: signal that called this handler.
 *
 * Handle having recieved the SIGPWR signal, sent to us when powstatd
 * changes the /etc/powerstatus file.  We just generate a
 * power-status-changed event and jobs read the file.
 **/
static void
pwr_handler (void      *data,
	     NihSignal *signal)
{
	NIH_MUST (event_new (NULL, PWRSTATUS_EVENT, NULL));
}

/**
 * hup_handler:
 * @data: unused,
 * @signal: signal that called this handler.
 *
 * Handle having recieved the SIGHUP signal, which we use to instruct us to
 * reload our configuration.
 **/
static void
hup_handler (void      *data,
	     NihSignal *signal)
{
	nih_info (_("Reloading configuration"));
	conf_reload ();
}

/**
 * usr1_handler:
 * @data: unused,
 * @signal: signal that called this handler.
 *
 * Handle having recieved the SIGUSR signal, which we use to instruct us to
 * reconnect to D-Bus.
 **/
static void
usr1_handler (void      *data,
	      NihSignal *signal)
{
	if (! control_bus) {
		nih_info (_("Reconnecting to system bus"));

		if (control_bus_open () < 0) {
			NihError *err;

			err = nih_error_get ();
			nih_warn ("%s: %s", _("Unable to connect to the system bus"),
				  err->message);
			nih_free (err);
		}
	}
}
#endif /* DEBUG */

/**
 * handle_confdir:
 *
 * Determine where system configuration files should be loaded from.
 **/
static void
handle_confdir (void)
{
	char *dir;

	/* user has already specified directory on command-line */
	if (conf_dir)
		goto out;

	conf_dir = DEFAULT_CONFDIR;

	dir = getenv (CONFDIR_ENV);
	if (! dir)
		return;

	conf_dir = dir;

out:
	nih_debug ("Using alternate configuration directory %s",
			conf_dir);
}
<|MERGE_RESOLUTION|>--- conflicted
+++ resolved
@@ -1,6 +1,6 @@
 /* upstart
  *
- * Copyright © 2010 Canonical Ltd.
+ * Copyright © 2010,2011 Canonical Ltd.
  * Author: Scott James Remnant <scott@netsplit.com>.
  *
  * This program is free software; you can redistribute it and/or modify
@@ -207,24 +207,13 @@
 			*arg_end = ' ';
 		}
 
-
-<<<<<<< HEAD
-	/* Set the standard file descriptors. */
-	if (system_setup_console (CONSOLE_NONE, FALSE) < 0)
-		nih_free (nih_error_get ());
-=======
 		/* Become the leader of a new session and process group, shedding
 		 * any controlling tty (which we shouldn't have had anyway - but
 		 * you never know what initramfs did).
 		 */
 		setsid ();
 
-		/* Set the standard file descriptors to the ordinary console device,
-		 * resetting it to sane defaults unless we're inheriting from another
-		 * init process which we know left it in a sane state.
-		 */
-		if (system_setup_console (CONSOLE_OUTPUT, (! restart)) < 0)
-			nih_free (nih_error_get ());
+		/* Set the standard file descriptors. */
 		if (system_setup_console (CONSOLE_NONE, FALSE) < 0)
 			nih_free (nih_error_get ());
 
@@ -238,7 +227,6 @@
 		if (chdir ("/"))
 			nih_warn ("%s: %s", _("Unable to set root directory"),
 					strerror (errno));
->>>>>>> 8eefcbab
 
 		/* Mount the /proc and /sys filesystems, which are pretty much
 		 * essential for any Linux system; not to mention used by
@@ -261,12 +249,7 @@
 					err->message);
 			nih_free (err);
 		}
-	} else {
-		nih_log_set_priority (NIH_LOG_DEBUG);
-		nih_debug ("Running with UID %d as PID %d (PPID %d)",
-				(int)getuid (), (int)getpid (), (int)getppid ());
-	}
-
+	}
 #else /* DEBUG */
 	nih_log_set_priority (NIH_LOG_DEBUG);
 	nih_debug ("Running with UID %d as PID %d (PPID %d)",
@@ -324,24 +307,17 @@
 		nih_signal_set_handler (SIGHUP, nih_signal_handler);
 		NIH_MUST (nih_signal_add_handler (NULL, SIGHUP, hup_handler, NULL));
 
-<<<<<<< HEAD
-	/* SIGUSR1 instructs us to reconnect to D-Bus */
-	nih_signal_set_handler (SIGUSR1, nih_signal_handler);
-	NIH_MUST (nih_signal_add_handler (NULL, SIGUSR1, usr1_handler, NULL));
-=======
 		/* SIGUSR1 instructs us to reconnect to D-Bus */
 		nih_signal_set_handler (SIGUSR1, nih_signal_handler);
 		NIH_MUST (nih_signal_add_handler (NULL, SIGUSR1, usr1_handler, NULL));
-	}
-#endif /* DEBUG */
->>>>>>> 8eefcbab
-
-	/* SIGTERM instructs us to re-exec ourselves; this should be the
-	 * last in the list to ensure that all other signals are handled
-	 * before a SIGTERM.
-	 */
-	nih_signal_set_handler (SIGTERM, nih_signal_handler);
-	NIH_MUST (nih_signal_add_handler (NULL, SIGTERM, term_handler, NULL));
+
+		/* SIGTERM instructs us to re-exec ourselves; this should be the
+		 * last in the list to ensure that all other signals are handled
+		 * before a SIGTERM.
+		 */
+		nih_signal_set_handler (SIGTERM, nih_signal_handler);
+		NIH_MUST (nih_signal_add_handler (NULL, SIGTERM, term_handler, NULL));
+	}
 #endif /* DEBUG */
 
 	/* Watch children for events */
@@ -404,72 +380,9 @@
 	/* Generate and run the startup event or read the state from the
 	 * init daemon that exec'd us
 	 */
-<<<<<<< HEAD
 	if (! restart) {
 		DIR *piddir;
 
-		NIH_MUST (event_new (NULL, STARTUP_EVENT, NULL));
-
-		/* Total hack, look for .pid files in /dev/.initramfs -
-		 * if there's a job config for them pretend that we
-		 * started it and it has that pid.
-		 */
-		piddir = opendir ("/dev/.initramfs");
-		if (piddir) {
-			struct dirent *ent;
-
-			while ((ent = readdir (piddir)) != NULL) {
-				char      path[PATH_MAX];
-				char *    ptr;
-				FILE *    pidfile;
-				pid_t     pid;
-				JobClass *class;
-				Job *     job;
-
-				if (ent->d_name[0] == '.')
-					continue;
-
-				strcpy (path, "/dev/.initramfs/");
-				strcat (path, ent->d_name);
-
-				ptr = strrchr (ent->d_name, '.');
-				if ((! ptr) || strcmp (ptr, ".pid"))
-					continue;
-
-				*ptr = '\0';
-				pidfile = fopen (path, "r");
-				if (! pidfile)
-					continue;
-
-				pid = -1;
-				if (fscanf (pidfile, "%d", &pid))
-					;
-				fclose (pidfile);
-
-				if ((pid < 0)
-				    || (kill (pid, 0) < 0))
-					continue;
-
-				class = (JobClass *)nih_hash_lookup (job_classes, ent->d_name);
-				if (! class)
-					continue;
-				if (! class->process[PROCESS_MAIN])
-					continue;
-				if (strlen (class->instance))
-					continue;
-
-				job = NIH_MUST (job_new (class, ""));
-				job->goal = JOB_START;
-				job->state = JOB_RUNNING;
-				job->pid[PROCESS_MAIN] = pid;
-
-				nih_debug ("%s inherited from initramfs with pid %d", class->name, pid);
-			}
-
-			closedir (piddir);
-		}
-=======
-	if (! restart ) {
 		if (disable_startup_event) {
 			nih_debug ("Startup event disabled");
 		} else {
@@ -478,9 +391,66 @@
 						? initial_event
 						: STARTUP_EVENT,
 						NULL));
-		}
-
->>>>>>> 8eefcbab
+                }
+
+		/* Total hack, look for .pid files in /dev/.initramfs -
+		 * if there's a job config for them pretend that we
+		 * started it and it has that pid.
+		 */
+		piddir = opendir ("/dev/.initramfs");
+		if (piddir) {
+			struct dirent *ent;
+
+			while ((ent = readdir (piddir)) != NULL) {
+				char      path[PATH_MAX];
+				char *    ptr;
+				FILE *    pidfile;
+				pid_t     pid;
+				JobClass *class;
+				Job *     job;
+
+				if (ent->d_name[0] == '.')
+					continue;
+
+				strcpy (path, "/dev/.initramfs/");
+				strcat (path, ent->d_name);
+
+				ptr = strrchr (ent->d_name, '.');
+				if ((! ptr) || strcmp (ptr, ".pid"))
+					continue;
+
+				*ptr = '\0';
+				pidfile = fopen (path, "r");
+				if (! pidfile)
+					continue;
+
+				pid = -1;
+				if (fscanf (pidfile, "%d", &pid))
+					;
+				fclose (pidfile);
+
+				if ((pid < 0)
+				    || (kill (pid, 0) < 0))
+					continue;
+
+				class = (JobClass *)nih_hash_lookup (job_classes, ent->d_name);
+				if (! class)
+					continue;
+				if (! class->process[PROCESS_MAIN])
+					continue;
+				if (strlen (class->instance))
+					continue;
+
+				job = NIH_MUST (job_new (class, ""));
+				job->goal = JOB_START;
+				job->state = JOB_RUNNING;
+				job->pid[PROCESS_MAIN] = pid;
+
+				nih_debug ("%s inherited from initramfs with pid %d", class->name, pid);
+			}
+
+			closedir (piddir);
+		}
 	} else {
 		sigset_t mask;
 
