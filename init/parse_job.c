/* upstart
 *
 * parse_job.c - job definition parsing
 *
 * Copyright © 2010,2011 Canonical Ltd.
 * Author: Scott James Remnant <scott@netsplit.com>.
 *
 * This program is free software; you can redistribute it and/or modify
 * it under the terms of the GNU General Public License version 2, as
 * published by the Free Software Foundation.
 *
 * This program is distributed in the hope that it will be useful,
 * but WITHOUT ANY WARRANTY; without even the implied warranty of
 * MERCHANTABILITY or FITNESS FOR A PARTICULAR PURPOSE.  See the
 * GNU General Public License for more details.
 *
 * You should have received a copy of the GNU General Public License along
 * with this program; if not, write to the Free Software Foundation, Inc.,
 * 51 Franklin Street, Fifth Floor, Boston, MA 02110-1301 USA.
 */

#ifdef HAVE_CONFIG_H
# include <config.h>
#endif /* HAVE_CONFIG_H */


#include <sys/time.h>
#include <sys/resource.h>

#include <errno.h>
#include <limits.h>
#include <stdlib.h>
#include <string.h>

#include <nih/macros.h>
#include <nih/alloc.h>
#include <nih/string.h>
#include <nih/list.h>
#include <nih/signal.h>
#include <nih/logging.h>
#include <nih/error.h>

#include "process.h"
#include "job_class.h"
#include "event.h"
#include "parse_job.h"
#include "errors.h"
#include "apparmor.h"

#ifdef ENABLE_CGROUPS
#include "cgroup.h"
#endif /* ENABLE_CGROUPS */

/* Prototypes for static functions */
static int            parse_exec        (Process *process,
					 NihConfigStanza *stanza,
					 const char *file, size_t len,
					 size_t *pos, size_t *lineno)
	__attribute__ ((warn_unused_result));
static int            parse_script      (Process *process,
					 NihConfigStanza *stanza,
					 const char *file, size_t len,
					 size_t *pos, size_t *lineno)
	__attribute__ ((warn_unused_result));
static int            parse_process     (JobClass *class, ProcessType process,
					 NihConfigStanza *stanza,
					 const char *file, size_t len,
					 size_t *pos, size_t *lineno)
	__attribute__ ((warn_unused_result));
static EventOperator *parse_on          (JobClass *class,
					 NihConfigStanza *stanza,
					 const char *file, size_t len,
					 size_t *pos, size_t *lineno)
	__attribute__ ((warn_unused_result));
static int            parse_on_operator (JobClass *class,
					 NihConfigStanza *stanza,
					 const char *file, size_t len,
					 size_t *pos, size_t *lineno,
					 NihList *stack, EventOperator **root)
	__attribute__ ((warn_unused_result));
static int            parse_on_paren    (JobClass *class,
					 NihConfigStanza *stanza,
					 const char *file, size_t len,
					 size_t *pos, size_t *lineno,
					 NihList *stack, EventOperator **root,
					 size_t *paren)
	__attribute__ ((warn_unused_result));
static int            parse_on_operand  (JobClass *class,
					 NihConfigStanza *stanza,
					 const char *file, size_t len,
					 size_t *pos, size_t *lineno,
					 NihList *stack, EventOperator **root)
	__attribute__ ((warn_unused_result));
static int            parse_on_collect  (JobClass *class,
					 NihList *stack, EventOperator **root)
	__attribute__ ((warn_unused_result));

static int stanza_instance    (JobClass *class, NihConfigStanza *stanza,
			       const char *file, size_t len,
			       size_t *pos, size_t *lineno)
	__attribute__ ((warn_unused_result));

static int stanza_description (JobClass *class, NihConfigStanza *stanza,
			       const char *file, size_t len,
			       size_t *pos, size_t *lineno)
	__attribute__ ((warn_unused_result));
static int stanza_author      (JobClass *class, NihConfigStanza *stanza,
			       const char *file, size_t len,
			       size_t *pos, size_t *lineno)
	__attribute__ ((warn_unused_result));
static int stanza_version     (JobClass *class, NihConfigStanza *stanza,
			       const char *file, size_t len,
			       size_t *pos, size_t *lineno)
	__attribute__ ((warn_unused_result));

static int stanza_env         (JobClass *class, NihConfigStanza *stanza,
			       const char *file, size_t len,
			       size_t *pos, size_t *lineno)
	__attribute__ ((warn_unused_result));
static int stanza_export      (JobClass *class, NihConfigStanza *stanza,
			       const char *file, size_t len,
			       size_t *pos, size_t *lineno)
	__attribute__ ((warn_unused_result));

static int stanza_start       (JobClass *class, NihConfigStanza *stanza,
			       const char *file, size_t len,
			       size_t *pos, size_t *lineno)
	__attribute__ ((warn_unused_result));
static int stanza_stop        (JobClass *class, NihConfigStanza *stanza,
			       const char *file, size_t len,
			       size_t *pos, size_t *lineno)
	__attribute__ ((warn_unused_result));
static int stanza_emits       (JobClass *class, NihConfigStanza *stanza,
			       const char *file, size_t len,
			       size_t *pos, size_t *lineno)
	__attribute__ ((warn_unused_result));

static int stanza_exec        (JobClass *class, NihConfigStanza *stanza,
			       const char *file, size_t len,
			       size_t *pos, size_t *lineno)
	__attribute__ ((warn_unused_result));
static int stanza_script      (JobClass *class, NihConfigStanza *stanza,
			       const char *file, size_t len,
			       size_t *pos, size_t *lineno)
	__attribute__ ((warn_unused_result));
static int stanza_pre_start   (JobClass *class, NihConfigStanza *stanza,
			       const char *file, size_t len,
			       size_t *pos, size_t *lineno)
	__attribute__ ((warn_unused_result));
static int stanza_post_start  (JobClass *class, NihConfigStanza *stanza,
			       const char *file, size_t len,
			       size_t *pos, size_t *lineno)
	__attribute__ ((warn_unused_result));
static int stanza_pre_stop    (JobClass *class, NihConfigStanza *stanza,
			       const char *file, size_t len,
			       size_t *pos, size_t *lineno)
	__attribute__ ((warn_unused_result));
static int stanza_post_stop   (JobClass *class, NihConfigStanza *stanza,
			       const char *file, size_t len,
			       size_t *pos, size_t *lineno)
	__attribute__ ((warn_unused_result));

static int stanza_expect      (JobClass *class, NihConfigStanza *stanza,
			       const char *file, size_t len,
			       size_t *pos, size_t *lineno)
	__attribute__ ((warn_unused_result));
static int stanza_task        (JobClass *class, NihConfigStanza *stanza,
			       const char *file, size_t len,
			       size_t *pos, size_t *lineno)
	__attribute__ ((warn_unused_result));

static int stanza_kill        (JobClass *class, NihConfigStanza *stanza,
			       const char *file, size_t len,
			       size_t *pos, size_t *lineno)
	__attribute__ ((warn_unused_result));

static int stanza_reload      (JobClass *class, NihConfigStanza *stanza,
			       const char *file, size_t len,
			       size_t *pos, size_t *lineno)
	__attribute__ ((warn_unused_result));

static int stanza_apparmor    (JobClass *class, NihConfigStanza *stanza,
			       const char *file, size_t len,
			       size_t *pos, size_t *lineno)
	__attribute__ ((warn_unused_result));

static int stanza_respawn     (JobClass *class, NihConfigStanza *stanza,
			       const char *file, size_t len,
			       size_t *pos, size_t *lineno)
	__attribute__ ((warn_unused_result));
static int stanza_normal      (JobClass *class, NihConfigStanza *stanza,
			       const char *file, size_t len,
			       size_t *pos, size_t *lineno)
	__attribute__ ((warn_unused_result));

static int stanza_console     (JobClass *class, NihConfigStanza *stanza,
			       const char *file, size_t len,
			       size_t *pos, size_t *lineno)
	__attribute__ ((warn_unused_result));

static int stanza_umask       (JobClass *class, NihConfigStanza *stanza,
			       const char *file, size_t len,
			       size_t *pos, size_t *lineno)
	__attribute__ ((warn_unused_result));
static int stanza_nice        (JobClass *class, NihConfigStanza *stanza,
			       const char *file, size_t len,
			       size_t *pos, size_t *lineno)
	__attribute__ ((warn_unused_result));
static int stanza_oom         (JobClass *class, NihConfigStanza *stanza,
			       const char *file, size_t len,
			       size_t *pos, size_t *lineno)
	__attribute__ ((warn_unused_result));
static int stanza_limit       (JobClass *class, NihConfigStanza *stanza,
			       const char *file, size_t len,
			       size_t *pos, size_t *lineno)
	__attribute__ ((warn_unused_result));
static int stanza_chroot      (JobClass *class, NihConfigStanza *stanza,
			       const char *file, size_t len,
			       size_t *pos, size_t *lineno)
	__attribute__ ((warn_unused_result));
static int stanza_chdir       (JobClass *class, NihConfigStanza *stanza,
			       const char *file, size_t len,
			       size_t *pos, size_t *lineno)
	__attribute__ ((warn_unused_result));
static int stanza_setuid      (JobClass *class, NihConfigStanza *stanza,
			       const char *file, size_t len,
			       size_t *pos, size_t *lineno)
	__attribute__ ((warn_unused_result));
static int stanza_setgid      (JobClass *class, NihConfigStanza *stanza,
			       const char *file, size_t len,
			       size_t *pos, size_t *lineno)
	__attribute__ ((warn_unused_result));
static int stanza_debug       (JobClass *class, NihConfigStanza *stanza,
			       const char *file, size_t len,
			       size_t *pos, size_t *lineno)
	__attribute__ ((warn_unused_result));
static int stanza_manual      (JobClass *class, NihConfigStanza *stanza,
			       const char *file, size_t len,
			       size_t *pos, size_t *lineno)
	__attribute__ ((warn_unused_result));
static int stanza_usage       (JobClass *class, NihConfigStanza *stanza,
			       const char *file, size_t len,
			       size_t *pos, size_t *lineno)
	__attribute__ ((warn_unused_result));
<<<<<<< HEAD
static int stanza_cgroup      (JobClass *class, NihConfigStanza *stanza,
			       const char *file, size_t len,
			       size_t *pos, size_t *lineno)
	__attribute__ ((warn_unused_result));
static int parse_cgroup       (JobClass        *class,
			       NihConfigStanza *stanza,
			       const char      *file,
			       size_t           len,
			       size_t          *pos,
			       size_t          *lineno)
	__attribute__ ((warn_unused_result));

=======

/**
 * debug_stanza_enabled:
 *
 * If TRUE, honour the debug stanza, else consider it a NOP.
 **/
int debug_stanza_enabled = FALSE;
>>>>>>> 4c1d4c31

/**
 * stanzas:
 *
 * This is the table of known job definition stanzas and the functions
 * that handle parsing them.
 **/
static NihConfigStanza stanzas[] = {
	{ "instance",    (NihConfigHandler)stanza_instance    },
	{ "description", (NihConfigHandler)stanza_description },
	{ "author",      (NihConfigHandler)stanza_author      },
	{ "version",     (NihConfigHandler)stanza_version     },
	{ "env",         (NihConfigHandler)stanza_env         },
	{ "export",      (NihConfigHandler)stanza_export      },
	{ "start",       (NihConfigHandler)stanza_start       },
	{ "stop",        (NihConfigHandler)stanza_stop        },
	{ "emits",       (NihConfigHandler)stanza_emits       },
	{ "exec",        (NihConfigHandler)stanza_exec        },
	{ "script",      (NihConfigHandler)stanza_script      },
	{ "pre-start",   (NihConfigHandler)stanza_pre_start   },
	{ "post-start",  (NihConfigHandler)stanza_post_start  },
	{ "pre-stop",    (NihConfigHandler)stanza_pre_stop    },
	{ "post-stop",   (NihConfigHandler)stanza_post_stop   },
	{ "expect",      (NihConfigHandler)stanza_expect      },
	{ "task",        (NihConfigHandler)stanza_task        },
	{ "kill",        (NihConfigHandler)stanza_kill        },
	{ "reload",      (NihConfigHandler)stanza_reload      },
	{ "respawn",     (NihConfigHandler)stanza_respawn     },
	{ "normal",      (NihConfigHandler)stanza_normal      },
	{ "console",     (NihConfigHandler)stanza_console     },
	{ "umask",       (NihConfigHandler)stanza_umask       },
	{ "nice",        (NihConfigHandler)stanza_nice        },
	{ "oom",         (NihConfigHandler)stanza_oom         },
	{ "limit",       (NihConfigHandler)stanza_limit       },
	{ "chroot",      (NihConfigHandler)stanza_chroot      },
	{ "chdir",       (NihConfigHandler)stanza_chdir       },
	{ "setuid",      (NihConfigHandler)stanza_setuid      },
	{ "setgid",      (NihConfigHandler)stanza_setgid      },
	{ "debug",       (NihConfigHandler)stanza_debug       },
	{ "manual",      (NihConfigHandler)stanza_manual      },
	{ "usage",       (NihConfigHandler)stanza_usage       },
	{ "apparmor",    (NihConfigHandler)stanza_apparmor    },
	{ "cgroup",      (NihConfigHandler)stanza_cgroup      },

	NIH_CONFIG_LAST
};


/**
 * parse_job:
 * @parent: parent object for new job,
 * @session: session,
 * @update: If not NULL, update the existing specified JobClass,
 * @name: name of new job,
 * @file: file or string to parse,
 * @len: length of @file,
 * @pos: offset within @file,
 * @lineno: line number.
 *
 * This function is used to parse a job definition from @file, for a job
 * named @name.  A sequence of stanzas is expected, defining the parameters
 * of the job.
 *
 * If @parent is not NULL, it should be a pointer to another object which
 * will be used as a parent for the returned job.  When all parents
 * of the returned job are freed, the returned job will also be
 * freed.
 *
 * Returns: if @update is NULL, returns new JobClass structure on success, NULL on raised error.
 * If @update is not NULL, returns @update or NULL on error.
 **/
JobClass *
parse_job (const void *parent,
	   Session    *session,
	   JobClass   *update,
	   const char *name,
	   const char *file,
	   size_t      len,
	   size_t     *pos,
	   size_t     *lineno)
{
 	JobClass *class;

	nih_assert (name != NULL);
	nih_assert (file != NULL);
	nih_assert (pos != NULL);

	if (update) {
		class = update;
		nih_debug ("Reusing JobClass %s (%s)",
				class->name, class->path);
	} else {
		nih_debug ("Creating new JobClass %s",
			  name);
		class = job_class_new (parent, name, session);
		if (! class)
			nih_return_system_error (NULL);
	}

	if (nih_config_parse_file (file, len, pos, lineno,
				stanzas, class) < 0) {
		if (!update)
			nih_free (class);
		return NULL;
	}

	return class;
}


/**
 * parse_exec:
 * @process: process being parsed.
 * @stanza: stanza found,
 * @file: file or string to parse,
 * @len: length of @file,
 * @pos: offset within @file,
 * @lineno: line number.
 *
 * This function is used to parse the arguments to a process's exec
 * stanza from @file, the command and its arguments are expected to follow
 * and will be the command run for the job.
 *
 * The Process for this to be parsed into should have already been
 * allocated.
 *
 * Returns: zero on success, negative value on error.
 **/
static int
parse_exec (Process         *process,
	    NihConfigStanza *stanza,
	    const char      *file,
	    size_t           len,
	    size_t          *pos,
	    size_t          *lineno)
{
	nih_assert (process != NULL);
	nih_assert (stanza != NULL);
	nih_assert (file != NULL);
	nih_assert (pos != NULL);

	if (! nih_config_has_token (file, len, pos, lineno))
		nih_return_error (-1, NIH_CONFIG_EXPECTED_TOKEN,
				  _(NIH_CONFIG_EXPECTED_TOKEN_STR));

	if (process->command)
		nih_unref (process->command, process);

	process->script = FALSE;
	process->command = nih_config_parse_command (process, file, len,
						     pos, lineno);

	if (! process->command)
		return -1;

	return 0;
}

/**
 * parse_script:
 * @process: process being parsed.
 * @stanza: stanza found,
 * @file: file or string to parse,
 * @len: length of @file,
 * @pos: offset within @file,
 * @lineno: line number.
 *
 * This function is used to parse a script block for a process's script
 * stanza from @file.  A block terminated with "end script" is expected to
 * follow, and will be stored in the command for the job.
 *
 * The Process for this to be parsed into should have already been
 * allocated.
 *
 * Returns: zero on success, negative value on error.
 **/
static int
parse_script (Process         *process,
	      NihConfigStanza *stanza,
	      const char      *file,
	      size_t           len,
	      size_t          *pos,
	      size_t          *lineno)
{
	nih_assert (process != NULL);
	nih_assert (stanza != NULL);
	nih_assert (file != NULL);
	nih_assert (pos != NULL);

	if (nih_config_skip_comment (file, len, pos, lineno) < 0)
		return -1;

	if (process->command)
		nih_unref (process->command, process);

	process->script = TRUE;
	process->command = nih_config_parse_block (process, file, len,
						   pos, lineno, "script");

	if (! process->command)
		return -1;

	return 0;
}

/**
 * parse_process:
 * @class: job class being parsed,
 * @process: which process is being parsed,
 * @stanza: stanza found,
 * @file: file or string to parse,
 * @len: length of @file,
 * @pos: offset within @file,
 * @lineno: line number.
 *
 * This function is used to allocate a Process for @process within @class,
 * and expects either "exec" or "script" to follow, calling parse_exec()
 * or parse_script() appropriately.
 *
 * Returns: zero on success, negative value on error.
 **/
static int
parse_process (JobClass        *class,
	       ProcessType      process,
	       NihConfigStanza *stanza,
	       const char      *file,
	       size_t           len,
	       size_t          *pos,
	       size_t          *lineno)
{
	nih_local char *arg = NULL;
	size_t          a_pos, a_lineno;
	int             ret = -1;

	nih_assert (class != NULL);
	nih_assert (stanza != NULL);
	nih_assert (file != NULL);
	nih_assert (pos != NULL);

	/* Allocate a new Process structure if we need to */
	if (! class->process[process]) {
		class->process[process] = process_new (class->process);
		if (! class->process[process])
			nih_return_system_error (-1);
	}

	a_pos = *pos;
	a_lineno = (lineno ? *lineno:  1);

	/* Parse the next argument to find out what type of process this is */
	arg = nih_config_next_token (NULL, file, len, &a_pos, &a_lineno,
				     NIH_CONFIG_CNLWS, FALSE);
	if (! arg)
		goto finish;

	if (! strcmp (arg, "exec")) {
		ret = parse_exec (class->process[process], stanza,
				  file, len, &a_pos, &a_lineno);
	} else if (! strcmp (arg, "script")) {
		ret = parse_script (class->process[process], stanza,
				    file, len, &a_pos, &a_lineno);
	} else {
		nih_return_error (-1, NIH_CONFIG_UNKNOWN_STANZA,
				  _(NIH_CONFIG_UNKNOWN_STANZA_STR));
	}

finish:
	*pos = a_pos;
	if (lineno)
		*lineno = a_lineno;

	return ret;
}


/**
 * parse_on:
 * @class: job class being parsed,
 * @stanza: stanza found,
 * @file: file or string to parse,
 * @len: length of @file,
 * @pos: offset within @file,
 * @lineno: line number.
 *
 * This function is used to parse the arguments to an "on" stanza as an
 * event expression.  Names and arguments to events, intermixed with
 * operators and grouped by parentheses are expected to follow and are
 * allocated as a tree of EventOperator structures, the root of which is
 * returned.
 *
 * Returns: EventOperator at root of expression tree on success, NULL
 * on raised error.
 **/
static EventOperator *
parse_on (JobClass        *class,
	  NihConfigStanza *stanza,
	  const char      *file,
	  size_t           len,
	  size_t          *pos,
	  size_t          *lineno)
{
	NihList        stack;
	EventOperator *root = NULL;
	size_t         on_pos, on_lineno, paren = 0;

	nih_assert (class != NULL);
	nih_assert (stanza != NULL);
	nih_assert (file != NULL);
	nih_assert (pos != NULL);

	nih_list_init (&stack);

	on_pos = *pos;
	on_lineno = (lineno ? *lineno : 1);

	/* Parse all of the tokens that we find following the configuration
	 * stanza; unlike other stanzas we happily parse multiple lines
	 * provided that we're inside parens, and we permit comments at the
	 * end of those lines.
	 */
	do {
		nih_config_skip_whitespace (file, len, &on_pos, &on_lineno);

		do {
			/* Update error position */
			*pos = on_pos;
			if (lineno)
				*lineno = on_lineno;

			/* Peek at the first character, since open and
			 * close parens aren't picked up by our normal
			 * tokeniser.
			 */
			if ((*pos < len) && strchr ("()", file[*pos])) {
				if (parse_on_paren (class, stanza, file, len,
						    &on_pos, &on_lineno,
						    &stack, &root,
						    &paren) < 0) {
					root = NULL;
					goto finish;
				}

			/* Otherwise it's either an operator or operand;
			 * parse it as an operator first, that function
			 * handles transfer to parse_on_operand() in the
			 * case of unrecognised token.
			 */
			} else if (parse_on_operator (class, stanza, file, len,
						      &on_pos, &on_lineno,
						      &stack, &root) < 0) {
				root = NULL;
				goto finish;
			}

		} while (nih_config_has_token (file, len,
					       &on_pos, &on_lineno));

		if (nih_config_skip_comment (file, len,
					     &on_pos, &on_lineno) < 0)
			nih_assert_not_reached ();
	} while ((on_pos < len) && paren);

	/* The final operator and operand should be still on the stack and
	 * need collecting; if not, take the stack pointer out before
	 * returning otherwise we'll try and access it.
	 */
	if (parse_on_collect (class, &stack, &root) < 0) {
		nih_list_remove (&stack);
		return NULL;
	}

	/* If the stack isn't empty, then we've hit an open parenthesis and
	 * not found a matching close one.  We've probably parsed the entire
	 * file by accident!
	 */
	if (! NIH_LIST_EMPTY (&stack)) {
		nih_error_raise (PARSE_MISMATCHED_PARENS,
				 _(PARSE_MISMATCHED_PARENS_STR));
		root = NULL;
		goto finish;
	}


finish:
	/* Remove the stack pointer from the list of items, otherwise we'll
	 * return it and we'll try and access it when freed.
	 */
	nih_list_remove (&stack);

	*pos = on_pos;
	if (lineno)
		*lineno = on_lineno;

	return root;
}

/**
 * parse_on_simple:
 * @class: job class being parsed,
 * @stanza_name: name of stanza type to parse ("start" or "stop"),
 * @string: string to parse.
 *
 * Parse either a "start" or "stop" condition from @string (which must
 * start with the first byte beyond either "start on" or "stop on".
 *
 * Returns: EventOperator at root of expression tree on success, NULL
 * on raised error.
 **/
EventOperator *
parse_on_simple (JobClass *class, const char *stanza_name, const char *string)
{
	EventOperator    *root = NULL;
	NihConfigStanza  *stanza = NULL;
	size_t            pos = 0;
	size_t            lineno = 0;
	size_t            len;

	nih_assert (class);
	nih_assert (stanza_name);
	nih_assert (string);

	/* Find the appropriate config stanza */
	for (NihConfigStanza *s = stanzas; s->name; s++) {
		if (! strcmp (stanza_name, s->name)) {
			stanza = s;
			break;
		}
	}

	nih_assert (stanza);

	len = strlen (string);

	root = parse_on (class, stanza, string, len, &pos, &lineno);

	return root;
}

/**
 * parse_on_operator:
 * @class: job class being parsed,
 * @stanza: stanza found,
 * @file: file or string to parse,
 * @len: length of @file,
 * @pos: offset within @file,
 * @lineno: line number,
 * @stack: input operator stack,
 * @root: output operator.
 *
 * This function parses a single token from the arguments of the "on"
 * stanza.  If the token is not a valid operator, this will call
 * parse_on_operand() instead.
 *
 * Operators are pushed onto @stack after collecting any existing operators
 * and operands on the stack, and placing them as the operator's left child.
 *
 * Returns: zero on success, negative value on raised error.
 **/
static int
parse_on_operator (JobClass         *class,
		   NihConfigStanza  *stanza,
		   const char       *file,
		   size_t            len,
		   size_t           *pos,
		   size_t           *lineno,
		   NihList          *stack,
		   EventOperator   **root)
{
	size_t             a_pos, a_lineno;
	nih_local char    *arg = NULL;
	EventOperatorType  type;
	EventOperator     *oper;
	NihListEntry      *item;
	int                ret = -1;

	nih_assert (class != NULL);
	nih_assert (stanza != NULL);
	nih_assert (file != NULL);
	nih_assert (pos != NULL);
	nih_assert (stack != NULL);
	nih_assert (root != NULL);

	/* Get the next token to see whether it's an operator keyword that
	 * we recognise, don't dequote since this allows people to quote
	 * operators to turn them into ordinary operands.
	 */
	a_pos = *pos;
	a_lineno = (lineno ? *lineno : 1);

	arg = nih_config_next_token (NULL, file, len, &a_pos, &a_lineno,
				     "()" NIH_CONFIG_CNLWS, FALSE);
	if (! arg)
		goto finish;

	/* Compare token against known operators; if it isn't, then rewind
	 * back to the starting position and deal with it as an operand.
	 */
	if (! strcmp (arg, "and")) {
		type = EVENT_AND;
	} else if (! strcmp (arg, "or")) {
		type = EVENT_OR;
	} else {
		return parse_on_operand (class, stanza, file, len, pos, lineno,
					 stack, root);
	}

	/* Before we push the new operator onto the stack, we need to collect
	 * any existing operators and operands.
	 */
	if (parse_on_collect (class, stack, root) < 0)
		return -1;

	/* Create the new operator, placing the existing root node as its
	 * left-hand child.
	 */
	oper = event_operator_new (class, type, NULL, NULL);
	if (! oper)
		nih_return_system_error (-1);

	nih_ref (*root, oper);
	nih_unref (*root, class);

	nih_tree_add (&oper->node, &(*root)->node, NIH_TREE_LEFT);
	*root = NULL;

	/* Push the new operator onto the stack */
	item = nih_list_entry_new (class);
	if (! item)
		nih_return_system_error (-1);

	item->data = oper;
	nih_list_add_after (stack, &item->entry);

	ret = 0;

finish:
	*pos = a_pos;
	if (lineno)
		*lineno = a_lineno;

	return ret;
}

/**
 * parse_on_paren:
 * @class: job class being parsed,
 * @stanza: stanza found,
 * @file: file or string to parse,
 * @len: length of @file,
 * @pos: offset within @file,
 * @lineno: line number,
 * @stack: input operator stack,
 * @root: output operator,
 * @paren: number of nested parentheses.
 *
 * This function deals with an open or close parenthesis in the arguments
 * of the "on" stanza; it must only be called when the character at the
 * current position is either.
 *
 * @paren is incremented for each open parenthesis, and decremented for
 * each close one.  This is a gross check for whether the parsing is
 * currently within a grouping, and used by parse_on() to ignore newlines
 * within them.
 *
 * An open parenthesis pushes a NULL operator onto the stack, this stops
 * parse_on_collect() from collecting beyond it.
 *
 * A close parenthesis collects all operators on the stack up to the
 * first (matching) marker, and removes the marker.
 *
 * Returns: zero on success, negative value on raised error.
 **/
static int
parse_on_paren (JobClass         *class,
		NihConfigStanza  *stanza,
		const char       *file,
		size_t            len,
		size_t           *pos,
		size_t           *lineno,
		NihList          *stack,
		EventOperator   **root,
		size_t           *paren)
{
	NihListEntry  *item;
	EventOperator *oper;

	nih_assert (class != NULL);
	nih_assert (stanza != NULL);
	nih_assert (file != NULL);
	nih_assert (pos != NULL);
	nih_assert (stack != NULL);
	nih_assert (root != NULL);
	nih_assert (paren != NULL);

	switch (file[*pos]) {
	case '(':
		(*paren)++;

		/* An open parenthesis may only occur if we're in a valid
		 * state for an operand; we must have no items on the stack,
		 * or an open parenthesis on the stack, or an operator
		 * on the stack; and must have nothing collected.
		 */
		item = (! NIH_LIST_EMPTY (stack)
			? (NihListEntry *)stack->next: NULL);
		oper = (item ? (EventOperator *)item->data : NULL);
		if (*root || (item && oper && (oper->type == EVENT_MATCH)))
			nih_return_error (-1, PARSE_EXPECTED_OPERATOR,
					  _(PARSE_EXPECTED_OPERATOR_STR));

		/* We push a NULL item onto the operator stack to denote
		 * the beginning of a parenthesis group, this prevents us
		 * popping past it later.
		 */
		item = nih_list_entry_new (class);
		if (! item)
			nih_return_system_error (-1);

		nih_list_add_after (stack, &item->entry);
		break;
	case ')':
		(*paren)--;

		/* Collect up to the first open paren marker. */
		if (parse_on_collect (class, stack, root) < 0)
			return -1;

		/* If we run out of stack, then we have mismatched parens. */
		if (NIH_LIST_EMPTY (stack))
			nih_return_error (-1, PARSE_MISMATCHED_PARENS,
					  _(PARSE_MISMATCHED_PARENS_STR));

		/* The top item on the stack should be the open parenthesis
		 * marker, which we want to discard.
		 */
		nih_free (stack->next);
		break;
	default:
		nih_assert_not_reached ();
	}

	/* Skip over the paren and any following whitespace */
	(*pos)++;
	nih_config_skip_whitespace (file, len, pos, lineno);

	return 0;
}

/**
 * parse_on_operand:
 * @class: job class being parsed,
 * @stanza: stanza found,
 * @file: file or string to parse,
 * @len: length of @file,
 * @pos: offset within @file,
 * @lineno: line number,
 * @stack: input operator stack,
 * @root: output operator.
 *
 * This function parses a single operand to the "or" stanza.  An operand
 * is any token not considered an operator, such as the name of an event
 * or arguments to that event.
 *
 * If the item on the top of @stack is an EVENT_MATCH operator, the operand
 * is added to that operator's argument list; otherwise the operand is
 * treated as the name of an event and a new EVENT_MATCH operator pushed
 * onto the stack.
 *
 * Returns: zero on success, negative value on raised error.
 **/
static int
parse_on_operand (JobClass         *class,
		  NihConfigStanza  *stanza,
		  const char       *file,
		  size_t            len,
		  size_t           *pos,
		  size_t           *lineno,
		  NihList          *stack,
		  EventOperator   **root)
{
	EventOperator  *oper;
	NihListEntry   *item;
	nih_local char *arg = NULL;

	nih_assert (class != NULL);
	nih_assert (stanza != NULL);
	nih_assert (file != NULL);
	nih_assert (pos != NULL);
	nih_assert (stack != NULL);
	nih_assert (root != NULL);

	arg = nih_config_next_token (NULL, file, len, pos, lineno,
				     "()" NIH_CONFIG_CNLWS, TRUE);
	if (! arg)
		return -1;

	/* Look at the item on the top of the stack; if it is an
	 * EVENT_MATCH operator then the operand is an argument to that event;
	 * otherwise if the stack is empty, or the top item is an operator
	 * of some kind, then the operand begins a new EVENT_MATCH operator.
	 */
	item = (! NIH_LIST_EMPTY (stack) ? (NihListEntry *)stack->next: NULL);
	oper = (item ? (EventOperator *)item->data : NULL);
	if ((! item) || (! oper) || (oper->type != EVENT_MATCH)) {
		/* Argument is the name of an event to be matched; create
		 * an EventOperator to match it and push it onto the stack.
		 *
		 * We get away with not popping anything here because we
		 * know that we can never end up with two events on the top
		 * of the stack.
		 */
		oper = event_operator_new (class, EVENT_MATCH, arg, NULL);
		if (! oper)
			nih_return_system_error (-1);

		item = nih_list_entry_new (class);
		if (! item)
			nih_return_system_error (-1);

		item->data = oper;
		nih_list_add_after (stack, &item->entry);
	} else {
		char **e;
		int    pos = TRUE;

		/* Argument is an environment variable for the event on
		 * the top of the stack, so we append it there.
		 */
		if (! nih_str_array_addp (&oper->env, oper, NULL, arg))
			nih_return_system_error (-1);

		/* Sanity check the event's environment to ensure that no
		 * positional arguments follow name-based ones.
		 */
		for (e = oper->env; e && *e; e++) {
			if (strchr (*e, '=')) {
				pos = FALSE;
			} else if (! pos) {
				nih_error_raise (PARSE_EXPECTED_VARIABLE,
						 _(PARSE_EXPECTED_VARIABLE_STR));
				return -1;
			}
		}
	}

	return 0;
}

/**
 * parse_on_collect:
 * @class: job class being parsed,
 * @stack: input operator stack,
 * @root: output operator.
 *
 * This function collects the input operators from @stack, up until the
 * beginning of the stack or a group within it (denoted by a stack item
 * with NULL data), and places the collected operator tree in @root.
 *
 * @root may point to a NULL pointer, or to a previously collected
 * operator; in which case it will become the right-hand child of the
 * operator on the top of the stack.
 *
 * On return from this function, @root will always point to a non-NULL
 * pointer since it is an error to fail to collect from the stack.
 *
 * Returns: zero on success, negative value on raised error.
 **/
static int
parse_on_collect (JobClass       *class,
		  NihList        *stack,
		  EventOperator **root)
{
	nih_assert (class != NULL);
	nih_assert (stack != NULL);
	nih_assert (root != NULL);

	NIH_LIST_FOREACH_SAFE (stack, iter) {
		NihListEntry  *item = (NihListEntry *)iter;
		EventOperator *oper = (EventOperator *)item->data;

		/* Stop on the opening of a parenthesis group */
		if (! oper)
			break;

		/* Remove the item from the stack */
		nih_free (item);

		/* Make the existing root node a child of the new operator;
		 * there must be one for operators, and must not be one for
		 * event matches.
		 */
		if ((oper->type != EVENT_MATCH) && (*root)) {
			nih_ref (*root, oper);
			nih_unref (*root, class);

			nih_tree_add (&oper->node, &(*root)->node,
				      NIH_TREE_RIGHT);
		} else if (oper->type != EVENT_MATCH) {
			nih_return_error (-1, PARSE_EXPECTED_EVENT,
					  _(PARSE_EXPECTED_EVENT_STR));
		} else if (*root) {
			nih_return_error (-1, PARSE_EXPECTED_OPERATOR,
					  _(PARSE_EXPECTED_OPERATOR_STR));
		}

		/* Make the operator the new root */
		*root = oper;
	}

	/* If we failed to collect any operands, an event was expected */
	if (! *root)
		nih_return_error (-1, PARSE_EXPECTED_EVENT,
				  _(PARSE_EXPECTED_EVENT_STR));

	return 0;
}

/**
 * parse_cgroup:
 * @class: job class being parsed,
 * @stanza: stanza found,
 * @file: file or string to parse,
 * @len: length of @file,
 * @pos: offset within @file,
 * @lineno: line number.
 *
 * This function is used to parse the arguments to a cgroup stanza
 * from @file.
 *
 * Returns: zero on success, negative value on raised error.
 **/
static int
parse_cgroup (JobClass        *class,
	      NihConfigStanza *stanza,
	      const char      *file,
	      size_t           len,
	      size_t          *pos,
	      size_t          *lineno)
{
	char            *arg2;
	char            *arg3;
	nih_local char  *controller = NULL;
	nih_local char  *name = NULL;
	nih_local char  *key = NULL;
	nih_local char  *value = NULL;

	nih_assert (class);
	nih_assert (stanza);
	nih_assert (file);
	nih_assert (pos);

	/* FIXME:
	 *
	 * Note that if cgroups are *NOT* enabled, we still need to
	 * parse the cgroup stanzas tokens (to consume that input) - we
	 * just don't add use those tokens to create a Cgroup object.
	 */
	if (! nih_config_has_token (file, len, pos, lineno))
		nih_return_error (-1, NIH_CONFIG_EXPECTED_TOKEN,
				  _(NIH_CONFIG_EXPECTED_TOKEN_STR));

	controller = nih_config_next_arg (NULL, file, len, pos, lineno);
	if (! controller)
		return -1;

	if (! nih_config_has_token (file, len, pos, lineno)) {
		/* Only a controller was specified */
		goto out;
	}

	arg2 = nih_config_next_arg (NULL, file, len, pos, lineno);
	if (! arg2)
		return -1;

	if (! nih_config_has_token (file, len, pos, lineno)) {
		/* Controller + name specified */
		name = arg2;
		nih_ref (name, arg2);
		goto out;
	}

	arg3 = nih_config_next_arg (NULL, file, len, pos, lineno);
	if (! arg3)
		return -1;

	if (! nih_config_has_token (file, len, pos, lineno)) {
		/* Controller + key/value pair specified */
		key = arg2;
		nih_ref (key , arg2);

		value = arg3;
		nih_ref (value, arg3);

		goto out;
	}

	/* Controller + name + key/value pair specified */

	value = nih_config_next_arg (NULL, file, len, pos, lineno);
	if (! value)
		return -1;

	key = arg3;
	nih_ref (key, arg3);

	name = arg2;
	nih_ref (name, arg2);

	/* FIXME */
#if 0
	if (! nih_config_has_token (file, len, pos, lineno))
		nih_return_error (-1, NIH_CONFIG_EXPECTED_TOKEN,
				  _(NIH_CONFIG_EXPECTED_TOKEN_STR));

	name = nih_config_next_arg (NULL, file, len, pos, lineno);
	if (! name)
		return -1;

	if (! nih_config_has_token (file, len, pos, lineno))
		goto out;

	/* key/value specified */
	key = nih_config_next_arg (NULL, file, len, pos, lineno);
	if (! key)
		return -1;

	if (! nih_config_has_token (file, len, pos, lineno)) {
		/* If a key is specified, a value must also be
		 * specified.
		 */
		nih_return_error (-1, NIH_CONFIG_EXPECTED_TOKEN,
				  _(NIH_CONFIG_EXPECTED_TOKEN_STR));
	}

	value = nih_config_next_arg (NULL, file, len, pos, lineno);
	if (! value)
		return -1;
#endif

out:
#ifdef ENABLE_CGROUPS
	if (! cgroup_add (class, &class->cgroups, controller, name, key, value))
			nih_return_no_memory_error (-1);
#endif /* ENABLE_CGROUPS */

	return nih_config_skip_comment (file, len, pos, lineno);
}

/**
 * stanza_debug:
 * @class: job class being parsed,
 * @stanza: stanza found,
 * @file: file or string to parse,
 * @len: length of @file,
 * @pos: offset within @file,
 * @lineno: line number.
 *
 * Parse a debug stanza from @file. No parameters are supported.
 *
 * Returns: zero always.
 **/
static int
stanza_debug (JobClass           *class,
		 NihConfigStanza *stanza,
		 const char      *file,
		 size_t           len,
		 size_t          *pos,
		 size_t          *lineno)
{
	nih_assert (class != NULL);
	nih_assert (stanza != NULL);
	nih_assert (file != NULL);
	nih_assert (pos != NULL);

	if (debug_stanza_enabled)
		class->debug = TRUE;

	return 0;
}


/**
 * stanza_manual:
 * @class: job class being parsed,
 * @stanza: stanza found,
 * @file: file or string to parse,
 * @len: length of @file,
 * @pos: offset within @file,
 * @lineno: line number.
 *
 * Parse a manual stanza from @file. No parameters are supported.
 *
 * Returns: zero always.
 **/
static int
stanza_manual (JobClass           *class,
		 NihConfigStanza *stanza,
		 const char      *file,
		 size_t           len,
		 size_t          *pos,
		 size_t          *lineno)
{
	nih_assert (class != NULL);
	nih_assert (stanza != NULL);
	nih_assert (file != NULL);
	nih_assert (pos != NULL);

	/* manual simply disregards any start on events seen previously */

	nih_debug ("disregarding start on events for %s",
			class->name);

	if (class->start_on)
		nih_unref (class->start_on, class);

	class->start_on = NULL;

	return 0;
}

/**
 * stanza_instance:
 * @class: job class being parsed,
 * @stanza: stanza found,
 * @file: file or string to parse,
 * @len: length of @file,
 * @pos: offset within @file,
 * @lineno: line number.
 *
 * Parse an instance stanza from @file, this has an argument specifying
 * the instance name pattern which is stored in the class's instance member
 * and expanded before use.
 *
 * Returns: zero on success, negative value on error.
 **/
static int
stanza_instance (JobClass        *class,
		 NihConfigStanza *stanza,
		 const char      *file,
		 size_t           len,
		 size_t          *pos,
		 size_t          *lineno)
{
	nih_assert (class != NULL);
	nih_assert (stanza != NULL);
	nih_assert (file != NULL);
	nih_assert (pos != NULL);

	if (class->instance)
		nih_unref (class->instance, class);

	class->instance = nih_config_next_arg (class, file, len, pos, lineno);
	if (! class->instance)
		return -1;

	return nih_config_skip_comment (file, len, pos, lineno);
}


/**
 * stanza_description:
 * @class: job class being parsed,
 * @stanza: stanza found,
 * @file: file or string to parse,
 * @len: length of @file,
 * @pos: offset within @file,
 * @lineno: line number.
 *
 * Parse a description stanza from @file.  This stanza expects a single
 * argument giving a human-readable description of the job which is
 * stored for later use.
 *
 * Returns: zero on success, negative value on error.
 **/
static int
stanza_description (JobClass        *class,
		    NihConfigStanza *stanza,
		    const char      *file,
		    size_t           len,
		    size_t          *pos,
		    size_t          *lineno)
{
	nih_assert (class != NULL);
	nih_assert (stanza != NULL);
	nih_assert (file != NULL);
	nih_assert (pos != NULL);

	if (class->description)
		nih_unref (class->description, class);

	class->description = nih_config_next_arg (class, file,
						  len, pos, lineno);
	if (! class->description)
		return -1;

	return nih_config_skip_comment (file, len, pos, lineno);
}

/**
 * stanza_author:
 * @class: job class being parsed,
 * @stanza: stanza found,
 * @file: file or string to parse,
 * @len: length of @file,
 * @pos: offset within @file,
 * @lineno: line number.
 *
 * Parse an author stanza from @file.  This stanza expects a single
 * argument giving a human-readable author name for the job which is
 * stored for later use.
 *
 * Returns: zero on success, negative value on error.
 **/
static int
stanza_author (JobClass        *class,
	       NihConfigStanza *stanza,
	       const char      *file,
	       size_t           len,
	       size_t          *pos,
	       size_t          *lineno)
{
	nih_assert (class != NULL);
	nih_assert (stanza != NULL);
	nih_assert (file != NULL);
	nih_assert (pos != NULL);

	if (class->author)
		nih_unref (class->author, class);

	class->author = nih_config_next_arg (class, file, len, pos, lineno);
	if (! class->author)
		return -1;

	return nih_config_skip_comment (file, len, pos, lineno);
}

/**
 * stanza_version:
 * @class: job class being parsed,
 * @stanza: stanza found,
 * @file: file or string to parse,
 * @len: length of @file,
 * @pos: offset within @file,
 * @lineno: line number.
 *
 * Parse a version stanza from @file.  This stanza expects a single
 * argument giving a human-readable version number for the job which is
 * stored for later use.
 *
 * Returns: zero on success, negative value on error.
 **/
static int
stanza_version (JobClass        *class,
		NihConfigStanza *stanza,
		const char      *file,
		size_t           len,
		size_t          *pos,
		size_t          *lineno)
{
	nih_assert (class != NULL);
	nih_assert (stanza != NULL);
	nih_assert (file != NULL);
	nih_assert (pos != NULL);

	if (class->version)
		nih_unref (class->version, class);

	class->version = nih_config_next_arg (class, file, len, pos, lineno);
	if (! class->version)
		return -1;

	return nih_config_skip_comment (file, len, pos, lineno);
}


/**
 * stanza_env:
 * @class: job class being parsed,
 * @stanza: stanza found,
 * @file: file or string to parse,
 * @len: length of @file,
 * @pos: offset within @file,
 * @lineno: line number.
 *
 * Parse an env stanza from @file, extracting a single argument of the form
 * VAR or VAR=VALUE.  These are stored in the env array, which is increased
 * in size to accommodate the new value.
 *
 * Returns: zero on success, negative value on error.
 **/
static int
stanza_env (JobClass        *class,
	    NihConfigStanza *stanza,
	    const char      *file,
	    size_t           len,
	    size_t          *pos,
	    size_t          *lineno)
{
	nih_local char *env = NULL;

	nih_assert (class != NULL);
	nih_assert (stanza != NULL);
	nih_assert (file != NULL);
	nih_assert (pos != NULL);

	env = nih_config_next_arg (NULL, file, len, pos, lineno);
	if (! env)
		return -1;

	if (! nih_str_array_addp (&class->env, class, NULL, env))
		nih_return_system_error (-1);

	return nih_config_skip_comment (file, len, pos, lineno);
}

/**
 * stanza_export:
 * @class: job class being parsed,
 * @stanza: stanza found,
 * @file: file or string to parse,
 * @len: length of @file,
 * @pos: offset within @file,
 * @lineno: line number.
 *
 * Parse an export stanza from @file, extracting one or more arguments
 * containing environment variable names.  These are stored in the export
 * array, which is increased in size to accomodate the new values.
 *
 * Returns: zero on success, negative value on error.
 **/
static int
stanza_export (JobClass        *class,
	       NihConfigStanza *stanza,
	       const char      *file,
	       size_t           len,
	       size_t          *pos,
	       size_t          *lineno)
{
	nih_local char **args = NULL;
	char           **arg;

	nih_assert (class != NULL);
	nih_assert (stanza != NULL);
	nih_assert (file != NULL);
	nih_assert (pos != NULL);

	if (! nih_config_has_token (file, len, pos, lineno))
		nih_return_error (-1, NIH_CONFIG_EXPECTED_TOKEN,
				  _(NIH_CONFIG_EXPECTED_TOKEN_STR));

	args = nih_config_parse_args (NULL, file, len, pos, lineno);
	if (! args)
		return -1;

	for (arg = args; *arg; arg++)
		if (! nih_str_array_addp (&class->export, class, NULL, *arg))
			nih_return_system_error (-1);

	return 0;
}


/**
 * stanza_start:
 * @class: job class being parsed,
 * @stanza: stanza found,
 * @file: file or string to parse,
 * @len: length of @file,
 * @pos: offset within @file,
 * @lineno: line number.
 *
 * Parse a start stanza from @file.  This stanza expects a second "on"
 * argument, followed by an event which is allocated as an EventOperator
 * structure and stored in the start events list of the class.
 *
 * Returns: zero on success, negative value on error.
 **/
static int
stanza_start (JobClass        *class,
	      NihConfigStanza *stanza,
	      const char      *file,
	      size_t           len,
	      size_t          *pos,
	      size_t          *lineno)
{
	nih_local char *arg = NULL;
	size_t          a_pos, a_lineno;
	int             ret = -1;

	nih_assert (class != NULL);
	nih_assert (stanza != NULL);
	nih_assert (file != NULL);
	nih_assert (pos != NULL);

	a_pos = *pos;
	a_lineno = (lineno ? *lineno : 1);

	arg = nih_config_next_token (NULL, file, len, &a_pos, &a_lineno,
				     NIH_CONFIG_CNLWS, FALSE);
	if (! arg)
		goto finish;

	if (! strcmp (arg, "on")) {
		if (class->start_on)
			nih_unref (class->start_on, class);

		class->start_on = parse_on (class, stanza, file, len,
					    &a_pos, &a_lineno);
		if (! class->start_on)
			goto finish;

		ret = 0;

	} else {
		nih_return_error (-1, NIH_CONFIG_UNKNOWN_STANZA,
				  _(NIH_CONFIG_UNKNOWN_STANZA_STR));
	}

finish:
	*pos = a_pos;
	if (lineno)
		*lineno = a_lineno;

	return ret;
}

/**
 * stanza_stop:
 * @class: job class being parsed,
 * @stanza: stanza found,
 * @file: file or string to parse,
 * @len: length of @file,
 * @pos: offset within @file,
 * @lineno: line number.
 *
 * Parse a stop stanza from @file.  This stanza expects a second "on"
 * argument, followed by an event which is allocated as an EventInfo structure
 * and stored in the stop events list of the class and copied to the instance
 * later.
 *
 * Returns: zero on success, negative value on error.
 **/
static int
stanza_stop (JobClass        *class,
	     NihConfigStanza *stanza,
	     const char      *file,
	     size_t           len,
	     size_t          *pos,
	     size_t          *lineno)
{
	nih_local char *arg = NULL;
	size_t          a_pos, a_lineno;
	int             ret = -1;

	nih_assert (class != NULL);
	nih_assert (stanza != NULL);
	nih_assert (file != NULL);
	nih_assert (pos != NULL);

	a_pos = *pos;
	a_lineno = (lineno ? *lineno : 1);

	arg = nih_config_next_token (NULL, file, len, &a_pos, &a_lineno,
				     NIH_CONFIG_CNLWS, FALSE);
	if (! arg)
		goto finish;

	if (! strcmp (arg, "on")) {
		if (class->stop_on)
			nih_unref (class->stop_on, class);

		class->stop_on = parse_on (class, stanza, file, len,
					   &a_pos, &a_lineno);
		if (! class->stop_on)
			goto finish;

		ret = 0;

	} else {
		nih_return_error (-1, NIH_CONFIG_UNKNOWN_STANZA,
				  _(NIH_CONFIG_UNKNOWN_STANZA_STR));
	}

finish:
	*pos = a_pos;
	if (lineno)
		*lineno = a_lineno;

	return ret;
}

/**
 * stanza_emits:
 * @class: job class being parsed,
 * @stanza: stanza found,
 * @file: file or string to parse,
 * @len: length of @file,
 * @pos: offset within @file,
 * @lineno: line number.
 *
 * Parse an emits stanza from @file.  This stanza expects one or more
 * arguments giving the names of additional events that can be emitted
 * by this job.  These are stored in the emits array, which is increased
 * in size to accomodate the new values.
 *
 * Returns: zero on success, negative value on error.
 **/
static int
stanza_emits (JobClass        *class,
	      NihConfigStanza *stanza,
	      const char      *file,
	      size_t           len,
	      size_t          *pos,
	      size_t          *lineno)
{
	nih_local char **args = NULL;
	char           **arg;

	nih_assert (class != NULL);
	nih_assert (stanza != NULL);
	nih_assert (file != NULL);
	nih_assert (pos != NULL);

	if (! nih_config_has_token (file, len, pos, lineno))
		nih_return_error (-1, NIH_CONFIG_EXPECTED_TOKEN,
				  _(NIH_CONFIG_EXPECTED_TOKEN_STR));

	args = nih_config_parse_args (NULL, file, len, pos, lineno);
	if (! args)
		return -1;

	for (arg = args; *arg; arg++)
		if (! nih_str_array_addp (&class->emits, class, NULL, *arg))
			nih_return_system_error (-1);

	return 0;
}


/**
 * stanza_exec:
 * @class: job class being parsed,
 * @stanza: stanza found,
 * @file: file or string to parse,
 * @len: length of @file,
 * @pos: offset within @file,
 * @lineno: line number.
 *
 * Parse an exec stanza from @file by allocating the main job process and
 * calling parse_exec() to parse it.
 *
 * Returns: zero on success, negative value on error.
 **/
static int
stanza_exec (JobClass        *class,
	     NihConfigStanza *stanza,
	     const char      *file,
	     size_t           len,
	     size_t          *pos,
	     size_t          *lineno)
{
	nih_assert (class != NULL);
	nih_assert (stanza != NULL);
	nih_assert (file != NULL);
	nih_assert (pos != NULL);

	if (! class->process[PROCESS_MAIN]) {
		class->process[PROCESS_MAIN] = process_new (class->process);
		if (! class->process[PROCESS_MAIN])
			nih_return_system_error (-1);
	}

	return parse_exec (class->process[PROCESS_MAIN], stanza,
			   file, len, pos, lineno);
}

/**
 * stanza_script:
 * @class: job class being parsed,
 * @stanza: stanza found,
 * @file: file or string to parse,
 * @len: length of @file,
 * @pos: offset within @file,
 * @lineno: line number.
 *
 * Parse a script stanza from @file by allocating the main job process and
 * calling parse_script() to parse it.
 *
 * Returns: zero on success, negative value on error.
 **/
static int
stanza_script (JobClass        *class,
	       NihConfigStanza *stanza,
	       const char      *file,
	       size_t           len,
	       size_t          *pos,
	       size_t          *lineno)
{
	nih_assert (class != NULL);
	nih_assert (stanza != NULL);
	nih_assert (file != NULL);
	nih_assert (pos != NULL);

	if (! class->process[PROCESS_MAIN]) {
		class->process[PROCESS_MAIN] = process_new (class->process);
		if (! class->process[PROCESS_MAIN])
			nih_return_system_error (-1);
	}

	return parse_script (class->process[PROCESS_MAIN], stanza,
			     file, len, pos, lineno);
}

/**
 * stanza_pre_start:
 * @class: job class being parsed,
 * @stanza: stanza found,
 * @file: file or string to parse,
 * @len: length of @file,
 * @pos: offset within @file,
 * @lineno: line number.
 *
 * Parse a pre-start stanza from @file by calling parse_process()
 * with PROCESS_PRE_START to parse it.
 *
 * Returns: zero on success, negative value on error.
 **/
static int
stanza_pre_start (JobClass        *class,
		  NihConfigStanza *stanza,
		  const char      *file,
		  size_t           len,
		  size_t          *pos,
		  size_t          *lineno)
{
	nih_assert (class != NULL);
	nih_assert (stanza != NULL);
	nih_assert (file != NULL);
	nih_assert (pos != NULL);

	return parse_process (class, PROCESS_PRE_START, stanza,
			      file, len, pos, lineno);
}

/**
 * stanza_post_start:
 * @class: job class being parsed,
 * @stanza: stanza found,
 * @file: file or string to parse,
 * @len: length of @file,
 * @pos: offset within @file,
 * @lineno: line number.
 *
 * Parse a post-start stanza from @file by calling parse_process()
 * with PROCESS_POST_START to parse it.
 *
 * Returns: zero on success, negative value on error.
 **/
static int
stanza_post_start (JobClass        *class,
		   NihConfigStanza *stanza,
		   const char      *file,
		   size_t           len,
		   size_t          *pos,
		   size_t          *lineno)
{
	nih_assert (class != NULL);
	nih_assert (stanza != NULL);
	nih_assert (file != NULL);
	nih_assert (pos != NULL);

	return parse_process (class, PROCESS_POST_START, stanza,
			      file, len, pos, lineno);
}

/**
 * stanza_pre_stop:
 * @class: job class being parsed,
 * @stanza: stanza found,
 * @file: file or string to parse,
 * @len: length of @file,
 * @pos: offset within @file,
 * @lineno: line number.
 *
 * Parse a pre-stop stanza from @file by calling parse_process()
 * with PROCESS_PRE_STOP to parse it.
 *
 * Returns: zero on success, negative value on error.
 **/
static int
stanza_pre_stop (JobClass        *class,
		 NihConfigStanza *stanza,
		 const char      *file,
		 size_t           len,
		 size_t          *pos,
		 size_t          *lineno)
{
	nih_assert (class != NULL);
	nih_assert (stanza != NULL);
	nih_assert (file != NULL);
	nih_assert (pos != NULL);

	return parse_process (class, PROCESS_PRE_STOP, stanza,
			      file, len, pos, lineno);
}

/**
 * stanza_post_stop:
 * @class: job class being parsed,
 * @stanza: stanza found,
 * @file: file or string to parse,
 * @len: length of @file,
 * @pos: offset within @file,
 * @lineno: line number.
 *
 * Parse a post-stop stanza from @file by calling parse_process()
 * with PROCESS_POST_STOP to parse it.
 *
 * Returns: zero on success, negative value on error.
 **/
static int
stanza_post_stop (JobClass        *class,
		  NihConfigStanza *stanza,
		  const char      *file,
		  size_t           len,
		  size_t          *pos,
		  size_t          *lineno)
{
	nih_assert (class != NULL);
	nih_assert (stanza != NULL);
	nih_assert (file != NULL);
	nih_assert (pos != NULL);

	return parse_process (class, PROCESS_POST_STOP, stanza,
			      file, len, pos, lineno);
}


/**
 * stanza_expect:
 * @class: job class being parsed,
 * @stanza: stanza found,
 * @file: file or string to parse,
 * @len: length of @file,
 * @pos: offset within @file,
 * @lineno: line number.
 *
 * Parse an expect stanza from @file.  This stanza expects a single argument
 * single argument giving one of the possible ExpectType enumerations which
 * sets the class's expect member.
 *
 * Returns: zero on success, negative value on error.
 **/
static int
stanza_expect (JobClass        *class,
	       NihConfigStanza *stanza,
	       const char      *file,
	       size_t           len,
	       size_t          *pos,
	       size_t          *lineno)
{
	size_t          a_pos, a_lineno;
	int             ret = -1;
	nih_local char *arg = NULL;

	nih_assert (class != NULL);
	nih_assert (stanza != NULL);
	nih_assert (file != NULL);
	nih_assert (pos != NULL);

	a_pos = *pos;
	a_lineno = (lineno ? *lineno : 1);

	arg = nih_config_next_arg (NULL, file, len, &a_pos, &a_lineno);
	if (! arg)
		goto finish;

	if (! strcmp (arg, "stop")) {
		class->expect = EXPECT_STOP;
	} else if (! strcmp (arg, "daemon")) {
		class->expect = EXPECT_DAEMON;
	} else if (! strcmp (arg, "fork")) {
		class->expect = EXPECT_FORK;
	} else if (! strcmp (arg, "none")) {
		class->expect = EXPECT_NONE;
	} else {
		nih_return_error (-1, NIH_CONFIG_UNKNOWN_STANZA,
				  _(NIH_CONFIG_UNKNOWN_STANZA_STR));
	}

	ret = nih_config_skip_comment (file, len, &a_pos, &a_lineno);

finish:
	*pos = a_pos;
	if (lineno)
		*lineno = a_lineno;

	return ret;
}

/**
 * stanza_task:
 * @class: job class being parsed,
 * @stanza: stanza found,
 * @file: file or string to parse,
 * @len: length of @file,
 * @pos: offset within @file,
 * @lineno: line number.
 *
 * Parse a task stanza from @file.  This sets the task flag for the class, and
 * takes no further arguments.
 *
 * Returns: zero on success, negative value on error.
 **/
static int
stanza_task (JobClass        *class,
	     NihConfigStanza *stanza,
	     const char      *file,
	     size_t           len,
	     size_t          *pos,
	     size_t          *lineno)
{
	nih_assert (class != NULL);
	nih_assert (stanza != NULL);
	nih_assert (file != NULL);
	nih_assert (pos != NULL);

	class->task = TRUE;

	return nih_config_skip_comment (file, len, pos, lineno);
}


/**
 * stanza_kill:
 * @class: job class being parsed,
 * @stanza: stanza found,
 * @file: file or string to parse,
 * @len: length of @file,
 * @pos: offset within @file,
 * @lineno: line number.
 *
 * Parse a kill stanza from @file, extracting a second-level stanza that
 * states which value to set from its argument.
 *
 * Returns: zero on success, negative value on error.
 **/
static int
stanza_kill (JobClass        *class,
	     NihConfigStanza *stanza,
	     const char      *file,
	     size_t           len,
	     size_t          *pos,
	     size_t          *lineno)
{
	size_t          a_pos, a_lineno;
	int             ret = -1;
	char           *endptr;
	nih_local char *arg = NULL;

	nih_assert (class != NULL);
	nih_assert (stanza != NULL);
	nih_assert (file != NULL);
	nih_assert (pos != NULL);

	a_pos = *pos;
	a_lineno = (lineno ? *lineno : 1);

	arg = nih_config_next_token (NULL, file, len, &a_pos, &a_lineno,
				     NIH_CONFIG_CNLWS, FALSE);
	if (! arg)
		goto finish;

	if (! strcmp (arg, "timeout")) {
		nih_local char *timearg = NULL;

		/* Update error position to the timeout value */
		*pos = a_pos;
		if (lineno)
			*lineno = a_lineno;

		timearg = nih_config_next_arg (NULL, file, len,
					       &a_pos, &a_lineno);
		if (! timearg)
			goto finish;

		errno = 0;
		class->kill_timeout = strtol (timearg, &endptr, 10);
		if (errno || *endptr || (class->kill_timeout < 0))
			nih_return_error (-1, PARSE_ILLEGAL_INTERVAL,
					  _(PARSE_ILLEGAL_INTERVAL_STR));
	} else if (! strcmp (arg, "signal")) {
		unsigned long   status;
		nih_local char *sigarg = NULL;
		int		signal;

		/* Update error position to the exit status */
		*pos = a_pos;
		if (lineno)
			*lineno = a_lineno;

		sigarg = nih_config_next_arg (NULL, file, len, &a_pos,
					      &a_lineno);

		if (! sigarg)
			goto finish;

		signal = nih_signal_from_name (sigarg);
		if (signal < 0) {
			errno = 0;
			status = strtoul (sigarg, &endptr, 10);
			if (errno || *endptr || (status > INT_MAX))
				nih_return_error (-1, PARSE_ILLEGAL_SIGNAL,
						  _(PARSE_ILLEGAL_SIGNAL_STR));

			signal = status;
		}

		/* Set the signal */
		class->kill_signal = signal;
	} else {
		nih_return_error (-1, NIH_CONFIG_UNKNOWN_STANZA,
				  _(NIH_CONFIG_UNKNOWN_STANZA_STR));
	}

	ret = nih_config_skip_comment (file, len, &a_pos, &a_lineno);

finish:
	*pos = a_pos;
	if (lineno)
		*lineno = a_lineno;

	return ret;
}


/**
 * stanza_reload:
 * @class: job class being parsed,
 * @stanza: stanza found,
 * @file: file or string to parse,
 * @len: length of @file,
 * @pos: offset within @file,
 * @lineno: line number.
 *
 * Parse a reload stanza from @file, extracting a second-level stanza that
 * states which value to set from its argument.
 *
 * Returns: zero on success, negative value on error.
 **/
static int
stanza_reload (JobClass        *class,
	       NihConfigStanza *stanza,
	       const char      *file,
	       size_t           len,
	       size_t          *pos,
	       size_t          *lineno)
{
	size_t          a_pos, a_lineno;
	int             ret = -1;
	char           *endptr;
	nih_local char *arg = NULL;

	nih_assert (class != NULL);
	nih_assert (stanza != NULL);
	nih_assert (file != NULL);
	nih_assert (pos != NULL);

	a_pos = *pos;
	a_lineno = (lineno ? *lineno : 1);

	arg = nih_config_next_token (NULL, file, len, &a_pos, &a_lineno,
				     NIH_CONFIG_CNLWS, FALSE);
	if (! arg)
		goto finish;

	if (! strcmp (arg, "signal")) {
		unsigned long   status;
		nih_local char *sigarg = NULL;
		int		signal;

		/* Update error position to the exit status */
		*pos = a_pos;
		if (lineno)
			*lineno = a_lineno;

		sigarg = nih_config_next_arg (NULL, file, len, &a_pos,
					      &a_lineno);

		if (! sigarg)
			goto finish;

		signal = nih_signal_from_name (sigarg);
		if (signal < 0) {
			errno = 0;
			status = strtoul (sigarg, &endptr, 10);
			if (errno || *endptr || (status > INT_MAX))
				nih_return_error (-1, PARSE_ILLEGAL_SIGNAL,
						  _(PARSE_ILLEGAL_SIGNAL_STR));

			signal = status;
		}

		/* Set the signal */
		class->reload_signal = signal;
	} else {
		nih_return_error (-1, NIH_CONFIG_UNKNOWN_STANZA,
				  _(NIH_CONFIG_UNKNOWN_STANZA_STR));
	}

	ret = nih_config_skip_comment (file, len, &a_pos, &a_lineno);

finish:
	*pos = a_pos;
	if (lineno)
		*lineno = a_lineno;

	return ret;
}


/**
 * stanza_apparmor:
 * @class: job class being parsed,
 * @stanza: stanza found,
 * @file: file or string to parse,
 * @len: length of @file,
 * @pos: offset within @file,
 * @lineno: line number.
 *
 * Parse an apparmor stanza from @file, extracting a second-level stanza that
 * states which value to set from its argument.
 *
 * Returns: zero on success, negative value on error.
 **/
static int
stanza_apparmor (JobClass        *class,
		 NihConfigStanza *stanza,
		 const char      *file,
		 size_t           len,
		 size_t          *pos,
		 size_t          *lineno)
{
	size_t          a_pos, a_lineno;
	int             ret = -1;
	nih_local char *arg = NULL;
	Process        *process;

	nih_assert (class != NULL);
	nih_assert (stanza != NULL);
	nih_assert (file != NULL);
	nih_assert (pos != NULL);

	a_pos = *pos;
	a_lineno = (lineno ? *lineno : 1);

	arg = nih_config_next_token (NULL, file, len, &a_pos, &a_lineno,
				     NIH_CONFIG_CNLWS, FALSE);
	if (! arg)
		goto finish;

	if (! strcmp (arg, "load")) {
		nih_local char *aaarg = NULL;

		/* Update error position to the load value */
		*pos = a_pos;
		if (lineno)
			*lineno = a_lineno;

		aaarg = nih_config_next_arg (NULL, file, len,
					     &a_pos, &a_lineno);

		if (! aaarg)
			goto finish;

		/* Allocate a new Process structure if we need to */
		if (! class->process[PROCESS_SECURITY]) {
			class->process[PROCESS_SECURITY] = process_new (class->process);
			if (! class->process[PROCESS_SECURITY])
				nih_return_system_error (-1);
		}

		process = class->process[PROCESS_SECURITY];

		if (process->command)
			nih_unref (process->command, process);

		process->script = FALSE;
		process->command = nih_sprintf (process, "%s %s %s",
						APPARMOR_PARSER,
						APPARMOR_PARSER_OPTS,
						aaarg);

		if (! process->command)
			nih_return_system_error (-1);

	} else if (! strcmp (arg, "switch")) {
		/* Update error position to the switch value */
		*pos = a_pos;
		if (lineno)
			*lineno = a_lineno;

		class->apparmor_switch = nih_config_next_arg (class, file,
							      len, &a_pos,
							      &a_lineno);

		if (! class->apparmor_switch)
			goto finish;

	} else {
		nih_return_error (-1, NIH_CONFIG_UNKNOWN_STANZA,
				  _(NIH_CONFIG_UNKNOWN_STANZA_STR));
	}

	ret = nih_config_skip_comment (file, len, &a_pos, &a_lineno);

finish:
	*pos = a_pos;
	if (lineno)
		*lineno = a_lineno;

	return ret;
}

/**
 * stanza_respawn:
 * @class: job class being parsed,
 * @stanza: stanza found,
 * @file: file or string to parse,
 * @len: length of @file,
 * @pos: offset within @file,
 * @lineno: line number.
 *
 * Parse a daemon stanza from @file.  This either has no arguments, in
 * which case it sets the respawn flag for the job, or it has the "limit"
 * argument and sets the respawn rate limit.
 *
 * Returns: zero on success, negative value on error.
 **/
static int
stanza_respawn (JobClass        *class,
		NihConfigStanza *stanza,
		const char      *file,
		size_t           len,
		size_t          *pos,
		size_t          *lineno)
{
	nih_local char *arg = NULL;
	size_t          a_pos, a_lineno;
	int             ret = -1;

	nih_assert (class != NULL);
	nih_assert (stanza != NULL);
	nih_assert (file != NULL);
	nih_assert (pos != NULL);

	/* Deal with the no-argument form first */
	if (! nih_config_has_token (file, len, pos, lineno)) {
		class->respawn = TRUE;

		return nih_config_skip_comment (file, len, pos, lineno);
	}


	/* Take the next argument, a sub-stanza keyword. */
	a_pos = *pos;
	a_lineno = (lineno ? *lineno : 1);

	arg = nih_config_next_token (NULL, file, len, &a_pos, &a_lineno,
				     NIH_CONFIG_CNLWS, FALSE);
	if (! arg)
		goto finish;

	if (! strcmp (arg, "limit")) {
		nih_local char *limitarg = NULL;
		char           *endptr;

		/* Update error position to the limit value */
		*pos = a_pos;
		if (lineno)
			*lineno = a_lineno;

		/* Parse the limit value */
		limitarg = nih_config_next_arg (NULL, file, len,
						&a_pos, &a_lineno);
		if (! limitarg)
			goto finish;

		if (strcmp (limitarg, "unlimited")) {
			nih_local char *timearg = NULL;

			errno = 0;
			class->respawn_limit = strtol (limitarg, &endptr, 10);
			if (errno || *endptr || (class->respawn_limit < 0))
				nih_return_error (-1, PARSE_ILLEGAL_LIMIT,
						  _(PARSE_ILLEGAL_LIMIT_STR));

			/* Update error position to the timeout value */
			*pos = a_pos;
			if (lineno)
				*lineno = a_lineno;

			/* Parse the timeout value */
			timearg = nih_config_next_arg (NULL, file, len,
						       &a_pos, &a_lineno);
			if (! timearg)
				goto finish;

			errno = 0;
			class->respawn_interval = strtol (timearg, &endptr, 10);
			if (errno || *endptr || (class->respawn_interval < 0))
				nih_return_error (-1, PARSE_ILLEGAL_INTERVAL,
						  _(PARSE_ILLEGAL_INTERVAL_STR));
		} else {
			class->respawn_limit = 0;
			class->respawn_interval = 0;
		}

		ret = nih_config_skip_comment (file, len, &a_pos, &a_lineno);

	} else {
		nih_return_error (-1, NIH_CONFIG_UNKNOWN_STANZA,
				  _(NIH_CONFIG_UNKNOWN_STANZA_STR));
	}

finish:
	*pos = a_pos;
	if (lineno)
		*lineno = a_lineno;

	return ret;
}

/**
 * stanza_normal:
 * @class: job class being parsed,
 * @stanza: stanza found,
 * @file: file or string to parse,
 * @len: length of @file,
 * @pos: offset within @file,
 * @lineno: line number.
 *
 * Parse a normal stanza from @file.  This stanza expects a single "exit"
 * argument, followed by one or more arguments giving signal names or
 * exit codes that the main process can return and be considered to have been
 * stopped normally.
 *
 * Arguments are stored in the normalexit array, and the normalexit_len
 * value updated.  Signals are stored in the higher bytes.
 *
 * Returns: zero on success, negative value on error.
 **/
static int
stanza_normal (JobClass        *class,
	       NihConfigStanza *stanza,
	       const char      *file,
	       size_t           len,
	       size_t          *pos,
	       size_t          *lineno)
{
	size_t          a_pos, a_lineno;
	int             ret = -1;
	nih_local char *arg = NULL;

	nih_assert (class != NULL);
	nih_assert (stanza != NULL);
	nih_assert (file != NULL);
	nih_assert (pos != NULL);

	a_pos = *pos;
	a_lineno = (lineno ? *lineno : 1);

	arg = nih_config_next_token (NULL, file, len, &a_pos, &a_lineno,
				     NIH_CONFIG_CNLWS, FALSE);
	if (! arg)
		goto finish;

	if (! strcmp (arg, "exit")) {
		do {
			unsigned long   status;
			nih_local char *exitarg = NULL;
			char           *endptr;
			int            *new_ne, signum;

			/* Update error position to the exit status */
			*pos = a_pos;
			if (lineno)
				*lineno = a_lineno;

			exitarg = nih_config_next_arg (NULL, file, len,
						       &a_pos, &a_lineno);
			if (! exitarg)
				goto finish;

			signum = nih_signal_from_name (exitarg);
			if (signum < 0) {
				errno = 0;
				status = strtoul (exitarg, &endptr, 10);
				if (errno || *endptr || (status > INT_MAX))
					nih_return_error (-1, PARSE_ILLEGAL_EXIT,
							  _(PARSE_ILLEGAL_EXIT_STR));
			} else {
				status = signum << 8;
			}

			new_ne = nih_realloc (class->normalexit, class,
					      sizeof (int) * (class->normalexit_len + 1));
			if (! new_ne)
				nih_return_system_error (-1);

			class->normalexit = new_ne;
			class->normalexit[class->normalexit_len++] = (int) status;
		} while (nih_config_has_token (file, len, &a_pos, &a_lineno));

		ret = nih_config_skip_comment (file, len, &a_pos, &a_lineno);
	} else {
		nih_return_error (-1, NIH_CONFIG_UNKNOWN_STANZA,
				  _(NIH_CONFIG_UNKNOWN_STANZA_STR));
	}

finish:
	*pos = a_pos;
	if (lineno)
		*lineno = a_lineno;

	return ret;
}


/**
 * stanza_console:
 * @class: job class being parsed,
 * @stanza: stanza found,
 * @file: file or string to parse,
 * @len: length of @file,
 * @pos: offset within @file,
 * @lineno: line number.
 *
 * Parse a console stanza from @file, extracting a single argument that
 * specifies where console output should be sent.
 *
 * Returns: zero on success, negative value on error.
 **/
static int
stanza_console (JobClass        *class,
		NihConfigStanza *stanza,
		const char      *file,
		size_t           len,
		size_t          *pos,
		size_t          *lineno)
{
	size_t          a_pos, a_lineno;
	int             ret = -1;
	nih_local char *arg = NULL;

	nih_assert (class != NULL);
	nih_assert (stanza != NULL);
	nih_assert (file != NULL);
	nih_assert (pos != NULL);

	a_pos = *pos;
	a_lineno = (lineno ? *lineno : 1);

	arg = nih_config_next_arg (NULL, file, len, &a_pos, &a_lineno);
	if (! arg)
		goto finish;

	class->console = job_class_console_type (arg);

	if (class->console == (ConsoleType)-1) {
		nih_return_error (-1, NIH_CONFIG_UNKNOWN_STANZA,
				_(NIH_CONFIG_UNKNOWN_STANZA_STR));
	}

	ret = nih_config_skip_comment (file, len, &a_pos, &a_lineno);

finish:
	*pos = a_pos;
	if (lineno)
		*lineno = a_lineno;

	return ret;
}


/**
 * stanza_umask:
 * @class: job class being parsed,
 * @stanza: stanza found,
 * @file: file or string to parse,
 * @len: length of @file,
 * @pos: offset within @file,
 * @lineno: line number.
 *
 * Parse a umask stanza from @file, extracting a single argument containing
 * a process file creation mask.
 *
 * Returns: zero on success, negative value on error.
 **/
static int
stanza_umask (JobClass        *class,
	      NihConfigStanza *stanza,
	      const char      *file,
	      size_t           len,
	      size_t          *pos,
	      size_t          *lineno)
{
	nih_local char *arg = NULL;
	char           *endptr;
	size_t          a_pos, a_lineno;
	int             ret = -1;

	nih_assert (class != NULL);
	nih_assert (stanza != NULL);
	nih_assert (file != NULL);
	nih_assert (pos != NULL);

	a_pos = *pos;
	a_lineno = (lineno ? *lineno : 1);

	arg = nih_config_next_arg (NULL, file, len, &a_pos, &a_lineno);
	if (! arg)
		goto finish;

	errno = 0;
	class->umask = (mode_t)strtoul (arg, &endptr, 8);
	if (errno || *endptr || (class->umask & ~0777))
		nih_return_error (-1, PARSE_ILLEGAL_UMASK,
				  _(PARSE_ILLEGAL_UMASK_STR));

	ret = nih_config_skip_comment (file, len, &a_pos, &a_lineno);

finish:
	*pos = a_pos;
	if (lineno)
		*lineno = a_lineno;

	return ret;
}

/**
 * stanza_nice:
 * @class: job class being parsed,
 * @stanza: stanza found,
 * @file: file or string to parse,
 * @len: length of @file,
 * @pos: offset within @file,
 * @lineno: line number.
 *
 * Parse a nice stanza from @file, extracting a single argument containing
 * a process priority.
 *
 * Returns: zero on success, negative value on error.
 **/
static int
stanza_nice (JobClass        *class,
	     NihConfigStanza *stanza,
	     const char      *file,
	     size_t           len,
	     size_t          *pos,
	     size_t          *lineno)
{
	nih_local char *arg = NULL;
	char           *endptr;
	size_t          a_pos, a_lineno;
	int             ret = -1;

	nih_assert (class != NULL);
	nih_assert (stanza != NULL);
	nih_assert (file != NULL);
	nih_assert (pos != NULL);

	a_pos = *pos;
	a_lineno = (lineno ? *lineno : 1);

	arg = nih_config_next_arg (NULL, file, len, &a_pos, &a_lineno);
	if (! arg)
		goto finish;

	errno = 0;
	class->nice = (int)strtol (arg, &endptr, 10);
	if (errno || *endptr || (class->nice < -20) || (class->nice > 19))
		nih_return_error (-1, PARSE_ILLEGAL_NICE,
				  _(PARSE_ILLEGAL_NICE_STR));

	ret = nih_config_skip_comment (file, len, &a_pos, &a_lineno);

finish:
	*pos = a_pos;
	if (lineno)
		*lineno = a_lineno;

	return ret;
}

/**
 * stanza_oom:
 * @class: job class being parsed,
 * @stanza: stanza found,
 * @file: file or string to parse,
 * @len: length of @file,
 * @pos: offset within @file,
 * @lineno: line number.
 *
 * Parse an oom stanza from @file, extracting a single argument containing
 * a OOM killer adjustment (which may be "never" for the magic -17 value).
 *
 * Returns: zero on success, negative value on error.
 **/
static int
stanza_oom (JobClass        *class,
	    NihConfigStanza *stanza,
	    const char      *file,
	    size_t           len,
	    size_t          *pos,
	    size_t          *lineno)
{
	nih_local char *arg = NULL;
	char           *endptr;
	size_t          a_pos, a_lineno;
	int		oom_adj;
	int             ret = -1;

	nih_assert (class != NULL);
	nih_assert (stanza != NULL);
	nih_assert (file != NULL);
	nih_assert (pos != NULL);

	a_pos = *pos;
	a_lineno = (lineno ? *lineno : 1);

	arg = nih_config_next_arg (NULL, file, len, &a_pos, &a_lineno);
	if (! arg)
		goto finish;

	if (! strcmp (arg, "score")) {
		nih_local char *scorearg = NULL;

		/* Update error position to the score value */
		*pos = a_pos;
		if (lineno)
			*lineno = a_lineno;

		scorearg = nih_config_next_arg (NULL, file, len,
						&a_pos, &a_lineno);
		if (! scorearg)
			goto finish;

		if (! strcmp (scorearg, "never")) {
			class->oom_score_adj = -1000;
		} else {
			errno = 0;
			class->oom_score_adj = (int)strtol (scorearg, &endptr, 10);
			if (errno || *endptr ||
			    (class->oom_score_adj < -1000) ||
			    (class->oom_score_adj > 1000))
				nih_return_error (-1, PARSE_ILLEGAL_OOM,
						  _(PARSE_ILLEGAL_OOM_SCORE_STR));
		}
	} else if (! strcmp (arg, "never")) {
		class->oom_score_adj = -1000;
	} else {
		errno = 0;
		oom_adj = (int)strtol (arg, &endptr, 10);
		class->oom_score_adj = (oom_adj * 1000) / ((oom_adj < 0) ? 17 : 15);
		if (errno || *endptr || (oom_adj < -17) || (oom_adj > 15))
			nih_return_error (-1, PARSE_ILLEGAL_OOM,
					  _(PARSE_ILLEGAL_OOM_STR));
	}

	ret = nih_config_skip_comment (file, len, &a_pos, &a_lineno);

finish:
	*pos = a_pos;
	if (lineno)
		*lineno = a_lineno;

	return ret;
}

/**
 * stanza_limit:
 * @class: job class being parsed,
 * @stanza: stanza found,
 * @file: file or string to parse,
 * @len: length of @file,
 * @pos: offset within @file,
 * @lineno: line number.
 *
 * Parse a limit stanza from @file, extracting a second-level stanza that
 * states which limit to set from its two following arguments.
 *
 * Returns: zero on success, negative value on error.
 **/
static int
stanza_limit (JobClass        *class,
	      NihConfigStanza *stanza,
	      const char      *file,
	      size_t           len,
	      size_t          *pos,
	      size_t          *lineno)
{
	int             resource;
	nih_local char *arg = NULL, *softarg = NULL, *hardarg = NULL;
	char           *endptr;
	size_t          a_pos, a_lineno;
	int             ret = -1;

	nih_assert (class != NULL);
	nih_assert (stanza != NULL);
	nih_assert (file != NULL);
	nih_assert (pos != NULL);

	a_pos = *pos;
	a_lineno = (lineno ? *lineno : 1);

	arg = nih_config_next_arg (NULL, file, len, &a_pos, &a_lineno);
	if (! arg)
		goto finish;

	if (! strcmp (arg, "as")) {
		resource = RLIMIT_AS;
	} else if (! strcmp (arg, "core")) {
		resource = RLIMIT_CORE;
	} else if (! strcmp (arg, "cpu")) {
		resource = RLIMIT_CPU;
	} else if (! strcmp (arg, "data")) {
		resource = RLIMIT_DATA;
	} else if (! strcmp (arg, "fsize")) {
		resource = RLIMIT_FSIZE;
	} else if (! strcmp (arg, "memlock")) {
		resource = RLIMIT_MEMLOCK;
	} else if (! strcmp (arg, "msgqueue")) {
		resource = RLIMIT_MSGQUEUE;
	} else if (! strcmp (arg, "nice")) {
		resource = RLIMIT_NICE;
	} else if (! strcmp (arg, "nofile")) {
		resource = RLIMIT_NOFILE;
	} else if (! strcmp (arg, "nproc")) {
		resource = RLIMIT_NPROC;
	} else if (! strcmp (arg, "rss")) {
		resource = RLIMIT_RSS;
	} else if (! strcmp (arg, "rtprio")) {
		resource = RLIMIT_RTPRIO;
	} else if (! strcmp (arg, "sigpending")) {
		resource = RLIMIT_SIGPENDING;
	} else if (! strcmp (arg, "stack")) {
		resource = RLIMIT_STACK;
	} else {
		nih_return_error (-1, NIH_CONFIG_UNKNOWN_STANZA,
				  _(NIH_CONFIG_UNKNOWN_STANZA_STR));
	}


	if (! class->limits[resource]) {
		class->limits[resource] = nih_new (class, struct rlimit);
		if (! class->limits[resource])
			nih_return_system_error (-1);
	}

	/* Update error position to the soft limit value */
	*pos = a_pos;
	if (lineno)
		*lineno = a_lineno;

	/* Parse the soft limit value */
	softarg = nih_config_next_arg (NULL, file, len, &a_pos, &a_lineno);
	if (! softarg)
		goto finish;

	if (strcmp (softarg, "unlimited")) {
		errno = 0;
		class->limits[resource]->rlim_cur = strtoul (softarg, &endptr,
							     10);
		if (errno || *endptr)
			nih_return_error (-1, PARSE_ILLEGAL_LIMIT,
					  _(PARSE_ILLEGAL_LIMIT_STR));
	} else {
		class->limits[resource]->rlim_cur = RLIM_INFINITY;
	}

	/* Update error position to the hard limit value */
	*pos = a_pos;
	if (lineno)
		*lineno = a_lineno;

	/* Parse the hard limit value */
	hardarg = nih_config_next_arg (NULL, file, len, &a_pos, &a_lineno);
	if (! hardarg)
		goto finish;

	if (strcmp (hardarg, "unlimited")) {
		errno = 0;
		class->limits[resource]->rlim_max = strtoul (hardarg, &endptr,
							     10);
		if (errno || *endptr)
			nih_return_error (-1, PARSE_ILLEGAL_LIMIT,
					  _(PARSE_ILLEGAL_LIMIT_STR));
	} else {
		class->limits[resource]->rlim_max = RLIM_INFINITY;
	}

	ret = nih_config_skip_comment (file, len, &a_pos, &a_lineno);

finish:
	*pos = a_pos;
	if (lineno)
		*lineno = a_lineno;

	return ret;
}

/**
 * stanza_chroot:
 * @class: job class being parsed,
 * @stanza: stanza found,
 * @file: file or string to parse,
 * @len: length of @file,
 * @pos: offset within @file,
 * @lineno: line number.
 *
 * Parse a chroot stanza from @file, extracting a single argument
 * containing a directory name.
 *
 * Returns: zero on success, negative value on error.
 **/
static int
stanza_chroot (JobClass        *class,
	       NihConfigStanza *stanza,
	       const char      *file,
	       size_t           len,
	       size_t          *pos,
	       size_t          *lineno)
{
	nih_assert (class != NULL);
	nih_assert (stanza != NULL);
	nih_assert (file != NULL);
	nih_assert (pos != NULL);

	if (class->chroot)
		nih_unref (class->chroot, class);

	class->chroot = nih_config_next_arg (class, file, len, pos, lineno);
	if (! class->chroot)
		return -1;

	return nih_config_skip_comment (file, len, pos, lineno);
}

/**
 * stanza_chdir:
 * @class: job class being parsed,
 * @stanza: stanza found,
 * @file: file or string to parse,
 * @len: length of @file,
 * @pos: offset within @file,
 * @lineno: line number.
 *
 * Parse a chdir stanza from @file, extracting a single argument
 * containing a directory name.
 *
 * Returns: zero on success, negative value on error.
 **/
static int
stanza_chdir (JobClass        *class,
	      NihConfigStanza *stanza,
	      const char      *file,
	      size_t           len,
	      size_t          *pos,
	      size_t          *lineno)
{
	nih_assert (class != NULL);
	nih_assert (stanza != NULL);
	nih_assert (file != NULL);
	nih_assert (pos != NULL);

	if (class->chdir)
		nih_unref (class->chdir, class);

	class->chdir = nih_config_next_arg (class, file, len, pos, lineno);
	if (! class->chdir)
		return -1;

	return nih_config_skip_comment (file, len, pos, lineno);
}

/**
 * stanza_setuid:
 * @class: job class being parsed,
 * @stanza: stanza found,
 * @file: file or string to parse,
 * @len: length of @file,
 * @pos: offset within @file,
 * @lineno: line number.
 *
 * Parse a setuid stanza from @file, extracting a single argument
 * containing a user name.
 *
 * Returns: zero on success, negative value on error.
 **/
static int
stanza_setuid (JobClass        *class,
	       NihConfigStanza *stanza,
	       const char      *file,
	       size_t           len,
	       size_t          *pos,
	       size_t          *lineno)
{
	nih_assert (class != NULL);
	nih_assert (stanza != NULL);
	nih_assert (file != NULL);
	nih_assert (pos != NULL);

	if (class->setuid)
		nih_unref (class->setuid, class);

	class->setuid = nih_config_next_arg (class, file, len, pos, lineno);
	if (! class->setuid)
		return -1;

	return nih_config_skip_comment (file, len, pos, lineno);
}

/**
 * stanza_setgid:
 * @class: job class being parsed,
 * @stanza: stanza found,
 * @file: file or string to parse,
 * @len: length of @file,
 * @pos: offset within @file,
 * @lineno: line number.
 *
 * Parse a setgid stanza from @file, extracting a single argument
 * containing a group name.
 *
 * Returns: zero on success, negative value on error.
 **/
static int
stanza_setgid (JobClass        *class,
	       NihConfigStanza *stanza,
	       const char      *file,
	       size_t           len,
	       size_t          *pos,
	       size_t          *lineno)
{
	nih_assert (class != NULL);
	nih_assert (stanza != NULL);
	nih_assert (file != NULL);
	nih_assert (pos != NULL);

	if (class->setgid)
		nih_unref (class->setgid, class);

	class->setgid = nih_config_next_arg (class, file, len, pos, lineno);
	if (! class->setgid)
		return -1;

	return nih_config_skip_comment (file, len, pos, lineno);
}

/**
 * stanza_usage:
 * @class: job class being parsed,
 * @stanza: stanza found,
 * @file: file or string to parse,
 * @len: length of @file,
 * @pos: offset within @file,
 * @lineno: line number.
 *
 * Parse a usage stanza from @file, extracting a single argument
 * containing a usage message.
 *
 * Returns: zero on success, negative value on error.
 **/
static int
stanza_usage (JobClass        *class,
	      NihConfigStanza *stanza,
	      const char      *file,
	      size_t           len,
	      size_t          *pos,
	      size_t          *lineno)
{
	nih_assert (class != NULL);
	nih_assert (stanza != NULL);
	nih_assert (file != NULL);
	nih_assert (pos != NULL);

	if (class->usage)
		nih_unref (class->usage, class);

	class->usage = nih_config_next_arg (class, file, len, pos, lineno);
	if (! class->usage)
		return -1;

	return nih_config_skip_comment (file, len, pos, lineno);
}

/**
 * stanza_cgroup:
 * @class: job class being parsed,
 * @stanza: stanza found,
 * @file: file or string to parse,
 * @len: length of @file,
 * @pos: offset within @file,
 * @lineno: line number.
 *
 * Parse a cgroup stanza from @file.
 *
 * Returns: zero on success, negative value on error.
 **/
static int
stanza_cgroup (JobClass        *class,
	      NihConfigStanza  *stanza,
	      const char       *file,
	      size_t            len,
	      size_t           *pos,
	      size_t           *lineno)
{
	nih_assert (class);
	nih_assert (stanza);
	nih_assert (file);
	nih_assert (pos);

	return parse_cgroup (class, stanza, file, len, pos, lineno);
}<|MERGE_RESOLUTION|>--- conflicted
+++ resolved
@@ -242,7 +242,7 @@
 			       const char *file, size_t len,
 			       size_t *pos, size_t *lineno)
 	__attribute__ ((warn_unused_result));
-<<<<<<< HEAD
+
 static int stanza_cgroup      (JobClass *class, NihConfigStanza *stanza,
 			       const char *file, size_t len,
 			       size_t *pos, size_t *lineno)
@@ -255,15 +255,12 @@
 			       size_t          *lineno)
 	__attribute__ ((warn_unused_result));
 
-=======
-
 /**
  * debug_stanza_enabled:
  *
  * If TRUE, honour the debug stanza, else consider it a NOP.
  **/
 int debug_stanza_enabled = FALSE;
->>>>>>> 4c1d4c31
 
 /**
  * stanzas:
