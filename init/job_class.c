/* upstart
 *
 * job_class.c - job class definition handling
 *
 * Copyright © 2010 Canonical Ltd.
 * Author: Scott James Remnant <scott@netsplit.com>.
 *
 * This program is free software; you can redistribute it and/or modify
 * it under the terms of the GNU General Public License version 2, as
 * published by the Free Software Foundation.
 *
 * This program is distributed in the hope that it will be useful,
 * but WITHOUT ANY WARRANTY; without even the implied warranty of
 * MERCHANTABILITY or FITNESS FOR A PARTICULAR PURPOSE.  See the
 * GNU General Public License for more details.
 *
 * You should have received a copy of the GNU General Public License along
 * with this program; if not, write to the Free Software Foundation, Inc.,
 * 51 Franklin Street, Fifth Floor, Boston, MA 02110-1301 USA.
 */

#ifdef HAVE_CONFIG_H
# include <config.h>
#endif /* HAVE_CONFIG_H */


#include <errno.h>
#include <string.h>
#include <signal.h>

#include <nih/macros.h>
#include <nih/alloc.h>
#include <nih/string.h>
#include <nih/list.h>
#include <nih/hash.h>
#include <nih/tree.h>
#include <nih/logging.h>

#include <nih-dbus/dbus_error.h>
#include <nih-dbus/dbus_message.h>
#include <nih-dbus/dbus_object.h>
#include <nih-dbus/dbus_util.h>

#include "dbus/upstart.h"

#include "environ.h"
#include "process.h"
#include "job_class.h"
#include "job.h"
#include "event_operator.h"
#include "blocked.h"
#include "conf.h"
#include "control.h"

#include "com.ubuntu.Upstart.h"
#include "com.ubuntu.Upstart.Job.h"


/**
 * JOB_DEFAULT_KILL_TIMEOUT:
 *
 * The default length of time to wait after sending a process the TERM
 * signal before sending the KILL signal if it hasn't terminated.
 **/
#define JOB_DEFAULT_KILL_TIMEOUT 5

/**
 * JOB_DEFAULT_RESPAWN_LIMIT:
 *
 * The default number of times in JOB_DEFAULT_RESPAWN_INTERVAL seconds that
 * we permit a process to respawn before stoping it
 **/
#define JOB_DEFAULT_RESPAWN_LIMIT 10

/**
 * JOB_DEFAULT_RESPAWN_INTERVAL:
 *
 * The default number of seconds before resetting the respawn timer.
 **/
#define JOB_DEFAULT_RESPAWN_INTERVAL 5

/**
 * JOB_DEFAULT_UMASK:
 *
 * The default file creation mark for processes.
 **/
#define JOB_DEFAULT_UMASK 022

/**
 * JOB_DEFAULT_ENVIRONMENT:
 *
 * Environment variables to always copy from our own environment, these
 * can be overriden in the job definition or by events since they have the
 * lowest priority.
 **/
#define JOB_DEFAULT_ENVIRONMENT \
	"PATH",			\
	"TERM"


/* Prototypes for static functions */
static void job_class_add    (JobClass *class);
static int  job_class_remove (JobClass *class);


/**
 * job_classes:
 *
 * This hash table holds the list of known job classes indexed by their name.
 * Each entry is a JobClass structure; multiple entries with the same name
 * are not permitted.
 **/
NihHash *job_classes = NULL;


/**
 * job_class_init:
 *
 * Initialise the job classes hash table.
 **/
void
job_class_init (void)
{
	if (! job_classes)
		job_classes = NIH_MUST (nih_hash_string_new (NULL, 0));
}


/**
 * job_class_new:
 * @parent: parent for new job class,
 * @name: name of new job class.
 *
 * Allocates and returns a new JobClass structure with the @name given.
 * It will not be automatically added to the job classes table, it is up
 * to the caller to ensure this is done using job_class_register() once
 * the class has been set up.
 *
 * If @parent is not NULL, it should be a pointer to another object which
 * will be used as a parent for the returned job class.  When all parents
 * of the returned job class are freed, the returned job class will also be
 * freed.
 *
 * Returns: newly allocated JobClass structure or NULL if insufficient memory.
 **/
JobClass *
job_class_new (const void *parent,
	       const char *name)
{
	JobClass *class;
	int       i;

	nih_assert (name != NULL);
	nih_assert (strlen (name) > 0);

	class = nih_new (parent, JobClass);
	if (! class)
		return NULL;

	nih_list_init (&class->entry);

	nih_alloc_set_destructor (class, nih_list_destroy);

	class->name = nih_strdup (class, name);
	if (! class->name)
		goto error;

	class->path = nih_dbus_path (class, DBUS_PATH_UPSTART, "jobs",
				     class->name, NULL);
	if (! class->path)
		goto error;

	class->instance = nih_strdup (class, "");
	if (! class->instance)
		goto error;

	class->instances = nih_hash_string_new (class, 0);
	if (! class->instances)
		goto error;

	class->description = NULL;
	class->author = NULL;
	class->version = NULL;

	class->env = NULL;
	class->export = NULL;

	class->start_on = NULL;
	class->stop_on = NULL;
	class->emits = NULL;

	class->process = nih_alloc (class, sizeof (Process *) * PROCESS_LAST);
	if (! class->process)
		goto error;

	for (i = 0; i < PROCESS_LAST; i++)
		class->process[i] = NULL;

	class->expect = EXPECT_NONE;
	class->task = FALSE;

	class->kill_timeout = JOB_DEFAULT_KILL_TIMEOUT;
	class->kill_signal = SIGTERM;

	class->respawn = FALSE;
	class->respawn_limit = JOB_DEFAULT_RESPAWN_LIMIT;
	class->respawn_interval = JOB_DEFAULT_RESPAWN_INTERVAL;

	class->normalexit = NULL;
	class->normalexit_len = 0;

	class->console = CONSOLE_NONE;

	class->umask = JOB_DEFAULT_UMASK;
	class->nice = 0;
	class->oom_score_adj = 0;

	for (i = 0; i < RLIMIT_NLIMITS; i++)
		class->limits[i] = NULL;

	class->chroot = NULL;
	class->chdir = NULL;

	class->deleted = FALSE;
	class->debug   = FALSE;

	return class;

error:
	nih_free (class);
	return NULL;
}


/**
 * job_class_consider:
 * @class: job class to consider.
 *
 * Considers adding @class to the job classes hash table as the best
 * available class, if there is no existing class with the name or the
 * existing class can be replaced.
 *
 * Returns: TRUE if @class is now the registered class, FALSE otherwise.
 **/
int
job_class_consider (JobClass *class)
{
	JobClass *registered, *best;

	nih_assert (class != NULL);

	job_class_init ();

	best = conf_select_job (class->name);
	nih_assert (best != NULL);

	registered = (JobClass *)nih_hash_lookup (job_classes, class->name);
	if (registered != best) {
		if (registered)
			if (! job_class_remove (registered))
				return FALSE;

		job_class_add (best);
	}

	return (class == best ? TRUE : FALSE);
}

/**
 * job_class_reconsider:
 * @class: job class to reconsider.
 *
 * Reconsiders whether @class should be the best available class in the
 * job classes hash table, if it is the existing class and can be
 * replaced by a better then it will be.
 *
 * Note that the best class may be itself unless you have first removed
 * @class from any configuration sources before calling.
 *
 * Returns: FALSE if @class is still the hash table member, TRUE otherwise.
 **/
int
job_class_reconsider (JobClass *class)
{
	JobClass *registered, *best;

	nih_assert (class != NULL);

	job_class_init ();

	best = conf_select_job (class->name);

	registered = (JobClass *)nih_hash_lookup (job_classes, class->name);
	if (registered == class) {
		if (class != best) {
			if (! job_class_remove (class))
				return FALSE;

			job_class_add (best);

			return TRUE;
		} else {
			return FALSE;
		}
	}

	return TRUE;
}

/**
 * job_class_add:
 * @class: new class to select.
 *
 * Adds @class to the hash table and registers it with all current D-Bus
 * connections.  @class may be NULL.
 **/
static void
job_class_add (JobClass *class)
{
	control_init ();

	if (! class)
		return;

	nih_hash_add (job_classes, &class->entry);

	NIH_LIST_FOREACH (control_conns, iter) {
		NihListEntry   *entry = (NihListEntry *)iter;
		DBusConnection *conn = (DBusConnection *)entry->data;

		job_class_register (class, conn, TRUE);
	}
}

/**
 * job_class_remove:
 * @class: class to remove.
 *
 * Removes @class from the hash table and unregisters it from all current
 * D-Bus connections.
 *
 * Returns: TRUE if class could be unregistered, FALSE if there are
 * active instances that prevent unregistration.
 **/
static int
job_class_remove (JobClass *class)
{
	nih_assert (class != NULL);

	control_init ();

	/* Return if we have any active instances */
	NIH_HASH_FOREACH (class->instances, iter)
		return FALSE;

	nih_list_remove (&class->entry);

	NIH_LIST_FOREACH (control_conns, iter) {
		NihListEntry   *entry = (NihListEntry *)iter;
		DBusConnection *conn = (DBusConnection *)entry->data;

		job_class_unregister (class, conn);
	}

	return TRUE;
}

/**
 * job_class_register:
 * @class: class to register,
 * @conn: connection to register for
 * @signal: emit the JobAdded signal.
 *
 * Register the job @class with the D-Bus connection @conn, using the
 * path set when the class was created.  Since multiple classes with the
 * same name may exist, this should only ever be called with the current
 * class of that name, and job_class_unregister() should be used before
 * registering a new one with the same name.
 **/
void
job_class_register (JobClass       *class,
		    DBusConnection *conn,
		    int             signal)
{
	nih_assert (class != NULL);
	nih_assert (conn != NULL);

	NIH_MUST (nih_dbus_object_new (class, conn, class->path,
				       job_class_interfaces, class));

	nih_debug ("Registered job %s", class->path);

	if (signal)
		NIH_ZERO (control_emit_job_added (conn, DBUS_PATH_UPSTART,
						  class->path));

	NIH_HASH_FOREACH (class->instances, iter) {
		Job *job = (Job *)iter;

		job_register (job, conn, signal);
	}
}

/**
 * job_class_unregister:
 * @class: class to unregistered,
 * @conn: connection to unregister from.
 *
 * Unregister the job @class from the D-Bus connection @conn, which must
 * have already been registered with job_class_register().
 **/
void
job_class_unregister (JobClass       *class,
		      DBusConnection *conn)
{
	nih_assert (class != NULL);
	nih_assert (conn != NULL);
	NIH_HASH_FOREACH (class->instances, iter)
		nih_assert_not_reached ();

	NIH_MUST (dbus_connection_unregister_object_path (conn, class->path));

	nih_debug ("Unregistered job %s", class->path);

	NIH_ZERO (control_emit_job_removed (conn, DBUS_PATH_UPSTART,
					    class->path));
}


/**
 * job_class_environment:
 * @parent: parent object for new table,
 * @class: job class,
 * @len: pointer to variable to store table length.
 *
 * Constructs an environment table containing the standard environment
 * variables and defined in the job's @class.
 *
 * This table is suitable for storing in @job's env member so that it is
 * used for all processes spawned by the job.
 *
 * If @len is not NULL it will be updated to contain the new array length.
 *
 * If @parent is not NULL, it should be a pointer to another object which
 * will be used as a parent for the returned array.  When all parents
 * of the returned array are freed, the returned array will also be
 * freed.
 *
 * Returns: new environment table or NULL if insufficient memory.
 **/
char **
job_class_environment (const void *parent,
		       JobClass   *class,
		       size_t     *len)
{
	char * const   builtin[] = { JOB_DEFAULT_ENVIRONMENT, NULL };
	char         **env;

	nih_assert (class != NULL);

	env = nih_str_array_new (parent);
	if (! env)
		return NULL;
	if (len)
		*len = 0;

	/* Copy the builtin set of environment variables, usually these just
	 * pick up the values from init's own environment.
	 */
	if (! environ_append (&env, parent, len, TRUE, builtin))
		goto error;

	/* Copy the set of environment variables from the job configuration,
	 * these often have values but also often don't and we want them to
	 * override the builtins.
	 */
	if (! environ_append (&env, parent, len, TRUE, class->env))
		goto error;

	return env;

error:
	nih_free (env);
	return NULL;
}


/**
 * job_class_get_instance:
 * @class: job class to be query,
 * @message: D-Bus connection and message received,
 * @env: NULL-terminated array of environment variables,
 * @instance: pointer for instance name.
 *
 * Implements the GetInstance method of the com.ubuntu.Upstart.Job
 * interface.
 *
 * Called to obtain the path of an instance based on @env, which is used
 * to locate the instance in the same way that Start, Stop and Restart do.
 *
 * If no such instance is found, the com.ubuntu.Upstart.Error.UnknownInstance
 * D-Bus error will be returned immediately.
 *
 * Returns: zero on success, negative value on raised error.
 **/
int
job_class_get_instance (JobClass        *class,
			NihDBusMessage  *message,
			char * const    *env,
			char           **instance)
{
	Job             *job;
	nih_local char **instance_env = NULL;
	nih_local char  *name = NULL;
	size_t           len;

	nih_assert (class != NULL);
	nih_assert (message != NULL);
	nih_assert (env != NULL);

	/* Verify that the environment is valid */
	if (! environ_all_valid (env)) {
		nih_dbus_error_raise_printf (DBUS_ERROR_INVALID_ARGS,
					     _("Env must be KEY=VALUE pairs"));
		return -1;
	}

	/* Construct the full environment for the instance based on the class
	 * and that provided.
	 */
	instance_env = job_class_environment (NULL, class, &len);
	if (! instance_env)
		nih_return_system_error (-1);

	if (! environ_append (&instance_env, NULL, &len, TRUE, env))
		nih_return_system_error (-1);

	/* Use the environment to expand the instance name and look it up
	 * in the job.
	 */
	name = environ_expand (NULL, class->instance, instance_env);
	if (! name) {
		NihError *error;

		error = nih_error_get ();
		if (error->number != ENOMEM) {
			error = nih_error_steal ();
			nih_dbus_error_raise (DBUS_ERROR_INVALID_ARGS,
					      error->message);
			nih_free (error);
		}

		return -1;
	}

	job = (Job *)nih_hash_lookup (class->instances, name);

	if (! job) {
		nih_dbus_error_raise_printf (
			DBUS_INTERFACE_UPSTART ".Error.UnknownInstance",
			_("Unknown instance: %s"), name);
		return -1;
	}

	*instance = nih_strdup (message, job->path);
	if (! *instance)
		nih_return_system_error (-1);

	return 0;
}

/**
 * job_class_get_instance_by_name:
 * @class: class to obtain instance from,
 * @message: D-Bus connection and message received,
 * @name: name of instance to get,
 * @instance: pointer for object path reply.
 *
 * Implements the GetInstanceByName method of the com.ubuntu.Upstart.Job
 * interface.
 *
 * Called to obtain the path to a D-Bus object for the instance named
 * @name of this job which will be stored in @job.  If no instance with
 * that name exists, the com.ubuntu.Upstart.Error.UnknownInstance D-Bus
 * error will be raised.
 *
 * Returns: zero on success, negative value on raised error.
 **/
int
job_class_get_instance_by_name (JobClass        *class,
				NihDBusMessage  *message,
				const char      *name,
				char           **instance)
{
	Job *job;

	nih_assert (class != NULL);
	nih_assert (message != NULL);
	nih_assert (name != NULL);
	nih_assert (instance != NULL);

	job = (Job *)nih_hash_lookup (class->instances, name);
	if (! job) {
		nih_dbus_error_raise_printf (
			DBUS_INTERFACE_UPSTART ".Error.UnknownInstance",
			_("Unknown instance: %s"), name);
		return -1;
	}

	*instance = nih_strdup (message, job->path);
	if (! *instance)
		nih_return_system_error (-1);

	return 0;
}

/**
 * job_class_get_all_instances:
 * @class: class to obtain instance from,
 * @message: D-Bus connection and message received,
 * @instances: pointer for array of object paths reply.
 *
 * Implements the GetAllInstances method of the com.ubuntu.Upstart.Job
 * interface.
 *
 * Called to obtain the paths of all instances for the given @class, which
 * will be stored in @instances.  If no instances exist, @instances will
 * point to an empty array.
 *
 * Returns: zero on success, negative value on raised error.
 **/
int
job_class_get_all_instances (JobClass         *class,
			     NihDBusMessage   *message,
			     char           ***instances)
{
	char   **list;
	size_t   len;

	nih_assert (class != NULL);
	nih_assert (message != NULL);
	nih_assert (instances != NULL);

	len = 0;
	list = nih_str_array_new (message);
	if (! list)
		nih_return_system_error (-1);

	NIH_HASH_FOREACH (class->instances, iter) {
		Job *job = (Job *)iter;

		if (! nih_str_array_add (&list, message, &len, job->path)) {
			nih_error_raise_system ();
			nih_free (list);
			return -1;
		}
	}

	*instances = list;

	return 0;
}


/**
 * job_class_start:
 * @class: job class to be started,
 * @message: D-Bus connection and message received,
 * @env: NULL-terminated array of environment variables,
 * @wait: whether to wait for command to finish before returning.
 *
 * Implements the top half of the Start method of the com.ubuntu.Upstart.Job
 * interface, the bottom half may be found in job_finished().
 *
 * This is the primary method to start new instances of jobs.  The given
 * @env will be used to locate an existing instance, or create a new one
 * if necessary; in either case, the instance will be set to be started
 * (or restarted if it is currently stopping) with @env as its new
 * environment.
 *
 * If the instance goal is already start,
 * the com.ubuntu.Upstart.Error.AlreadyStarted D-Bus error will be returned
 * immediately.  If the instance fails to start, the
 * com.ubuntu.Upstart.Error.JobFailed D-BUs error will be returned when the
 * problem occurs.
 *
 * When @wait is TRUE the method call will not return until the job has
 * finished starting (running for tasks); when @wait is FALSE, the method
 * call returns once the command has been processed and the goal changed.
 *
 * Returns: zero on success, negative value on raised error.
 **/
int
job_class_start (JobClass        *class,
		 NihDBusMessage  *message,
		 char * const    *env,
		 int              wait)
{
	Blocked         *blocked = NULL;
	Job             *job;
	nih_local char **start_env = NULL;
	nih_local char  *name = NULL;
	size_t           len;

	nih_assert (class != NULL);
	nih_assert (message != NULL);
	nih_assert (env != NULL);

	/* Verify that the environment is valid */
	if (! environ_all_valid (env)) {
		nih_dbus_error_raise_printf (DBUS_ERROR_INVALID_ARGS,
					     _("Env must be KEY=VALUE pairs"));
		return -1;
	}

	/* Construct the full environment for the instance based on the class
	 * and that provided.
	 */
	start_env = job_class_environment (NULL, class, &len);
	if (! start_env)
		nih_return_system_error (-1);

	if (! environ_append (&start_env, NULL, &len, TRUE, env))
		nih_return_system_error (-1);

	/* Use the environment to expand the instance name and look it up
	 * in the job.
	 */
	name = environ_expand (NULL, class->instance, start_env);
	if (! name) {
		NihError *error;

		error = nih_error_get ();
		if (error->number != ENOMEM) {
			error = nih_error_steal ();
			nih_dbus_error_raise (DBUS_ERROR_INVALID_ARGS,
					      error->message);
			nih_free (error);
		}

		return -1;
	}

	job = (Job *)nih_hash_lookup (class->instances, name);

	/* If no instance exists with the expanded name, create a new
	 * instance.
	 */
	if (! job) {
		job = job_new (class, name);
		if (! job)
			nih_return_system_error (-1);
	}

	if (job->goal == JOB_START) {
		nih_dbus_error_raise_printf (
			DBUS_INTERFACE_UPSTART ".Error.AlreadyStarted",
			_("Job is already running: %s"),
			job_name (job));
		return -1;
	}

	if (wait)
		blocked = NIH_MUST (blocked_new (job, BLOCKED_JOB_START_METHOD,
						 message));

	if (job->start_env)
		nih_unref (job->start_env, job);

	job->start_env = start_env;
	nih_ref (job->start_env, job);

	job_finished (job, FALSE);
	if (blocked)
		nih_list_add (&job->blocking, &blocked->entry);

	job_change_goal (job, JOB_START);

	if (! wait)
		NIH_ZERO (job_class_start_reply (message, job->path));

	return 0;
}

/**
 * job_class_stop:
 * @class: job class to be stopped,
 * @message: D-Bus connection and message received,
 * @env: NULL-terminated array of environment variables,
 * @wait: whether to wait for command to finish before returning.
 *
 * Implements the top half of the Stop method of the com.ubuntu.Upstart.Job
 * interface, the bottom half may be found in job_finished().
 *
 * This is the primary method to stop instances of jobs.  The given @env
 * will be used to locate an existing instance which will be set to be
 * stopped with @env as the environment passed to the pre-stop script.
 *
 * If no such instance is found, the com.ubuntu.Upstart.Error.UnknownInstance
 * D-Bus error will be returned immediately.  If the instance goal is already
 * stop, the com.ubuntu.Upstart.Error.AlreadyStopped D-Bus error will be
 * returned immediately.  If the instance fails to stop, the
 * com.ubuntu.Upstart.Error.JobFailed D-Bus error will be returned when the
 * problem occurs.
 *
 * When @wait is TRUE the method call will not return until the job has
 * finished stopping; when @wait is FALSE, the method call returns once
 * the command has been processed and the goal changed.
 *
 * Returns: zero on success, negative value on raised error.
 **/
int
job_class_stop (JobClass       *class,
		NihDBusMessage *message,
		char * const   *env,
		int             wait)
{
	Blocked         *blocked = NULL;
	Job             *job;
	nih_local char **stop_env = NULL;
	nih_local char  *name = NULL;
	size_t           len;

	nih_assert (class != NULL);
	nih_assert (message != NULL);
	nih_assert (env != NULL);

	/* Verify that the environment is valid */
	if (! environ_all_valid (env)) {
		nih_dbus_error_raise_printf (DBUS_ERROR_INVALID_ARGS,
					     _("Env must be KEY=VALUE pairs"));
		return -1;
	}

	/* Construct the full environment for the instance based on the class
	 * and that provided; while we don't pass this to the instance itself,
	 * we need this to look up the instance in the first place.
	 */
	stop_env = job_class_environment (NULL, class, &len);
	if (! stop_env)
		nih_return_system_error (-1);

	if (! environ_append (&stop_env, NULL, &len, TRUE, env))
		nih_return_system_error (-1);

	/* Use the environment to expand the instance name and look it up
	 * in the job.
	 */
	name = environ_expand (NULL, class->instance, stop_env);
	if (! name) {
		NihError *error;

		error = nih_error_get ();
		if (error->number != ENOMEM) {
			error = nih_error_steal ();
			nih_dbus_error_raise (DBUS_ERROR_INVALID_ARGS,
					      error->message);
			nih_free (error);
		}

		return -1;
	}

	job = (Job *)nih_hash_lookup (class->instances, name);

	if (! job) {
		nih_dbus_error_raise_printf (
			DBUS_INTERFACE_UPSTART ".Error.UnknownInstance",
			_("Unknown instance: %s"), name);
		return -1;
	}


	if (job->goal == JOB_STOP) {
		nih_dbus_error_raise_printf (
			DBUS_INTERFACE_UPSTART ".Error.AlreadyStopped",
			_("Job has already been stopped: %s"),
			job_name (job));

		return -1;
	}

	if (wait)
		blocked = NIH_MUST (blocked_new (job, BLOCKED_JOB_STOP_METHOD,
						 message));

	if (job->stop_env)
		nih_unref (job->stop_env, job);

	job->stop_env = (char **)env;
	nih_ref (job->stop_env, job);

	job_finished (job, FALSE);
	if (blocked)
		nih_list_add (&job->blocking, &blocked->entry);

	job_change_goal (job, JOB_STOP);

	if (! wait)
		NIH_ZERO (job_class_stop_reply (message));

	return 0;
}

/**
 * job_restart:
 * @class: job class to be restarted,
 * @message: D-Bus connection and message received,
 * @env: NULL-terminated array of environment variables,
 * @wait: whether to wait for command to finish before returning.
 *
 * Implements the top half of the Restart method of the com.ubuntu.Upstart.Job
 * interface, the bottom half may be found in job_finished().
 *
 * This is the primary method to restart existing instances of jobs; while
 * calling both "Stop" and "Start" may have the same effect, there is no
 * guarantee of atomicity.
 *
 * The given @env will be used to locate the existing instance, which will
 * be stopped and then restarted with @env as its new environment.
 *
 * If no such instance is found, the com.ubuntu.Upstart.Error.UnknownInstance
 * D-Bus error will be returned immediately.  If the instance goal is already
 * stop, the com.ubuntu.Upstart.Error.AlreadyStopped D-Bus error will be
 * returned immediately.  If the instance fails to restart, the
 * com.ubuntu.Upstart.Error.JobFailed D-Bus error will be returned when the
 * problem occurs.
 *
 * When @wait is TRUE the method call will not return until the job has
 * finished starting again (running for tasks); when @wait is FALSE, the
 * method call returns once the command has been processed and the goal
 * changed.

 * Returns: zero on success, negative value on raised error.
 **/
int
job_class_restart (JobClass        *class,
		   NihDBusMessage  *message,
		   char * const    *env,
		   int              wait)
{
	Blocked         *blocked = NULL;
	Job             *job;
	nih_local char **restart_env = NULL;
	nih_local char  *name = NULL;
	size_t           len;

	nih_assert (class != NULL);
	nih_assert (message != NULL);
	nih_assert (env != NULL);

	/* Verify that the environment is valid */
	if (! environ_all_valid (env)) {
		nih_dbus_error_raise_printf (DBUS_ERROR_INVALID_ARGS,
					     _("Env must be KEY=VALUE pairs"));
		return -1;
	}

	/* Construct the full environment for the instance based on the class
	 * and that provided.
	 */
	restart_env = job_class_environment (NULL, class, &len);
	if (! restart_env)
		nih_return_system_error (-1);

	if (! environ_append (&restart_env, NULL, &len, TRUE, env))
		nih_return_system_error (-1);

	/* Use the environment to expand the instance name and look it up
	 * in the job.
	 */
	name = environ_expand (NULL, class->instance, restart_env);
	if (! name) {
		NihError *error;

		error = nih_error_get ();
		if (error->number != ENOMEM) {
			error = nih_error_steal ();
			nih_dbus_error_raise (DBUS_ERROR_INVALID_ARGS,
					      error->message);
			nih_free (error);
		}

		return -1;
	}

	job = (Job *)nih_hash_lookup (class->instances, name);

	if (! job) {
		nih_dbus_error_raise_printf (
			DBUS_INTERFACE_UPSTART ".Error.UnknownInstance",
			_("Unknown instance: %s"), name);
		return -1;
	}


	if (job->goal == JOB_STOP) {
		nih_dbus_error_raise_printf (
			DBUS_INTERFACE_UPSTART ".Error.AlreadyStopped",
			_("Job has already been stopped: %s"), job->name);

		return -1;
	}

	if (wait)
		blocked = NIH_MUST (blocked_new (job,
						 BLOCKED_JOB_RESTART_METHOD,
						 message));

	if (job->start_env)
		nih_unref (job->start_env, job);

	job->start_env = restart_env;
	nih_ref (job->start_env, job);

	if (job->stop_env)
		nih_unref (job->stop_env, job);
	job->stop_env = NULL;

	job_finished (job, FALSE);
	if (blocked)
		nih_list_add (&job->blocking, &blocked->entry);

	job_change_goal (job, JOB_STOP);
	job_change_goal (job, JOB_START);

	if (! wait)
		NIH_ZERO (job_class_restart_reply (message, job->path));

	return 0;
}


/**
 * job_class_get_name:
 * @class: class to obtain name from,
 * @message: D-Bus connection and message received,
 * @name: pointer for reply string.
 *
 * Implements the get method for the name property of the
 * com.ubuntu.Upstart.Job interface.
 *
 * Called to obtain the name of the given @class, which will be stored in
 * @name.
 *
 * Returns: zero on success, negative value on raised error.
 **/
int
job_class_get_name (JobClass        *class,
		    NihDBusMessage  *message,
		    char           **name)
{
	nih_assert (class != NULL);
	nih_assert (message != NULL);
	nih_assert (name != NULL);

	*name = class->name;
	nih_ref (*name, message);

	return 0;
}

/**
 * job_class_get_description:
 * @class: class to obtain name from,
 * @message: D-Bus connection and message received,
 * @description: pointer for reply string.
 *
 * Implements the get method for the description property of the
 * com.ubuntu.Upstart.Job interface.
 *
 * Called to obtain the description of the given @class, which will be stored
 * in @description.
 *
 * Returns: zero on success, negative value on raised error.
 **/
int
job_class_get_description (JobClass        *class,
			   NihDBusMessage  *message,
			   char           **description)
{
	nih_assert (class != NULL);
	nih_assert (message != NULL);
	nih_assert (description != NULL);

	if (class->description) {
		*description = class->description;
		nih_ref (*description, message);
	} else {
		*description = nih_strdup (message, "");
		if (! *description)
			nih_return_no_memory_error (-1);
	}

	return 0;
}

/**
 * job_class_get_author:
 * @class: class to obtain name from,
 * @message: D-Bus connection and message received,
 * @author: pointer for reply string.
 *
 * Implements the get method for the author property of the
 * com.ubuntu.Upstart.Job interface.
 *
 * Called to obtain the author of the given @class, which will be stored
 * in @author.
 *
 * Returns: zero on success, negative value on raised error.
 **/
int
job_class_get_author (JobClass        *class,
			   NihDBusMessage  *message,
			   char           **author)
{
	nih_assert (class != NULL);
	nih_assert (message != NULL);
	nih_assert (author != NULL);

	if (class->author) {
		*author = class->author;
		nih_ref (*author, message);
	} else {
		*author = nih_strdup (message, "");
		if (! *author)
			nih_return_no_memory_error (-1);
	}

	return 0;
}

/**
 * job_class_get_version:
 * @class: class to obtain name from,
 * @message: D-Bus connection and message received,
 * @version: pointer for reply string.
 *
 * Implements the get method for the version property of the
 * com.ubuntu.Upstart.Job interface.
 *
 * Called to obtain the version of the given @class, which will be stored
 * in @version.
 *
 * Returns: zero on success, negative value on raised error.
 **/
int
job_class_get_version (JobClass        *class,
			   NihDBusMessage  *message,
			   char           **version)
{
	nih_assert (class != NULL);
	nih_assert (message != NULL);
	nih_assert (version != NULL);

	if (class->version) {
		*version = class->version;
		nih_ref (*version, message);
	} else {
		*version = nih_strdup (message, "");
		if (! *version)
			nih_return_no_memory_error (-1);
	}

	return 0;
}


<<<<<<< HEAD
=======
/**
 * job_class_get_start_on:
 * @class: class to obtain events from,
 * @message: D-Bus connection and message received,
 * @start_on: pointer for reply array.
 *
 * Implements the get method for the start_on property of the
 * com.ubuntu.Upstart.Job interface.
 *
 * Called to obtain the set of events that will start jobs of the given
 * @class, this is returned as an array of the event tree flattened into
 * reverse polish form.
 *
 * Each array element is an array of strings representing the events,
 * or a single element containing "/OR" or "/AND" to represent the
 * operators.
 *
 * Returns: zero on success, negative value on raised error.
 **/
>>>>>>> de27a1a5
int
job_class_get_start_on (JobClass *      class,
			NihDBusMessage *message,
			char ****       start_on)
{
	size_t len = 0;

	nih_assert (class != NULL);
	nih_assert (message != NULL);
	nih_assert (start_on != NULL);

	*start_on = nih_alloc (message, sizeof (char ***));
	if (! *start_on)
		nih_return_no_memory_error (-1);

	len = 0;
	(*start_on)[len] = NULL;

	if (class->start_on) {
		NIH_TREE_FOREACH_POST (&class->start_on->node, iter) {
			EventOperator *oper = (EventOperator *)iter;

			*start_on = nih_realloc (*start_on, message,
						 sizeof (char ***) * (len + 2));
			if (! *start_on)
				nih_return_no_memory_error (-1);

			(*start_on)[len] = nih_str_array_new (*start_on);
			if (! (*start_on)[len])
				nih_return_no_memory_error (-1);

			switch (oper->type) {
			case EVENT_OR:
				if (! nih_str_array_add (&(*start_on)[len], *start_on,
							 NULL, "/OR"))
					nih_return_no_memory_error (-1);
				break;
			case EVENT_AND:
				if (! nih_str_array_add (&(*start_on)[len], *start_on,
							 NULL, "/AND"))
					nih_return_no_memory_error (-1);
				break;
			case EVENT_MATCH:
				if (! nih_str_array_add (&(*start_on)[len], *start_on,
							 NULL, oper->name))
					nih_return_no_memory_error (-1);
				if (oper->env)
					if (! nih_str_array_append (&(*start_on)[len], *start_on,
								    NULL, oper->env))
						nih_return_no_memory_error (-1);
				break;
			}

			(*start_on)[++len] = NULL;
		}
	}

	return 0;
}

<<<<<<< HEAD
=======
/**
 * job_class_get_stop_on:
 * @class: class to obtain events from,
 * @message: D-Bus connection and message received,
 * @stop_on: pointer for reply array.
 *
 * Implements the get method for the stop_on property of the
 * com.ubuntu.Upstart.Job interface.
 *
 * Called to obtain the set of events that will stop jobs of the given
 * @class, this is returned as an array of the event tree flattened into
 * reverse polish form.
 *
 * Each array element is an array of strings representing the events,
 * or a single element containing "/OR" or "/AND" to represent the
 * operators.
 *
 * Returns: zero on success, negative value on raised error.
 **/
>>>>>>> de27a1a5
int
job_class_get_stop_on (JobClass *      class,
		       NihDBusMessage *message,
		       char ****       stop_on)
{
	size_t len = 0;

	nih_assert (class != NULL);
	nih_assert (message != NULL);
	nih_assert (stop_on != NULL);

	*stop_on = nih_alloc (message, sizeof (char ***));
	if (! *stop_on)
		nih_return_no_memory_error (-1);

	len = 0;
	(*stop_on)[len] = NULL;

	if (class->stop_on) {
		NIH_TREE_FOREACH_POST (&class->stop_on->node, iter) {
			EventOperator *oper = (EventOperator *)iter;

			*stop_on = nih_realloc (*stop_on, message,
						 sizeof (char ***) * (len + 2));
			if (! *stop_on)
				nih_return_no_memory_error (-1);

			(*stop_on)[len] = nih_str_array_new (*stop_on);
			if (! (*stop_on)[len])
				nih_return_no_memory_error (-1);

			switch (oper->type) {
			case EVENT_OR:
				if (! nih_str_array_add (&(*stop_on)[len], *stop_on,
							 NULL, "/OR"))
					nih_return_no_memory_error (-1);
				break;
			case EVENT_AND:
				if (! nih_str_array_add (&(*stop_on)[len], *stop_on,
							 NULL, "/AND"))
					nih_return_no_memory_error (-1);
				break;
			case EVENT_MATCH:
				if (! nih_str_array_add (&(*stop_on)[len], *stop_on,
							 NULL, oper->name))
					nih_return_no_memory_error (-1);
				if (oper->env)
					if (! nih_str_array_append (&(*stop_on)[len], *stop_on,
								    NULL, oper->env))
						nih_return_no_memory_error (-1);
				break;
			}

			(*stop_on)[++len] = NULL;
		}
	}

	return 0;
}

<<<<<<< HEAD
=======
/**
 * job_class_get_emits:
 * @class: class to obtain events from,
 * @message: D-Bus connection and message received,
 * @emits: pointer for reply array.
 *
 * Implements the get method for the emits property of the
 * com.ubuntu.Upstart.Job interface.
 *
 * Called to obtain the list of additional events of the given @class
 * which will be stored as an array in @emits.
 *
 * Returns: zero on success, negative value on raised error.
 **/
>>>>>>> de27a1a5
int
job_class_get_emits (JobClass *      class,
		     NihDBusMessage *message,
		     char ***        emits)
{
	nih_assert (class != NULL);
	nih_assert (message != NULL);
	nih_assert (emits != NULL);

	if (class->emits) {
		*emits = nih_str_array_copy (message, NULL, class->emits);
		if (! *emits)
			nih_return_no_memory_error (-1);
	} else {
		*emits = nih_str_array_new (message);
		if (! *emits)
			nih_return_no_memory_error (-1);
	}

	return 0;
}<|MERGE_RESOLUTION|>--- conflicted
+++ resolved
@@ -1166,8 +1166,6 @@
 }
 
 
-<<<<<<< HEAD
-=======
 /**
  * job_class_get_start_on:
  * @class: class to obtain events from,
@@ -1187,7 +1185,6 @@
  *
  * Returns: zero on success, negative value on raised error.
  **/
->>>>>>> de27a1a5
 int
 job_class_get_start_on (JobClass *      class,
 			NihDBusMessage *message,
@@ -1248,8 +1245,6 @@
 	return 0;
 }
 
-<<<<<<< HEAD
-=======
 /**
  * job_class_get_stop_on:
  * @class: class to obtain events from,
@@ -1269,7 +1264,6 @@
  *
  * Returns: zero on success, negative value on raised error.
  **/
->>>>>>> de27a1a5
 int
 job_class_get_stop_on (JobClass *      class,
 		       NihDBusMessage *message,
@@ -1330,8 +1324,6 @@
 	return 0;
 }
 
-<<<<<<< HEAD
-=======
 /**
  * job_class_get_emits:
  * @class: class to obtain events from,
@@ -1346,7 +1338,6 @@
  *
  * Returns: zero on success, negative value on raised error.
  **/
->>>>>>> de27a1a5
 int
 job_class_get_emits (JobClass *      class,
 		     NihDBusMessage *message,
