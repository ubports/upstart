/* upstart
 *
 * event.c - event queue and handling
 *
 * Copyright © 2010 Canonical Ltd.
 * Author: Scott James Remnant <scott@netsplit.com>.
 *
 * This program is free software; you can redistribute it and/or modify
 * it under the terms of the GNU General Public License version 2, as
 * published by the Free Software Foundation.
 *
 * This program is distributed in the hope that it will be useful,
 * but WITHOUT ANY WARRANTY; without even the implied warranty of
 * MERCHANTABILITY or FITNESS FOR A PARTICULAR PURPOSE.  See the
 * GNU General Public License for more details.
 *
 * You should have received a copy of the GNU General Public License along
 * with this program; if not, write to the Free Software Foundation, Inc.,
 * 51 Franklin Street, Fifth Floor, Boston, MA 02110-1301 USA.
 */

#ifdef HAVE_CONFIG_H
# include <config.h>
#endif /* HAVE_CONFIG_H */


#include <string.h>
#include <unistd.h>

#include <nih/macros.h>
#include <nih/alloc.h>
#include <nih/string.h>
#include <nih/list.h>
#include <nih/hash.h>
#include <nih/main.h>
#include <nih/logging.h>
#include <nih/error.h>

#include "dbus/upstart.h"

#include "environ.h"
#include "event.h"
#include "job.h"
#include "blocked.h"
#include "errors.h"

#include "com.ubuntu.Upstart.h"


/* Prototypes for static functions */
static void event_pending              (Event *event);
static void event_pending_handle_jobs  (Event *event);
static void event_finished             (Event *event);


/**
 * events:
 *
 * This list holds the list of events in the process of pending, being
 * handled or awaiting cleanup; each item is an Event structure.
 **/
NihList *events = NULL;


/**
 * event_init:
 *
 * Initialise the event list.
 **/
void
event_init (void)
{
	if (! events)
		events = NIH_MUST (nih_list_new (NULL));
}


/**
 * event_new:
 * @parent: parent object for new event,
 * @name: name of event to emit,
 * @env: NULL-terminated array of environment variables for event.
 *
 * Allocates an Event structure for the event details given and
 * appends it to the queue of events.
 *
 * @env is optional, and may be NULL; if given it should be a NULL-terminated
 * array of environment variables in KEY=VALUE form.  @env will be referenced
 * by the new event.  After calling this function, you should never use
 * nih_free() to free @env and instead use nih_unref() or nih_discard() if
 * you no longer need to use it.
 *
 * When the event reaches the top of the queue, it is taken off and placed
 * into the handling queue.  It is not removed from that queue until there
 * are no remaining references to it.
 *
 * The event is created with nothing blocking it.  Be sure to call
 * event_block() otherwise it will be automatically freed next time
 * through the main loop.
 *
 * If @parent is not NULL, it should be a pointer to another object which
 * will be used as a parent for the returned event.  When all parents
 * of the returned event are freed, the returned event will also be
 * freed.
 *
 * Returns: new Event structure pending in the queue or NULL if insufficent
 * memory.
 **/
Event *
event_new (const void  *parent,
	   const char  *name,
	   char      **env)
{
	Event *event;

	nih_assert (name != NULL);
	nih_assert (strlen (name) > 0);

	event_init ();

	event = nih_new (parent, Event);
	if (! event)
		return NULL;

	nih_list_init (&event->entry);

<<<<<<< HEAD
	event->session = NULL;
=======
	event->fd = -1;
>>>>>>> a94a47b9

	event->progress = EVENT_PENDING;
	event->failed = FALSE;

	event->blockers = 0;
	nih_list_init (&event->blocking);

	nih_alloc_set_destructor (event, nih_list_destroy);


	/* Fill in the event details */
	event->name = nih_strdup (event, name);
	if (! event->name) {
		nih_free (event);
		return NULL;
	}

	event->env = env;
	if (event->env)
		nih_ref (event->env, event);


	/* Place it in the pending list */
	nih_debug ("Pending %s event", name);
	nih_list_add (events, &event->entry);

	nih_main_loop_interrupt ();

	return event;
}


/**
 * event_block:
 * @event: event to block.
 *
 * This function should be called by jobs that wish to hold a reference on
 * the event and block it from finishing.
 *
 * Once the reference is no longer needed, you must call event_unblock()
 * to allow the event to be finished, and potentially freed.
 **/
void
event_block (Event *event)
{
	nih_assert (event != NULL);

	event->blockers++;
}

/**
 * event_unblock:
 * @event: event to unblock.
 *
 * This function should be called by jobs that are holding a reference on the
 * event which blocks it from finishing, and wish to discard that reference.
 *
 * It must match a previous call to event_block().
 **/
void
event_unblock (Event *event)
{
	nih_assert (event != NULL);
	nih_assert (event->blockers > 0);

	event->blockers--;
}


/**
 * event_poll:
 *
 * This function is used to process the list of events; any in the pending
 * state are moved into the handling state and job states changed.  Any
 * in the finished state will have subscribers and jobs notified that the
 * event has completed.
 *
 * Events remain in the handling state while they have blocking jobs.
 *
 * This function will only return once the events list is empty, or all
 * events are in the handling state; so any time an event queues another,
 * it will be processed immediately.
 *
 * Normally this function is used as a main loop callback.
 **/
void
event_poll (void)
{
	int poll_again;

	event_init ();

	do {
		poll_again = FALSE;

		NIH_LIST_FOREACH_SAFE (events, iter) {
			Event *event = (Event *)iter;

			/* Ignore events that we're handling and are
			 * blocked, there's nothing we can do to hurry them.
			 *
			 * Decide whether to poll again based on the state
			 * before handling the event; that way we always loop
			 * at least once more after finding a pending or
			 * finished event, in case they added new events as
			 * a side effect that we missed.
			 */
			switch (event->progress) {
			case EVENT_PENDING:
				event_pending (event);
				poll_again = TRUE;

				/* fall through */
			case EVENT_HANDLING:
				if (event->blockers)
					break;

				event->progress = EVENT_FINISHED;
				/* fall through */
			case EVENT_FINISHED:
				event_finished (event);
				poll_again = TRUE;
				break;
			default:
				nih_assert_not_reached ();
			}
		}
	} while (poll_again);
}


/**
 * event_pending:
 * @event: pending event.
 *
 * This function is called for each event in the list that is in the pending
 * state.  Subscribers to emitted events are notified, and the event is
 * passed to the job system to start or stop any.
 *
 * The event is marked as handling; if no jobs took it, then it is
 * immediately finished.
 **/
static void
event_pending (Event *event)
{
	nih_assert (event != NULL);
	nih_assert (event->progress == EVENT_PENDING);

	nih_info (_("Handling %s event"), event->name);
	event->progress = EVENT_HANDLING;

	event_pending_handle_jobs (event);
}

/**
 * event_pending_handle_jobs:
 * @event: event to be handled.
 *
 * This function is called whenever an event reaches the handling state.
 * It iterates the list of jobs and stops or starts any necessary.
 **/
static void
event_pending_handle_jobs (Event *event)
{
	nih_assert (event != NULL);

	job_class_init ();

	NIH_HASH_FOREACH_SAFE (job_classes, iter) {
		JobClass *class = (JobClass *)iter;

		/* Only affect jobs within the same session as the event
		 * unless the event has no session, in which case do them
		 * all.
		 */
		if (event->session && (class->session != event->session))
			continue;

		/* We stop first so that if an event is listed both as a
		 * stop and start event, it causes an active running process
		 * to be killed, the stop script then the start script to be
		 * run.  In any other state, it has no special effect.
		 *
		 * (The other way around would be just strange, it'd cause
		 * a process's start and stop scripts to be run without the
		 * actual process).
		 */
		NIH_HASH_FOREACH_SAFE (class->instances, job_iter) {
			Job *job = (Job *)job_iter;

			if (job->stop_on
			    && event_operator_handle (job->stop_on, event,
						      job->env)
			    && job->stop_on->value) {
				if (job->goal != JOB_STOP) {
					size_t len = 0;

					if (job->stop_env)
						nih_unref (job->stop_env, job);
					job->stop_env = NULL;

					/* Collect environment that stopped
					 * the job for the pre-stop script;
					 * it can make a more informed
					 * decision whether the stop is valid.
					 * We don't add class environment
					 * since this is appended to the
					 * existing job environment.
					 */
					NIH_MUST (event_operator_environment (
						job->stop_on, &job->stop_env,
						job, &len, "UPSTART_STOP_EVENTS"));

					job_finished (job, FALSE);

					event_operator_events (
						job->stop_on,
						job, &job->blocking);

					job_change_goal (job, JOB_STOP);
				}

				event_operator_reset (job->stop_on);
			}

		}

		/* Now we match the start events for the class to see
		 * whether we need a new instance.
		 */
		if (class->start_on
		    && event_operator_handle (class->start_on, event, NULL)
		    && class->start_on->value) {
			nih_local char **env = NULL;
			nih_local char  *name = NULL;
			size_t           len;
			Job             *job;

			/* Construct the environment for the new instance
			 * from the class and the start events.
			 */
			env = NIH_MUST (job_class_environment (
					  NULL, class, &len));
			NIH_MUST (event_operator_environment (class->start_on,
							      &env, NULL, &len,
							      "UPSTART_EVENTS"));

			/* Expand the instance name against the environment */
			name = NIH_SHOULD (environ_expand (NULL,
							   class->instance,
							   env));
			if (! name) {
				NihError *err;

				err = nih_error_get ();
				nih_warn (_("Failed to obtain %s instance: %s"),
					  class->name, err->message);
				nih_free (err);

				event_operator_reset (class->start_on);
				continue;
			}

			/* Locate the current instance or create a new one */
			job = (Job *)nih_hash_lookup (class->instances, name);
			if (! job)
				job = NIH_MUST (job_new (class, name));

			nih_debug ("New instance %s", job_name (job));

			/* Start the job with the environment we want */
			if (job->goal != JOB_START) {
				if (job->start_env)
					nih_unref (job->start_env, job);

				job->start_env = env;
				nih_ref (job->start_env, job);

				nih_discard (env);
				env = NULL;

				job_finished (job, FALSE);

				NIH_MUST (event_operator_fds (class->start_on, job,
							      &job->fds, &job->num_fds,
							      &job->start_env, &len,
							      "UPSTART_FDS"));

				event_operator_events (job->class->start_on,
						       job, &job->blocking);

				job_change_goal (job, JOB_START);
			}

			event_operator_reset (class->start_on);
		}
	}
}


/**
 * event_finished:
 * @event: finished event.
 *
 * This function is called for each event in the list that is in the finished
 * state.  Subscribers and jobs are notified, then, if the event failed, a
 * new pending failed event is queued.  Finally the event is freed and
 * removed from the list.
 **/
static void
event_finished (Event *event)
{
	nih_assert (event != NULL);
	nih_assert (event->progress == EVENT_FINISHED);

	nih_debug ("Finished %s event", event->name);

	NIH_LIST_FOREACH_SAFE (&event->blocking, iter) {
		Blocked *blocked = (Blocked *)iter;

		switch (blocked->type) {
		case BLOCKED_JOB:
			/* Event was blocking a job, let it enter the
			 * next state.
			 */
			blocked->job->blocker = NULL;
			job_change_state (blocked->job,
					  job_next_state (blocked->job));

			break;
		case BLOCKED_EMIT_METHOD:
			/* Event was blocking an emit method call, send
			 * the reply, or an error if the event failed.
			 */
			if (event->failed) {
				NIH_ZERO (nih_dbus_message_error (
						  blocked->message,
						  DBUS_INTERFACE_UPSTART ".Error.EventFailed",
						  "%s", _("Event failed")));
			} else {
				NIH_ZERO (control_emit_event_reply (
						  blocked->message));
			}

			break;
		default:
			nih_assert_not_reached ();
		}

		nih_free  (blocked);
	}

	close (event->fd);

	if (event->failed) {
		char *name;

		name = strrchr (event->name, '/');
		if ((! name) || strcmp (name, "/failed")) {
			nih_local char *failed = NULL;
			Event          *new_event;

			failed = NIH_MUST (nih_sprintf (NULL, "%s/failed",
							event->name));
			new_event = NIH_MUST (event_new (NULL, failed, NULL));
			new_event->session = event->session;

			if (event->env)
				new_event->env = NIH_MUST (nih_str_array_copy (
						  new_event, NULL, event->env));
		}
	}

	nih_free (event);
}<|MERGE_RESOLUTION|>--- conflicted
+++ resolved
@@ -124,11 +124,8 @@
 
 	nih_list_init (&event->entry);
 
-<<<<<<< HEAD
 	event->session = NULL;
-=======
 	event->fd = -1;
->>>>>>> a94a47b9
 
 	event->progress = EVENT_PENDING;
 	event->failed = FALSE;
