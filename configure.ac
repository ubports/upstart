--- conflicted
+++ resolved
@@ -66,13 +66,8 @@
 
 
 AC_CONFIG_FILES([ Makefile intl/Makefile
-<<<<<<< HEAD
 		  dbus/Makefile init/Makefile util/Makefile conf/Makefile
-		  doc/Makefile contrib/Makefile po/Makefile.in
+		  extra/Makefile doc/Makefile contrib/Makefile po/Makefile.in
 		  scripts/Makefile ])
-=======
-		  dbus/Makefile init/Makefile util/Makefile extra/Makefile
-		  conf/Makefile doc/Makefile contrib/Makefile po/Makefile.in ])
->>>>>>> a94a47b9
 AC_CONFIG_HEADERS([config.h])
 AC_OUTPUT