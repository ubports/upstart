--- conflicted
+++ resolved
@@ -126,21 +126,6 @@
 		exit (1);
 	}
 
-<<<<<<< HEAD
-	/* Become daemon */
-	if (daemonise)
-		nih_main_daemonise ();
-
-
-	/* Send all logging output to syslog */
-	openlog (program_name, LOG_CONS | LOG_PID, LOG_DAEMON);
-	nih_log_set_logger (nih_logger_syslog);
-
-	/* Handle TERM signal gracefully */
-	nih_signal_set_handler (SIGTERM, nih_signal_handler);
-	nih_signal_add_callback (NULL, SIGTERM, nih_main_term_signal, NULL);
-=======
->>>>>>> a9fb32db
 
 	/* Open the logging socket */
 	if (! open_logging ()) {
