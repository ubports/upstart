--- conflicted
+++ resolved
@@ -1,30 +1,4 @@
-<<<<<<< HEAD
-upstart (0.6.7-6) natty; urgency=low
-
-  * debian/apparmor-profile-load: check for correct AppArmor profile loading
-    interface file (LP: #710649).
-
- -- Kees Cook <kees@ubuntu.com>  Thu, 03 Feb 2011 13:45:32 -0800
-
-upstart (0.6.7-5) natty; urgency=low
-
-  * debian/upstart-job: properly handle jobs that are in state 'start/running'
-    with no PID, by checking only if the goal is 'start'.  LP: #603934,
-    #707971.
-
- -- Steve Langasek <steve.langasek@ubuntu.com>  Wed, 26 Jan 2011 14:05:43 -0800
-
-upstart (0.6.7-4) natty; urgency=low
-
-  * debian/apparmor-profile-load: allow profiles to be missing for saner
-    packaging integration.
-
- -- Kees Cook <kees@ubuntu.com>  Fri, 14 Jan 2011 13:46:12 -0800
-
-upstart (0.6.7-4~test1) UNRELEASED; urgency=low
-=======
-upstart (0.6.7-4) natty; urgency=low
->>>>>>> 97dc493a
+upstart (0.6.7-7) natty; urgency=low
 
   * Re-add upstream r977 to allow proper re-exec on shutdown (LP: #672177)
   * debian/control: adding Breaks on eglibc version that disables 
@@ -32,6 +6,28 @@
     will cause upstart to re-exec and lose its state.
 
  -- Clint Byrum <clint@ubuntu.com>  Fri, 21 Jan 2011 08:39:13 -0800
+
+upstart (0.6.7-6) natty; urgency=low
+
+  * debian/apparmor-profile-load: check for correct AppArmor profile loading
+    interface file (LP: #710649).
+
+ -- Kees Cook <kees@ubuntu.com>  Thu, 03 Feb 2011 13:45:32 -0800
+
+upstart (0.6.7-5) natty; urgency=low
+
+  * debian/upstart-job: properly handle jobs that are in state 'start/running'
+    with no PID, by checking only if the goal is 'start'.  LP: #603934,
+    #707971.
+
+ -- Steve Langasek <steve.langasek@ubuntu.com>  Wed, 26 Jan 2011 14:05:43 -0800
+
+upstart (0.6.7-4) natty; urgency=low
+
+  * debian/apparmor-profile-load: allow profiles to be missing for saner
+    packaging integration.
+
+ -- Kees Cook <kees@ubuntu.com>  Fri, 14 Jan 2011 13:46:12 -0800
 
 upstart (0.6.7-3) natty; urgency=low
 
