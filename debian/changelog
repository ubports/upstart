--- conflicted
+++ resolved
@@ -1,21 +1,17 @@
-<<<<<<< HEAD
-upstart (1.4-0ubuntu9) UNRELEASED; urgency=low
-
+upstart (1.4-0ubuntu9) precise; urgency=low
+
+  [ Steve Langasek ]
   * debian/conf/failsafe.conf: instead of waiting for the 'runlevel' event
     before considering failsafe done, stop this job as soon as we're
     starting rc-sysinit; that way, any delays in /etc/rcS.d will not cause
     confusing messages about networking delays when the network is not the
     problem.  LP: #950662.
 
- -- Steve Langasek <steve.langasek@ubuntu.com>  Fri, 09 Mar 2012 11:41:55 -0800
-=======
-upstart (1.4-0ubuntu9) precise; urgency=low
-
+  [ James Hunt ]
   * init/log.c:log_read_watch(): Set remote_closed for scenarios where error
-    handler never called.
-
- -- James Hunt <james.hunt@ubuntu.com>  Mon, 20 Feb 2012 21:00:30 +0000
->>>>>>> c23b0ef5
+     handler never called (LP: #935585).
+
+ -- James Hunt <james.hunt@ubuntu.com>  Fri, 16 Mar 2012 17:20:11 +0000
 
 upstart (1.4-0ubuntu8) precise; urgency=low
 
