--- conflicted
+++ resolved
@@ -1,12 +1,5 @@
-upstart (1.5-0ubuntu4) precise; urgency=low
-
-<<<<<<< HEAD
-  * debian/apparmor-profile-load: don't run in a container. This can
-    hopefully be removed after stacked profiles are supported and
-    used by lxc. (LP: #978297)
-
- -- Serge Hallyn <serge.hallyn@ubuntu.com>  Tue, 10 Apr 2012 14:55:41 -0500
-=======
+upstart (1.5-0ubuntu5) precise; urgency=low
+
   * debian/upstart-job: Add in handling for disabled jobs:
     - Do not restart a job if disabled, unless job was forcibly started.
     - Do stop a disabled job that was forcibly started.
@@ -14,7 +7,14 @@
     jobs on package upgrade (LP: #974147)
 
  -- James Hunt <james.hunt@ubuntu.com>  Tue, 10 Apr 2012 09:19:03 +0100
->>>>>>> dc9876d1
+
+upstart (1.5-0ubuntu4) precise; urgency=low
+
+  * debian/apparmor-profile-load: don't run in a container. This can
+    hopefully be removed after stacked profiles are supported and
+    used by lxc. (LP: #978297)
+
+ -- Serge Hallyn <serge.hallyn@ubuntu.com>  Tue, 10 Apr 2012 14:55:41 -0500
 
 upstart (1.5-0ubuntu3) precise; urgency=low
 
