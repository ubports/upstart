# SOME DESCRIPTIVE TITLE.
# Copyright (C) YEAR Canonical Ltd.
# This file is distributed under the same license as the PACKAGE package.
# FIRST AUTHOR <EMAIL@ADDRESS>, YEAR.
#
#, fuzzy
msgid ""
msgstr ""
"Project-Id-Version: upstart 1.3\n"
"Report-Msgid-Bugs-To: new@bugs.launchpad.net\n"
<<<<<<< HEAD
"POT-Creation-Date: 2011-05-15 13:57+0100\n"
=======
"POT-Creation-Date: 2011-06-01 13:58+0100\n"
>>>>>>> bfae38a3
"PO-Revision-Date: YEAR-MO-DA HO:MI+ZONE\n"
"Last-Translator: FULL NAME <EMAIL@ADDRESS>\n"
"Language-Team: LANGUAGE <LL@li.org>\n"
"Language: \n"
"MIME-Version: 1.0\n"
"Content-Type: text/plain; charset=CHARSET\n"
"Content-Transfer-Encoding: 8bit\n"

<<<<<<< HEAD
#: init/conf.c:239
msgid "Unable to load configuration"
msgstr ""

#: init/conf.c:272
=======
#: init/conf.c:237
msgid "Unable to load configuration"
msgstr ""

#: init/conf.c:270
>>>>>>> bfae38a3
#, c-format
msgid "Loading configuration from %s"
msgstr ""

<<<<<<< HEAD
#: init/conf.c:309
=======
#: init/conf.c:307
>>>>>>> bfae38a3
#, c-format
msgid "Handling deletion of %s"
msgstr ""

<<<<<<< HEAD
#: init/conf.c:380
msgid "Unable to watch configuration file"
msgstr ""

#: init/conf.c:458
msgid "Unable to watch configuration directory"
msgstr ""

#: init/conf.c:570 init/conf.c:654
msgid "Error while loading configuration file"
msgstr ""

#: init/conf.c:610
msgid "Configuration directory deleted"
msgstr ""

#: init/control.c:156
msgid "Connection from private client"
msgstr ""

#: init/control.c:291
msgid "Disconnected from system bus"
msgstr ""

#: init/control.c:357 init/main.c:551
msgid "Reloading configuration"
msgstr ""

#: init/control.c:399 init/control.c:541
msgid "Name may not be empty string"
msgstr ""

#: init/control.c:430
=======
#: init/conf.c:378
msgid "Unable to watch configuration file"
msgstr ""

#: init/conf.c:456
msgid "Unable to watch configuration directory"
msgstr ""

#: init/conf.c:568 init/conf.c:652
msgid "Error while loading configuration file"
msgstr ""

#: init/conf.c:608
msgid "Configuration directory deleted"
msgstr ""

#: init/control.c:162
msgid "Connection from private client"
msgstr ""

#: init/control.c:301
msgid "Disconnected from system bus"
msgstr ""

#: init/control.c:367 init/main.c:611
msgid "Reloading configuration"
msgstr ""

#: init/control.c:407 init/control.c:518
msgid "Name may not be empty string"
msgstr ""

#: init/control.c:416
>>>>>>> bfae38a3
#, c-format
msgid "Unknown job: %s"
msgstr ""

<<<<<<< HEAD
#: init/control.c:548 init/job_class.c:581 init/job_class.c:780
#: init/job_class.c:910 init/job_class.c:1045
msgid "Env must be KEY=VALUE pairs"
msgstr ""

#: init/control.c:703
=======
#: init/control.c:525 init/job_class.c:524 init/job_class.c:712
#: init/job_class.c:831 init/job_class.c:955
msgid "Env must be KEY=VALUE pairs"
msgstr ""

#: init/control.c:677
>>>>>>> bfae38a3
msgid "The log priority given was not recognised"
msgstr ""

#: init/errors.h:58
msgid "Illegal parameter"
msgstr ""

#: init/errors.h:59
msgid "Unknown parameter"
msgstr ""

#: init/errors.h:60 init/errors.h:71
msgid "Expected operator"
msgstr ""

#: init/errors.h:61
msgid "Mismatched braces"
msgstr ""

#: init/errors.h:62
msgid "Illegal interval, expected number of seconds"
msgstr ""

#: init/errors.h:63
msgid "Illegal exit status, expected integer"
msgstr ""

#: init/errors.h:64
msgid "Illegal signal status, expected integer"
msgstr ""

#: init/errors.h:65
msgid "Illegal file creation mask, expected octal integer"
msgstr ""

#: init/errors.h:66
msgid "Illegal nice value, expected -20 to 19"
msgstr ""

#: init/errors.h:67
msgid "Illegal oom adjustment, expected -16 to 15 or 'never'"
msgstr ""

#: init/errors.h:68
msgid "Illegal oom score adjustment, expected -999 to 1000 or 'never'"
msgstr ""

#: init/errors.h:69
msgid "Illegal limit, expected 'unlimited' or integer"
msgstr ""

#: init/errors.h:70
msgid "Expected event"
msgstr ""

#: init/errors.h:72
msgid "Expected variable name before value"
msgstr ""

#: init/errors.h:73
msgid "Mismatched parentheses"
msgstr ""

#: init/errors.h:74
msgid "Name already taken"
msgstr ""

<<<<<<< HEAD
#: init/event.c:275
=======
#: init/event.c:273
>>>>>>> bfae38a3
#, c-format
msgid "Handling %s event"
msgstr ""

#: init/event.c:382
#, c-format
msgid "Failed to obtain %s instance: %s"
msgstr ""

#: init/event.c:457
msgid "Event failed"
msgstr ""

#: init/job.c:230
#, c-format
msgid "%s goal changed from %s to %s"
msgstr ""

#: init/job.c:301
#, c-format
msgid "%s state changed from %s to %s"
msgstr ""

#: init/job.c:720 init/job.c:758
msgid "Job failed to start"
msgstr ""

#: init/job.c:733 init/job.c:769
msgid "Job failed while stopping"
msgstr ""

#: init/job.c:745 init/job.c:780
msgid "Job failed to restart"
msgstr ""

#: init/job.c:974
msgid "stop"
msgstr ""

#: init/job.c:976
msgid "start"
msgstr ""

#: init/job.c:978
msgid "respawn"
msgstr ""

#: init/job.c:1023
msgid "waiting"
msgstr ""

#: init/job.c:1025
msgid "starting"
msgstr ""

#: init/job.c:1027 init/process.c:80
msgid "pre-start"
msgstr ""

#: init/job.c:1029
msgid "spawned"
msgstr ""

#: init/job.c:1031 init/process.c:82
msgid "post-start"
msgstr ""

#: init/job.c:1033
msgid "running"
msgstr ""

#: init/job.c:1035 init/process.c:84
msgid "pre-stop"
msgstr ""

#: init/job.c:1037
msgid "stopping"
msgstr ""

#: init/job.c:1039
msgid "killed"
msgstr ""

#: init/job.c:1041 init/process.c:86
msgid "post-stop"
msgstr ""

<<<<<<< HEAD
#: init/job.c:1124 init/job.c:1199 init/job.c:1275 init/job_class.c:772
#: init/job_class.c:902 init/job_class.c:1037
#, c-format
msgid "You do not have permission to modify job: %s"
msgstr ""

#: init/job.c:1132 init/job_class.c:826
=======
#: init/job.c:1113 init/job_class.c:758
>>>>>>> bfae38a3
#, c-format
msgid "Job is already running: %s"
msgstr ""

<<<<<<< HEAD
#: init/job.c:1207 init/job.c:1283 init/job_class.c:956 init/job_class.c:1090
=======
#: init/job.c:1177 init/job.c:1242 init/job_class.c:877 init/job_class.c:1000
>>>>>>> bfae38a3
#, c-format
msgid "Job has already been stopped: %s"
msgstr ""

<<<<<<< HEAD
#: init/job_class.c:618 init/job_class.c:663 init/job_class.c:948
#: init/job_class.c:1082
=======
#: init/job_class.c:561 init/job_class.c:606 init/job_class.c:869
#: init/job_class.c:992
>>>>>>> bfae38a3
#, c-format
msgid "Unknown instance: %s"
msgstr ""

<<<<<<< HEAD
#: init/job_process.c:278
=======
#: init/job_process.c:276
>>>>>>> bfae38a3
#, c-format
msgid "Failed to spawn %s %s process: %s"
msgstr ""

<<<<<<< HEAD
#: init/job_process.c:284
msgid "Temporary process spawn error"
msgstr ""

#: init/job_process.c:291
=======
#: init/job_process.c:282
msgid "Temporary process spawn error"
msgstr ""

#: init/job_process.c:289
>>>>>>> bfae38a3
#, c-format
msgid "%s %s process (%d)"
msgstr ""

<<<<<<< HEAD
#: init/job_process.c:404
=======
#: init/job_process.c:402
>>>>>>> bfae38a3
#, c-format
msgid "Pausing %s (%d) [pre-exec] for debug"
msgstr ""

<<<<<<< HEAD
#: init/job_process.c:474
=======
#: init/job_process.c:472
>>>>>>> bfae38a3
#, c-format
msgid "Failed to open system console: %s"
msgstr ""

<<<<<<< HEAD
#: init/job_process.c:756
=======
#: init/job_process.c:696
>>>>>>> bfae38a3
#, c-format
msgid "unable to move script fd: %s"
msgstr ""

<<<<<<< HEAD
#: init/job_process.c:761
=======
#: init/job_process.c:701
>>>>>>> bfae38a3
#, c-format
msgid "unable to open console: %s"
msgstr ""

<<<<<<< HEAD
#: init/job_process.c:816
=======
#: init/job_process.c:756
>>>>>>> bfae38a3
#, c-format
msgid "unable to set \"%s\" resource limit: %s"
msgstr ""

<<<<<<< HEAD
#: init/job_process.c:821
=======
#: init/job_process.c:761
>>>>>>> bfae38a3
#, c-format
msgid "unable to set priority: %s"
msgstr ""

<<<<<<< HEAD
#: init/job_process.c:826
=======
#: init/job_process.c:766
>>>>>>> bfae38a3
#, c-format
msgid "unable to set oom adjustment: %s"
msgstr ""

<<<<<<< HEAD
#: init/job_process.c:831
=======
#: init/job_process.c:771
>>>>>>> bfae38a3
#, c-format
msgid "unable to change root directory: %s"
msgstr ""

<<<<<<< HEAD
#: init/job_process.c:836
=======
#: init/job_process.c:776
>>>>>>> bfae38a3
#, c-format
msgid "unable to change working directory: %s"
msgstr ""

<<<<<<< HEAD
#: init/job_process.c:841
=======
#: init/job_process.c:781
>>>>>>> bfae38a3
#, c-format
msgid "unable to set trace: %s"
msgstr ""

<<<<<<< HEAD
#: init/job_process.c:846
=======
#: init/job_process.c:786
>>>>>>> bfae38a3
#, c-format
msgid "unable to execute: %s"
msgstr ""

<<<<<<< HEAD
#: init/job_process.c:877 init/job_process.c:927
=======
#: init/job_process.c:817 init/job_process.c:867
>>>>>>> bfae38a3
#, c-format
msgid "Sending %s signal to %s %s process (%d)"
msgstr ""

<<<<<<< HEAD
#: init/job_process.c:886 init/job_process.c:936
=======
#: init/job_process.c:826 init/job_process.c:876
>>>>>>> bfae38a3
#, c-format
msgid "Failed to send %s signal to %s %s process (%d): %s"
msgstr ""

<<<<<<< HEAD
#: init/job_process.c:997
=======
#: init/job_process.c:937
>>>>>>> bfae38a3
#, c-format
msgid "%s %s process (%d) terminated with status %d"
msgstr ""

<<<<<<< HEAD
#: init/job_process.c:1002
=======
#: init/job_process.c:942
>>>>>>> bfae38a3
#, c-format
msgid "%s %s process (%d) exited normally"
msgstr ""

<<<<<<< HEAD
#: init/job_process.c:1017
=======
#: init/job_process.c:957
>>>>>>> bfae38a3
#, c-format
msgid "%s %s process (%d) killed by %s signal"
msgstr ""

<<<<<<< HEAD
#: init/job_process.c:1021
=======
#: init/job_process.c:961
>>>>>>> bfae38a3
#, c-format
msgid "%s %s process (%d) killed by signal %d"
msgstr ""

<<<<<<< HEAD
#: init/job_process.c:1035
=======
#: init/job_process.c:975
>>>>>>> bfae38a3
#, c-format
msgid "%s %s process (%d) stopped by %s signal"
msgstr ""

<<<<<<< HEAD
#: init/job_process.c:1039
=======
#: init/job_process.c:979
>>>>>>> bfae38a3
#, c-format
msgid "%s %s process (%d) stopped by signal %d"
msgstr ""

<<<<<<< HEAD
#: init/job_process.c:1053
=======
#: init/job_process.c:993
>>>>>>> bfae38a3
#, c-format
msgid "%s %s process (%d) continued by %s signal"
msgstr ""

<<<<<<< HEAD
#: init/job_process.c:1057
=======
#: init/job_process.c:997
>>>>>>> bfae38a3
#, c-format
msgid "%s %s process (%d) continued by signal %d"
msgstr ""

<<<<<<< HEAD
#: init/job_process.c:1192
=======
#: init/job_process.c:1132
>>>>>>> bfae38a3
#, c-format
msgid "%s respawning too fast, stopped"
msgstr ""

<<<<<<< HEAD
#: init/job_process.c:1198
=======
#: init/job_process.c:1138
>>>>>>> bfae38a3
#, c-format
msgid "%s %s process ended, respawning"
msgstr ""

<<<<<<< HEAD
#: init/job_process.c:1438
=======
#: init/job_process.c:1378
>>>>>>> bfae38a3
#, c-format
msgid "Failed to set ptrace options for %s %s process (%d): %s"
msgstr ""

<<<<<<< HEAD
#: init/job_process.c:1451 init/job_process.c:1646
=======
#: init/job_process.c:1391 init/job_process.c:1586
>>>>>>> bfae38a3
#, c-format
msgid "Failed to continue traced %s %s process (%d): %s"
msgstr ""

<<<<<<< HEAD
#: init/job_process.c:1491 init/job_process.c:1582 init/job_process.c:1637
=======
#: init/job_process.c:1431 init/job_process.c:1522 init/job_process.c:1577
>>>>>>> bfae38a3
#, c-format
msgid "Failed to detach traced %s %s process (%d): %s"
msgstr ""

<<<<<<< HEAD
#: init/job_process.c:1531
=======
#: init/job_process.c:1471
>>>>>>> bfae38a3
#, c-format
msgid "Failed to deliver signal to traced %s %s process (%d): %s"
msgstr ""

<<<<<<< HEAD
#: init/job_process.c:1566
=======
#: init/job_process.c:1506
>>>>>>> bfae38a3
#, c-format
msgid "Failed to obtain child process id for %s %s process (%d): %s"
msgstr ""

<<<<<<< HEAD
#: init/job_process.c:1573
=======
#: init/job_process.c:1513
>>>>>>> bfae38a3
#, c-format
msgid "%s %s process (%d) became new process (%d)"
msgstr ""

<<<<<<< HEAD
#: init/job_process.c:1632
=======
#: init/job_process.c:1572
>>>>>>> bfae38a3
#, c-format
msgid "%s %s process (%d) executable changed"
msgstr ""

<<<<<<< HEAD
#: init/main.c:101
msgid "Disable user and chroot sessions"
msgstr ""

#: init/main.c:122
msgid "Process management daemon."
msgstr ""

#: init/main.c:124
=======
#: init/main.c:123
msgid "specify alternative directory to load configuration files from"
msgstr ""

#: init/main.c:126
msgid "do not emit any startup event (for testing)"
msgstr ""

#: init/main.c:131
msgid "use D-Bus session bus rather than system bus (for testing)"
msgstr ""

#: init/main.c:134
msgid "specify an alternative initial event (for testing)"
msgstr ""

#: init/main.c:154
msgid "Process management daemon."
msgstr ""

#: init/main.c:156
>>>>>>> bfae38a3
msgid ""
"This daemon is normally executed by the kernel and given process id 1 to "
"denote its special status.  When executed by a user process, it will "
"actually run /sbin/telinit."
msgstr ""

<<<<<<< HEAD
#: init/main.c:135 util/reboot.c:167 util/shutdown.c:363 util/telinit.c:148
msgid "Need to be root"
msgstr ""

#: init/main.c:144
msgid "Not being executed as init"
msgstr ""

#: init/main.c:192 init/main.c:461
msgid "Unable to set root directory"
msgstr ""

#: init/main.c:203
msgid "Unable to mount /proc filesystem"
msgstr ""

#: init/main.c:212
msgid "Unable to mount /sys filesystem"
msgstr ""

#: init/main.c:297
msgid "Unable to listen for private connections"
msgstr ""

#: init/main.c:478
=======
#: init/main.c:172 util/reboot.c:166 util/shutdown.c:363 util/telinit.c:148
msgid "Need to be root"
msgstr ""

#: init/main.c:181
msgid "Not being executed as init"
msgstr ""

#: init/main.c:229 init/main.c:521
msgid "Unable to set root directory"
msgstr ""

#: init/main.c:240
msgid "Unable to mount /proc filesystem"
msgstr ""

#: init/main.c:249
msgid "Unable to mount /sys filesystem"
msgstr ""

#: init/main.c:345
msgid "Unable to listen for private connections"
msgstr ""

#: init/main.c:538
>>>>>>> bfae38a3
#, c-format
msgid "Caught %s, core dumped"
msgstr ""

<<<<<<< HEAD
#: init/main.c:482
=======
#: init/main.c:542
>>>>>>> bfae38a3
#, c-format
msgid "Caught %s, unable to dump core"
msgstr ""

<<<<<<< HEAD
#: init/main.c:568
msgid "Reconnecting to system bus"
msgstr ""

#: init/main.c:574
=======
#: init/main.c:628
msgid "Reconnecting to system bus"
msgstr ""

#: init/main.c:634
>>>>>>> bfae38a3
msgid "Unable to connect to the system bus"
msgstr ""

#: init/process.c:78
msgid "main"
msgstr ""

#: util/initctl.c:305
msgid "Unable to connect to system bus"
msgstr ""

#: util/initctl.c:306
msgid "Unable to connect to session bus"
msgstr ""

#: util/initctl.c:315
#, c-format
msgid "%s: --dest given without --system\n"
msgstr ""

#: util/initctl.c:323
msgid "Unable to connect to Upstart"
msgstr ""

#: util/initctl.c:509 util/initctl.c:644 util/initctl.c:772 util/initctl.c:907
#: util/initctl.c:1012
#, c-format
msgid "%s: missing job name\n"
msgstr ""

#: util/initctl.c:958
msgid "Not running"
msgstr ""

#: util/initctl.c:1314
#, c-format
msgid "%s: missing event name\n"
msgstr ""

#: util/initctl.c:1511
msgid "Invalid job class"
msgstr ""

#: util/initctl.c:2108
msgid "unknown event"
msgstr ""

#: util/initctl.c:2112
msgid "unknown job"
msgstr ""

#: util/initctl.c:2213
msgid "use D-Bus session bus to connect to init daemon (for testing)"
msgstr ""

#: util/initctl.c:2215
msgid "use D-Bus system bus to connect to init daemon"
msgstr ""

#: util/initctl.c:2217
msgid "destination well-known name on D-Bus bus"
msgstr ""

#: util/initctl.c:2230
msgid "do not wait for job to start before exiting"
msgstr ""

#: util/initctl.c:2242
msgid "do not wait for job to stop before exiting"
msgstr ""

#: util/initctl.c:2254
msgid "do not wait for job to restart before exiting"
msgstr ""

#: util/initctl.c:2293
msgid "do not wait for event to finish before exiting"
msgstr ""

#: util/initctl.c:2334
msgid ""
"enumerate list of events and jobs causing job created from job config to "
"start/stop"
msgstr ""

#: util/initctl.c:2347
msgid "ignore specified list of events (comma-separated)"
msgstr ""

#: util/initctl.c:2349
msgid "Generate warning for any unreachable events/jobs"
msgstr ""

#: util/initctl.c:2358
msgid "Job"
msgstr ""

#: util/initctl.c:2365
msgid "Event"
msgstr ""

#: util/initctl.c:2373 util/initctl.c:2385 util/initctl.c:2396
#: util/initctl.c:2407 util/initctl.c:2414
msgid "JOB [KEY=VALUE]..."
msgstr ""

#: util/initctl.c:2374
msgid "Start job."
msgstr ""

#: util/initctl.c:2375
msgid ""
"JOB is the name of the job that is to be started, this may be followed by "
"zero or more environment variables to be defined in the new job.\n"
"\n"
"The environment may also serve to distinguish between job instances, and "
"thus decide whether a new instance will be started or an error returned if "
"an existing instance is already running."
msgstr ""

#: util/initctl.c:2386
msgid "Stop job."
msgstr ""

#: util/initctl.c:2387
msgid ""
"JOB is the name of the job that is to be stopped, this may be followed by "
"zero or more environment variables to be passed to the job's pre-stop and "
"post-stop processes.\n"
"\n"
"The environment also serves to distinguish between job instances, and thus "
"decide which of multiple instances will be stopped."
msgstr ""

#: util/initctl.c:2397
msgid "Restart job."
msgstr ""

#: util/initctl.c:2398
msgid ""
"JOB is the name of the job that is to be restarted, this may be followed by "
"zero or more environment variables to be defined in the job after "
"restarting.\n"
"\n"
"The environment also serves to distinguish between job instances, and thus "
"decide which of multiple instances will be restarted."
msgstr ""

#: util/initctl.c:2408
msgid "Send HUP signal to job."
msgstr ""

#: util/initctl.c:2409
msgid ""
"JOB is the name of the job that is to be sent the signal, this may be "
"followed by zero or more environment variables to distinguish between job "
"instances.\n"
msgstr ""

#: util/initctl.c:2415
msgid "Query status of job."
msgstr ""

#: util/initctl.c:2416
msgid ""
"JOB is the name of the job that is to be queried, this may be followed by "
"zero or more environment variables to distguish between job instances.\n"
msgstr ""

#: util/initctl.c:2422
msgid "List known jobs."
msgstr ""

#: util/initctl.c:2423
msgid "The known jobs and their current status will be output."
msgstr ""

#: util/initctl.c:2426
msgid "EVENT [KEY=VALUE]..."
msgstr ""

#: util/initctl.c:2427
msgid "Emit an event."
msgstr ""

#: util/initctl.c:2428
msgid ""
"EVENT is the name of an event the init daemon should emit, this may be "
"followed by zero or more environment variables to be included in the event.\n"
msgstr ""

#: util/initctl.c:2434
msgid "Reload the configuration of the init daemon."
msgstr ""

#: util/initctl.c:2438
msgid "Request the version of the init daemon."
msgstr ""

#: util/initctl.c:2441
msgid "[PRIORITY]"
msgstr ""

#: util/initctl.c:2442
msgid "Change the minimum priority of log messages from the init daemon"
msgstr ""

#: util/initctl.c:2444
msgid ""
"PRIORITY may be one of:\n"
"  `debug' (messages useful for debugging upstart are logged, equivalent to --"
"debug on kernel command-line);\n"
"  `info' (messages about job goal and state changes, as well as event "
"emissions are logged, equivalent to --verbose on the kernel command-line);\n"
"  `message' (informational and debugging messages are suppressed, the "
"default);   `warn' (ordinary messages are suppressed whilst still logging "
"warnings and errors);\n"
"  `error' (only errors are logged, equivalent to --quiet on the kernel "
"command-line) or\n"
"  `fatal' (only fatal errors are logged).\n"
"\n"
"Without arguments, this outputs the current log priority."
msgstr ""

#: util/initctl.c:2461 util/initctl.c:2467
msgid "[CONF]"
msgstr ""

#: util/initctl.c:2462
msgid "Show emits, start on and stop on details for job configurations."
msgstr ""

#: util/initctl.c:2463
msgid ""
"If CONF specified, show configuration details for single job configuration, "
"else show details for all jobs configurations.\n"
msgstr ""

#: util/initctl.c:2468
msgid "Check for unreachable jobs/event conditions."
msgstr ""

#: util/initctl.c:2469
msgid ""
"List all jobs and events which cannot be satisfied by currently available "
"job configuration files"
msgstr ""

#: util/reboot.c:113
msgid "don't sync before reboot or halt"
msgstr ""

#: util/reboot.c:115
msgid "force reboot or halt, don't call shutdown(8)"
msgstr ""

#: util/reboot.c:117
msgid "switch off the power when called as halt"
msgstr ""

#: util/reboot.c:119
msgid "don't actually reboot or halt, just write wtmp record"
msgstr ""

#: util/reboot.c:144
msgid "Halt the system."
msgstr ""

#: util/reboot.c:147
msgid "Power off the system."
msgstr ""

#: util/reboot.c:150
msgid "Reboot the system."
msgstr ""

#: util/reboot.c:154
msgid ""
"This command is intended to instruct the kernel to reboot or halt the "
"system; when run without the -f option, or when in a system runlevel other "
"than 0 or 6, it will actually execute /sbin/shutdown.\n"
msgstr ""

#: util/reboot.c:210
msgid "Calling shutdown"
msgstr ""

#: util/reboot.c:213
#, c-format
msgid "Unable to execute shutdown: %s"
msgstr ""

#: util/reboot.c:234
msgid "Rebooting"
msgstr ""

#: util/reboot.c:238
msgid "Halting"
msgstr ""

#: util/reboot.c:242
msgid "Powering off"
msgstr ""

#: util/runlevel.c:59
msgid "[UTMP]"
msgstr ""

#: util/runlevel.c:60
msgid "Output previous and current runlevel."
msgstr ""

#: util/runlevel.c:62
msgid ""
"The system /var/run/utmp file is used unless the alternate file UTMP is "
"given.\n"
msgstr ""

#: util/shutdown.c:193
msgid "reboot after shutdown"
msgstr ""

#: util/shutdown.c:195
msgid "halt or power off after shutdown"
msgstr ""

#: util/shutdown.c:197
msgid "halt after shutdown (implies -h)"
msgstr ""

#: util/shutdown.c:199
msgid "power off after shutdown (implies -h)"
msgstr ""

#: util/shutdown.c:201
msgid "cancel a running shutdown"
msgstr ""

#: util/shutdown.c:203
msgid "only send warnings, don't shutdown"
msgstr ""

#: util/shutdown.c:235
msgid "TIME [MESSAGE]"
msgstr ""

#: util/shutdown.c:236
msgid "Bring the system down."
msgstr ""

#: util/shutdown.c:238
msgid ""
"TIME may have different formats, the most common is simply the word 'now' "
"which will bring the system down immediately.  Other valid formats are +m, "
"where m is the number of minutes to wait until shutting down and hh:mm which "
"specifies the time on the 24hr clock.\n"
"\n"
"Logged in users are warned by a message sent to their terminal, you may "
"include an optional MESSAGE included with this.  Messages can be sent "
"without actually bringing the system down by using the -k option.\n"
"\n"
"If TIME is given, the command will remain in the foreground until the "
"shutdown occurs.  It can be cancelled by Control-C, or by another user using "
"the -c option.\n"
"\n"
"The system is brought down into maintenance (single-user) mode by default, "
"you can change this with either the -r or -h option which specify a reboot "
"or system halt respectively.  The -h option can be further modified with -H "
"or -P to specify whether to halt the system, or to power it off afterwards.  "
"The default is left up to the shutdown scripts."
msgstr ""

#: util/shutdown.c:276
#, c-format
msgid "%s: time expected\n"
msgstr ""

#: util/shutdown.c:300
#, c-format
msgid "%s: illegal hour value\n"
msgstr ""

#: util/shutdown.c:309
#, c-format
msgid "%s: illegal minute value\n"
msgstr ""

#: util/shutdown.c:329
#, c-format
msgid "%s: illegal time value\n"
msgstr ""

#: util/shutdown.c:374
msgid "Shutdown is not running"
msgstr ""

#: util/shutdown.c:383
msgid "Another shutdown is already running"
msgstr ""

#: util/shutdown.c:387
msgid "Cannot find pid of running shutdown"
msgstr ""

#: util/shutdown.c:401
msgid "Unable to change directory"
msgstr ""

#: util/shutdown.c:415
msgid "Unable to write pid file"
msgstr ""

#: util/shutdown.c:514
msgid "Shutdown cancelled"
msgstr ""

#: util/shutdown.c:599
msgid "The system is going down for power off NOW!"
msgstr ""

#: util/shutdown.c:612
msgid "The system is going down for halt NOW!"
msgstr ""

#: util/shutdown.c:625
msgid "The system is going down for maintenance NOW!"
msgstr ""

#: util/shutdown.c:638
msgid "The system is going down for reboot NOW!"
msgstr ""

#: util/shutdown.c:685
#, c-format
msgid "Unable to fork child-process to warn users: %s"
msgstr ""

#: util/shutdown.c:730
#, c-format
msgid "Broadcast message from %s@%s"
msgstr ""

#: util/shutdown.c:732
#, c-format
msgid "(%s) at %d:%02d ..."
msgstr ""

#: util/telinit.c:94
msgid "set environment variable in the runlevel event"
msgstr ""

#: util/telinit.c:115
msgid "Change runlevel."
msgstr ""

#: util/telinit.c:117
msgid ""
"RUNLEVEL should be one of 0123456sS, where s and S are considered "
"identical.\n"
"\n"
"RUNLEVEL may also be Q or q to instruct the init daemon to reload its "
"configuration, this is rarely necessary since the daemon watches its "
"configuration for changes.\n"
"\n"
"RUNLEVEL may be U or u to instruct the init daemon to re-execute itself, "
"this is not recommended since Upstart does not currently preserve its "
"state.\n"
msgstr ""

#: util/telinit.c:134
#, c-format
msgid "%s: missing runlevel\n"
msgstr ""

#: util/telinit.c:139
#, c-format
msgid "%s: illegal runlevel: %s\n"
msgstr ""<|MERGE_RESOLUTION|>--- conflicted
+++ resolved
@@ -8,11 +8,7 @@
 msgstr ""
 "Project-Id-Version: upstart 1.3\n"
 "Report-Msgid-Bugs-To: new@bugs.launchpad.net\n"
-<<<<<<< HEAD
-"POT-Creation-Date: 2011-05-15 13:57+0100\n"
-=======
-"POT-Creation-Date: 2011-06-01 13:58+0100\n"
->>>>>>> bfae38a3
+"POT-Creation-Date: 2011-06-02 15:37+0100\n"
 "PO-Revision-Date: YEAR-MO-DA HO:MI+ZONE\n"
 "Last-Translator: FULL NAME <EMAIL@ADDRESS>\n"
 "Language-Team: LANGUAGE <LL@li.org>\n"
@@ -21,120 +17,63 @@
 "Content-Type: text/plain; charset=CHARSET\n"
 "Content-Transfer-Encoding: 8bit\n"
 
-<<<<<<< HEAD
-#: init/conf.c:239
+#: init/conf.c:238
 msgid "Unable to load configuration"
 msgstr ""
 
-#: init/conf.c:272
-=======
-#: init/conf.c:237
-msgid "Unable to load configuration"
-msgstr ""
-
-#: init/conf.c:270
->>>>>>> bfae38a3
+#: init/conf.c:271
 #, c-format
 msgid "Loading configuration from %s"
 msgstr ""
 
-<<<<<<< HEAD
-#: init/conf.c:309
-=======
-#: init/conf.c:307
->>>>>>> bfae38a3
+#: init/conf.c:308
 #, c-format
 msgid "Handling deletion of %s"
 msgstr ""
 
-<<<<<<< HEAD
-#: init/conf.c:380
+#: init/conf.c:379
 msgid "Unable to watch configuration file"
 msgstr ""
 
-#: init/conf.c:458
+#: init/conf.c:457
 msgid "Unable to watch configuration directory"
 msgstr ""
 
-#: init/conf.c:570 init/conf.c:654
+#: init/conf.c:569 init/conf.c:653
 msgid "Error while loading configuration file"
 msgstr ""
 
-#: init/conf.c:610
+#: init/conf.c:609
 msgid "Configuration directory deleted"
 msgstr ""
 
-#: init/control.c:156
+#: init/control.c:163
 msgid "Connection from private client"
 msgstr ""
 
-#: init/control.c:291
+#: init/control.c:302
 msgid "Disconnected from system bus"
 msgstr ""
 
-#: init/control.c:357 init/main.c:551
+#: init/control.c:368 init/main.c:616
 msgid "Reloading configuration"
 msgstr ""
 
-#: init/control.c:399 init/control.c:541
+#: init/control.c:410 init/control.c:552
 msgid "Name may not be empty string"
 msgstr ""
 
-#: init/control.c:430
-=======
-#: init/conf.c:378
-msgid "Unable to watch configuration file"
-msgstr ""
-
-#: init/conf.c:456
-msgid "Unable to watch configuration directory"
-msgstr ""
-
-#: init/conf.c:568 init/conf.c:652
-msgid "Error while loading configuration file"
-msgstr ""
-
-#: init/conf.c:608
-msgid "Configuration directory deleted"
-msgstr ""
-
-#: init/control.c:162
-msgid "Connection from private client"
-msgstr ""
-
-#: init/control.c:301
-msgid "Disconnected from system bus"
-msgstr ""
-
-#: init/control.c:367 init/main.c:611
-msgid "Reloading configuration"
-msgstr ""
-
-#: init/control.c:407 init/control.c:518
-msgid "Name may not be empty string"
-msgstr ""
-
-#: init/control.c:416
->>>>>>> bfae38a3
+#: init/control.c:441
 #, c-format
 msgid "Unknown job: %s"
 msgstr ""
 
-<<<<<<< HEAD
-#: init/control.c:548 init/job_class.c:581 init/job_class.c:780
+#: init/control.c:559 init/job_class.c:581 init/job_class.c:780
 #: init/job_class.c:910 init/job_class.c:1045
 msgid "Env must be KEY=VALUE pairs"
 msgstr ""
 
-#: init/control.c:703
-=======
-#: init/control.c:525 init/job_class.c:524 init/job_class.c:712
-#: init/job_class.c:831 init/job_class.c:955
-msgid "Env must be KEY=VALUE pairs"
-msgstr ""
-
-#: init/control.c:677
->>>>>>> bfae38a3
+#: init/control.c:714
 msgid "The log priority given was not recognised"
 msgstr ""
 
@@ -202,11 +141,7 @@
 msgid "Name already taken"
 msgstr ""
 
-<<<<<<< HEAD
 #: init/event.c:275
-=======
-#: init/event.c:273
->>>>>>> bfae38a3
 #, c-format
 msgid "Handling %s event"
 msgstr ""
@@ -294,7 +229,6 @@
 msgid "post-stop"
 msgstr ""
 
-<<<<<<< HEAD
 #: init/job.c:1124 init/job.c:1199 init/job.c:1275 init/job_class.c:772
 #: init/job_class.c:902 init/job_class.c:1037
 #, c-format
@@ -302,447 +236,255 @@
 msgstr ""
 
 #: init/job.c:1132 init/job_class.c:826
-=======
-#: init/job.c:1113 init/job_class.c:758
->>>>>>> bfae38a3
 #, c-format
 msgid "Job is already running: %s"
 msgstr ""
 
-<<<<<<< HEAD
 #: init/job.c:1207 init/job.c:1283 init/job_class.c:956 init/job_class.c:1090
-=======
-#: init/job.c:1177 init/job.c:1242 init/job_class.c:877 init/job_class.c:1000
->>>>>>> bfae38a3
 #, c-format
 msgid "Job has already been stopped: %s"
 msgstr ""
 
-<<<<<<< HEAD
 #: init/job_class.c:618 init/job_class.c:663 init/job_class.c:948
 #: init/job_class.c:1082
-=======
-#: init/job_class.c:561 init/job_class.c:606 init/job_class.c:869
-#: init/job_class.c:992
->>>>>>> bfae38a3
 #, c-format
 msgid "Unknown instance: %s"
 msgstr ""
 
-<<<<<<< HEAD
-#: init/job_process.c:278
-=======
-#: init/job_process.c:276
->>>>>>> bfae38a3
+#: init/job_process.c:277
 #, c-format
 msgid "Failed to spawn %s %s process: %s"
 msgstr ""
 
-<<<<<<< HEAD
-#: init/job_process.c:284
+#: init/job_process.c:283
 msgid "Temporary process spawn error"
 msgstr ""
 
-#: init/job_process.c:291
-=======
-#: init/job_process.c:282
-msgid "Temporary process spawn error"
-msgstr ""
-
-#: init/job_process.c:289
->>>>>>> bfae38a3
+#: init/job_process.c:290
 #, c-format
 msgid "%s %s process (%d)"
 msgstr ""
 
-<<<<<<< HEAD
-#: init/job_process.c:404
-=======
-#: init/job_process.c:402
->>>>>>> bfae38a3
+#: init/job_process.c:403
 #, c-format
 msgid "Pausing %s (%d) [pre-exec] for debug"
 msgstr ""
 
-<<<<<<< HEAD
-#: init/job_process.c:474
-=======
-#: init/job_process.c:472
->>>>>>> bfae38a3
+#: init/job_process.c:473
 #, c-format
 msgid "Failed to open system console: %s"
 msgstr ""
 
-<<<<<<< HEAD
-#: init/job_process.c:756
-=======
-#: init/job_process.c:696
->>>>>>> bfae38a3
+#: init/job_process.c:755
 #, c-format
 msgid "unable to move script fd: %s"
 msgstr ""
 
-<<<<<<< HEAD
-#: init/job_process.c:761
-=======
-#: init/job_process.c:701
->>>>>>> bfae38a3
+#: init/job_process.c:760
 #, c-format
 msgid "unable to open console: %s"
 msgstr ""
 
-<<<<<<< HEAD
-#: init/job_process.c:816
-=======
-#: init/job_process.c:756
->>>>>>> bfae38a3
+#: init/job_process.c:815
 #, c-format
 msgid "unable to set \"%s\" resource limit: %s"
 msgstr ""
 
-<<<<<<< HEAD
-#: init/job_process.c:821
-=======
-#: init/job_process.c:761
->>>>>>> bfae38a3
+#: init/job_process.c:820
 #, c-format
 msgid "unable to set priority: %s"
 msgstr ""
 
-<<<<<<< HEAD
-#: init/job_process.c:826
-=======
-#: init/job_process.c:766
->>>>>>> bfae38a3
+#: init/job_process.c:825
 #, c-format
 msgid "unable to set oom adjustment: %s"
 msgstr ""
 
-<<<<<<< HEAD
-#: init/job_process.c:831
-=======
-#: init/job_process.c:771
->>>>>>> bfae38a3
+#: init/job_process.c:830
 #, c-format
 msgid "unable to change root directory: %s"
 msgstr ""
 
-<<<<<<< HEAD
-#: init/job_process.c:836
-=======
-#: init/job_process.c:776
->>>>>>> bfae38a3
+#: init/job_process.c:835
 #, c-format
 msgid "unable to change working directory: %s"
 msgstr ""
 
-<<<<<<< HEAD
-#: init/job_process.c:841
-=======
-#: init/job_process.c:781
->>>>>>> bfae38a3
+#: init/job_process.c:840
 #, c-format
 msgid "unable to set trace: %s"
 msgstr ""
 
-<<<<<<< HEAD
-#: init/job_process.c:846
-=======
-#: init/job_process.c:786
->>>>>>> bfae38a3
+#: init/job_process.c:845
 #, c-format
 msgid "unable to execute: %s"
 msgstr ""
 
-<<<<<<< HEAD
-#: init/job_process.c:877 init/job_process.c:927
-=======
-#: init/job_process.c:817 init/job_process.c:867
->>>>>>> bfae38a3
+#: init/job_process.c:876 init/job_process.c:926
 #, c-format
 msgid "Sending %s signal to %s %s process (%d)"
 msgstr ""
 
-<<<<<<< HEAD
-#: init/job_process.c:886 init/job_process.c:936
-=======
-#: init/job_process.c:826 init/job_process.c:876
->>>>>>> bfae38a3
+#: init/job_process.c:885 init/job_process.c:935
 #, c-format
 msgid "Failed to send %s signal to %s %s process (%d): %s"
 msgstr ""
 
-<<<<<<< HEAD
-#: init/job_process.c:997
-=======
-#: init/job_process.c:937
->>>>>>> bfae38a3
+#: init/job_process.c:996
 #, c-format
 msgid "%s %s process (%d) terminated with status %d"
 msgstr ""
 
-<<<<<<< HEAD
-#: init/job_process.c:1002
-=======
-#: init/job_process.c:942
->>>>>>> bfae38a3
+#: init/job_process.c:1001
 #, c-format
 msgid "%s %s process (%d) exited normally"
 msgstr ""
 
-<<<<<<< HEAD
-#: init/job_process.c:1017
-=======
-#: init/job_process.c:957
->>>>>>> bfae38a3
+#: init/job_process.c:1016
 #, c-format
 msgid "%s %s process (%d) killed by %s signal"
 msgstr ""
 
-<<<<<<< HEAD
-#: init/job_process.c:1021
-=======
-#: init/job_process.c:961
->>>>>>> bfae38a3
+#: init/job_process.c:1020
 #, c-format
 msgid "%s %s process (%d) killed by signal %d"
 msgstr ""
 
-<<<<<<< HEAD
-#: init/job_process.c:1035
-=======
-#: init/job_process.c:975
->>>>>>> bfae38a3
+#: init/job_process.c:1034
 #, c-format
 msgid "%s %s process (%d) stopped by %s signal"
 msgstr ""
 
-<<<<<<< HEAD
-#: init/job_process.c:1039
-=======
-#: init/job_process.c:979
->>>>>>> bfae38a3
+#: init/job_process.c:1038
 #, c-format
 msgid "%s %s process (%d) stopped by signal %d"
 msgstr ""
 
-<<<<<<< HEAD
-#: init/job_process.c:1053
-=======
-#: init/job_process.c:993
->>>>>>> bfae38a3
+#: init/job_process.c:1052
 #, c-format
 msgid "%s %s process (%d) continued by %s signal"
 msgstr ""
 
-<<<<<<< HEAD
-#: init/job_process.c:1057
-=======
-#: init/job_process.c:997
->>>>>>> bfae38a3
+#: init/job_process.c:1056
 #, c-format
 msgid "%s %s process (%d) continued by signal %d"
 msgstr ""
 
-<<<<<<< HEAD
-#: init/job_process.c:1192
-=======
-#: init/job_process.c:1132
->>>>>>> bfae38a3
+#: init/job_process.c:1191
 #, c-format
 msgid "%s respawning too fast, stopped"
 msgstr ""
 
-<<<<<<< HEAD
-#: init/job_process.c:1198
-=======
-#: init/job_process.c:1138
->>>>>>> bfae38a3
+#: init/job_process.c:1197
 #, c-format
 msgid "%s %s process ended, respawning"
 msgstr ""
 
-<<<<<<< HEAD
-#: init/job_process.c:1438
-=======
-#: init/job_process.c:1378
->>>>>>> bfae38a3
+#: init/job_process.c:1437
 #, c-format
 msgid "Failed to set ptrace options for %s %s process (%d): %s"
 msgstr ""
 
-<<<<<<< HEAD
-#: init/job_process.c:1451 init/job_process.c:1646
-=======
-#: init/job_process.c:1391 init/job_process.c:1586
->>>>>>> bfae38a3
+#: init/job_process.c:1450 init/job_process.c:1645
 #, c-format
 msgid "Failed to continue traced %s %s process (%d): %s"
 msgstr ""
 
-<<<<<<< HEAD
-#: init/job_process.c:1491 init/job_process.c:1582 init/job_process.c:1637
-=======
-#: init/job_process.c:1431 init/job_process.c:1522 init/job_process.c:1577
->>>>>>> bfae38a3
+#: init/job_process.c:1490 init/job_process.c:1581 init/job_process.c:1636
 #, c-format
 msgid "Failed to detach traced %s %s process (%d): %s"
 msgstr ""
 
-<<<<<<< HEAD
-#: init/job_process.c:1531
-=======
-#: init/job_process.c:1471
->>>>>>> bfae38a3
+#: init/job_process.c:1530
 #, c-format
 msgid "Failed to deliver signal to traced %s %s process (%d): %s"
 msgstr ""
 
-<<<<<<< HEAD
-#: init/job_process.c:1566
-=======
-#: init/job_process.c:1506
->>>>>>> bfae38a3
+#: init/job_process.c:1565
 #, c-format
 msgid "Failed to obtain child process id for %s %s process (%d): %s"
 msgstr ""
 
-<<<<<<< HEAD
-#: init/job_process.c:1573
-=======
-#: init/job_process.c:1513
->>>>>>> bfae38a3
+#: init/job_process.c:1572
 #, c-format
 msgid "%s %s process (%d) became new process (%d)"
 msgstr ""
 
-<<<<<<< HEAD
-#: init/job_process.c:1632
-=======
-#: init/job_process.c:1572
->>>>>>> bfae38a3
+#: init/job_process.c:1631
 #, c-format
 msgid "%s %s process (%d) executable changed"
 msgstr ""
 
-<<<<<<< HEAD
-#: init/main.c:101
+#: init/main.c:125
+msgid "specify alternative directory to load configuration files from"
+msgstr ""
+
+#: init/main.c:128
 msgid "Disable user and chroot sessions"
 msgstr ""
 
-#: init/main.c:122
+#: init/main.c:131
+msgid "do not emit any startup event (for testing)"
+msgstr ""
+
+#: init/main.c:136
+msgid "use D-Bus session bus rather than system bus (for testing)"
+msgstr ""
+
+#: init/main.c:139
+msgid "specify an alternative initial event (for testing)"
+msgstr ""
+
+#: init/main.c:159
 msgid "Process management daemon."
 msgstr ""
 
-#: init/main.c:124
-=======
-#: init/main.c:123
-msgid "specify alternative directory to load configuration files from"
-msgstr ""
-
-#: init/main.c:126
-msgid "do not emit any startup event (for testing)"
-msgstr ""
-
-#: init/main.c:131
-msgid "use D-Bus session bus rather than system bus (for testing)"
-msgstr ""
-
-#: init/main.c:134
-msgid "specify an alternative initial event (for testing)"
-msgstr ""
-
-#: init/main.c:154
-msgid "Process management daemon."
-msgstr ""
-
-#: init/main.c:156
->>>>>>> bfae38a3
+#: init/main.c:161
 msgid ""
 "This daemon is normally executed by the kernel and given process id 1 to "
 "denote its special status.  When executed by a user process, it will "
 "actually run /sbin/telinit."
 msgstr ""
 
-<<<<<<< HEAD
-#: init/main.c:135 util/reboot.c:167 util/shutdown.c:363 util/telinit.c:148
+#: init/main.c:177 util/reboot.c:166 util/shutdown.c:363 util/telinit.c:148
 msgid "Need to be root"
 msgstr ""
 
-#: init/main.c:144
+#: init/main.c:186
 msgid "Not being executed as init"
 msgstr ""
 
-#: init/main.c:192 init/main.c:461
+#: init/main.c:234 init/main.c:526
 msgid "Unable to set root directory"
 msgstr ""
 
-#: init/main.c:203
+#: init/main.c:245
 msgid "Unable to mount /proc filesystem"
 msgstr ""
 
-#: init/main.c:212
+#: init/main.c:254
 msgid "Unable to mount /sys filesystem"
 msgstr ""
 
-#: init/main.c:297
+#: init/main.c:350
 msgid "Unable to listen for private connections"
 msgstr ""
 
-#: init/main.c:478
-=======
-#: init/main.c:172 util/reboot.c:166 util/shutdown.c:363 util/telinit.c:148
-msgid "Need to be root"
-msgstr ""
-
-#: init/main.c:181
-msgid "Not being executed as init"
-msgstr ""
-
-#: init/main.c:229 init/main.c:521
-msgid "Unable to set root directory"
-msgstr ""
-
-#: init/main.c:240
-msgid "Unable to mount /proc filesystem"
-msgstr ""
-
-#: init/main.c:249
-msgid "Unable to mount /sys filesystem"
-msgstr ""
-
-#: init/main.c:345
-msgid "Unable to listen for private connections"
-msgstr ""
-
-#: init/main.c:538
->>>>>>> bfae38a3
+#: init/main.c:543
 #, c-format
 msgid "Caught %s, core dumped"
 msgstr ""
 
-<<<<<<< HEAD
-#: init/main.c:482
-=======
-#: init/main.c:542
->>>>>>> bfae38a3
+#: init/main.c:547
 #, c-format
 msgid "Caught %s, unable to dump core"
 msgstr ""
 
-<<<<<<< HEAD
-#: init/main.c:568
+#: init/main.c:633
 msgid "Reconnecting to system bus"
 msgstr ""
 
-#: init/main.c:574
-=======
-#: init/main.c:628
-msgid "Reconnecting to system bus"
-msgstr ""
-
-#: init/main.c:634
->>>>>>> bfae38a3
+#: init/main.c:639
 msgid "Unable to connect to the system bus"
 msgstr ""
 
