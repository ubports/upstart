--- conflicted
+++ resolved
@@ -1,15 +1,13 @@
 2012-12-07  James Hunt  <james.hunt@ubuntu.com>
 
-<<<<<<< HEAD
+	* init/Makefile.am:
+	  - TEST_DATA_DIR: use $srcdir, not $PWD.
+	  - TEST_DATA_FILES: Corrected filename.
 	* dbus/com.ubuntu.Upstart.xml: Restart: Add annotation to make it
 	  manifest this is an async call.
 	* util/telinit.c: restart_upstart(): Use the async call to avoid the
 	  client-side complaining if it detects that Upstart has severed all
 	  D-Bus connections in preparation for the re-exec.
-=======
-	* init/Makefile.am:
-	  - TEST_DATA_DIR: use $srcdir, not $PWD.
-	  - TEST_DATA_FILES: Corrected filename.
 
 2012-12-06  James Hunt  <james.hunt@ubuntu.com>
 
@@ -66,7 +64,6 @@
 	  (LP: #1083723)
 	* util/man/telinit.8: Update for 'telinit u' behaviour if PID 1 is
 	  not Upstart.
->>>>>>> 0588f252
 
 2012-11-23  James Hunt  <james.hunt@ubuntu.com>
 
