--- conflicted
+++ resolved
@@ -1,31 +1,3 @@
-<<<<<<< HEAD
-2013-05-30  James Hunt  <james.hunt@ubuntu.com>
-
-	* lib/Makefile.am:
-	  - Use plain-text ABI dump, rather than .tar.gz version to allow
-	    changes to be easily diff'ed.
-	  - Pass path to official ABI to script to avoid script determining it.
-	* lib/run_abi_checker.sh.in: Use provided official ABI path.
-	* Renamed lib/abi_dumps/ to lib/abi/.
-
-2013-05-24  James Hunt  <james.hunt@ubuntu.com>
-
-	* configure.ac: Add --disable-abi-check option to allow ABI
-	  check to be skipped.
-
-2013-05-23  James Hunt  <james.hunt@ubuntu.com>
-
-	* lib/Makefile.am:
-	  - Fix library LDFLAGS.
-	  - Added test program.
-	* lib/tests/test_libupstart.c: Basic library test.
-
-2013-05-22  James Hunt  <james.hunt@ubuntu.com>
-
-	* Added libupstart library, built from auto-generated
-	  D-Bus bindings. To avoid ABI breakage, build calls
-	  abi-compliance-checker(1), if available.
-=======
 2013-06-24  James Hunt  <james.hunt@ubuntu.com>
 
 	* init/Makefile.am: Added missing json file to TEST_DATA_FILES.
@@ -101,6 +73,15 @@
 	[ Eric S. Raymond <esr@thyrsus.com> ]
 	* init/man/init.5: Fix unliftable markup (LP: #1185108).
 
+2013-05-30  James Hunt  <james.hunt@ubuntu.com>
+
+	* lib/Makefile.am:
+	  - Use plain-text ABI dump, rather than .tar.gz version to allow
+	    changes to be easily diff'ed.
+	  - Pass path to official ABI to script to avoid script determining it.
+	* lib/run_abi_checker.sh.in: Use provided official ABI path.
+	* Renamed lib/abi_dumps/ to lib/abi/.
+
 2013-05-27  Marc Deslauriers  <marc.deslauriers@ubuntu.com>
 
 	* init/job.c: Don't check for user mode when trying to load an
@@ -108,26 +89,39 @@
 	  can be run as a user without being in user mode.
 	* init/man/init.5: Adjust man page.
 
-2013-05-24  James Hunt  <james.hunt@ubuntu.com>
-
+2013-05-24  Marc Deslauriers  <marc.deslauriers@ubuntu.com>
+
+	* init/job_process.c: Allow environment variables in apparmor
+	  switch stanzas.
+	* init/apparmor.[ch]: Use a profile name instead of a Job so we
+	  can use environment variables.
+
+	[ James Hunt <james.hunt@ubuntu.com> ]
 	* init/log.c:
 	  - log_clear_unflushed(): Expand assertion to handle scenario
 	    where the NihIo is still valid but empty (since the data now
 	    exists on the unflushed list).
 	  - log_read_watch(): Handle EINTR.
-
-2013-05-24  Marc Deslauriers  <marc.deslauriers@ubuntu.com>
-
-	* init/job_process.c: Allow environment variables in apparmor
-	  switch stanzas.
-	* init/apparmor.[ch]: Use a profile name instead of a Job so we
-	  can use environment variables.
+	* configure.ac: Add --disable-abi-check option to allow ABI
+	  check to be skipped.
 
 2013-05-23  Marc Deslauriers  <marc.deslauriers@ubuntu.com>
 
 	* init/tests/test_state.c: An unused process is actually supposed
           to be NULL. Fix test.
 	* init/process.c: Adjust to leave unused process as NULL.
+
+	[ James Hunt <james.hunt@ubuntu.com> ]
+	* lib/Makefile.am:
+	  - Fix library LDFLAGS.
+	  - Added test program.
+	* lib/tests/test_libupstart.c: Basic library test.
+
+2013-05-22  James Hunt  <james.hunt@ubuntu.com>
+
+	* Added libupstart library, built from auto-generated
+	  D-Bus bindings. To avoid ABI breakage, build calls
+	  abi-compliance-checker(1), if available.
 
 2013-05-17  Marc Deslauriers  <marc.deslauriers@ubuntu.com>
 
@@ -278,7 +272,6 @@
 	  - Comments.
 	  - state_read_header(): Extract header from JSON before checking for
 	    serialisation version.
->>>>>>> f80ee50a
 
 2013-05-07  James Hunt  <james.hunt@ubuntu.com>
 
