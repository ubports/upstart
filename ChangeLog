2013-02-15  James Hunt  <james.hunt@ubuntu.com>

<<<<<<< HEAD
	* util/tests/test_initctl.c:
	  - timed_waitpid(): Back off if no status change.
	  - test_quiesce():
	    - Set XDG_RUNTIME_DIR to a temporary value.
	    - Remove stale session files.
	  - test_job_env(): Remove stale session files.

2013-02-15  James Hunt  <james.hunt@ubuntu.com>

	* init/event_operator.c: Typo.
	* init/job_class.c:
	  - job_class_environment_reset(): Comments.
	  - job_class_environment_set(): Apply to all running job objects too.
	  - job_class_environment_unset(): Apply to all running job objects too.
	* util/man/initctl.8: Updated on environment command semantics.
	* util/tests/test_initctl.c: test_global_and_local_job_env(): Modified
	  test for new semantics.

2013-02-14  James Hunt  <james.hunt@ubuntu.com>

	* util/tests/test_initctl.c:
	  - wait_for_upstart(): Functional replacement of WAIT_FOR_UPSTART()
	    macro. Now accepts @user.
	  - set_upstart_session(): Poll to ensure we give Upstart time to
	    initialise and write the session file.
	  - _start_upstart(): Extra @user parameter.

2013-02-14  James Hunt  <james.hunt@ubuntu.com>

	* init/Makefile.am: Added quiesce.o, now required by control.o.
	* init/main.c: main():
	  - SIGHUP+SIGUSR1 handling now applies however you run init (since
	    it should react to these signals when run as a Session Init).
	  - Qualified sessions message to avoid confusion.
	* util/initctl.c: upstart_open(): Better handling for user_mode.
	* util/tests/test_initctl.c:
	  - WAIT_FOR_UPSTART(): Made session-aware.
	  - KILL_UPSTART(): Reset user mode flag (taken from STOP_UPSTART()).
	  - set_upstart_session(): New function.
	  - self_pipe_write(): New Function.
	  - self_pipe_setup(): New Function.
	  - timed_waitpid(): New function.
	  - _start_upstart():
	     - Signal handling and extra checks.
	     - Discard init output (unless UPSTART_TEST_VERBOSE set)
	       for saner logs.
	  - test_list_sessions():
	    - Removed need for a dbus-daemon.
	    - Added required initctl reset.
	  - test_quiesce(): Tests for Session Init shutdown (both
	    system-initiated and end-session request).
	  - test_usage(): Added extra checks and tidyup.
	  - main(): Added call to test_quiesce().

2013-02-08  James Hunt  <james.hunt@ubuntu.com>

	* dbus/com.ubuntu.Upstart.xml: Added 'EndSession' method.
	* init/Makefile.am: Updated for quiesce.[ch].
	* init/conf.c: conf_destroy(): Cleanup function.
	* init/conf.h: Prototype.
	* init/control.c: control_end_session(): 'EndSession' implemenation.
	* init/control.h: Include.
	* init/events.h: Added SESSION_END_EVENT.
	* init/job_class.c: job_class_max_kill_timeout(): New function.
	* init/job_class.h: Prototype.
	* init/job_process.c:
	  - Added disable_respawn to disallow respawns.
	  - job_process_jobs_running(): New function.
	  - job_process_stop_all(): New function.
	  - job_process_terminated(): Honours disable_respawn.
	* init/job_process.h: Prototypes.
	* init/main.c:
	  - Typos.
	  - term_handler(): Quiesce rather than re-exec on receipt of SIGTERM
	    when running as a Session Init.
	  - main(): Make quiesce() handle cleanup.
	* init/man/init.8: Update for Session Init SIGTERM handling.
	* init/man/startup.7: Update for Session Init.
	* init/session.c: session_destroy(): New function.
	* init/session.h: Prototype.
	* init/man/session-end.7: New man page.
	* init/quiesce.[ch]: New files.
=======
	* init/job_process.c: job_process_run(): Invert meaning.
	* init/main.c: Change '--inherit-env' to '--no-inherit-env'
	  such that inheriting inits environment is now the default
	  for Session Inits.
	* init/man/init.8: Update for '--no-inherit-env'.
>>>>>>> 96600cf5

2013-02-08  James Hunt  <james.hunt@ubuntu.com>

	* init/job_process.c: job_process_run(): Copy parent environment if
	  inherit_env in operation for a Session Init.
	* init/main.c: Added 'inherit-env' command-line option.
	* init/man/init.8: Documented --inherit-env.

2013-02-02  James Hunt  <james.hunt@ubuntu.com>

	* util/initctl.c: Remove ability to specify explicitly job and/or job
	  instance values to the job environment commands.
	* util/man/initctl.8: Remove job and job instance value command-line
	  options.
	* util/tests/test_initctl.c: test_global_and_local_job_env(): Remove
	  tests for --job/--instance.

2013-01-31  James Hunt  <james.hunt@ubuntu.com>

	* init/control.c:
	  - Use control_check_permission() rather than
	    control_get_origin_uid() directly.
	* init/control.h: Prototypes.
	* init/job_class.c: Change calls to job_class_environment_init()
	  to asserts as the former only needs to be called once.
	* init/main.c: main(): Make job_class_environment_init() call as
	  early as possible.
	* init/tests/test_event.c: main(): Call
	  job_class_environment_init().
	* util/tests/test_initctl.c:
	  - test_default_job_env():
	    - Set TERM and PATH if not set.
	    - Check line counts before checking expected output.
	  - test_clear_job_env():
	    - Make use of TEST_INITCTL_DEFAULT_PATH.

2013-01-30  James Hunt  <james.hunt@ubuntu.com>

	* TESTING.sessions: Removed as basic sessions have now gone.

2013-01-30  James Hunt  <james.hunt@ubuntu.com>

	* init/control.c:
	  - Typos.
	  - Improved uid checks.
	  - Replaced direct call to control_get_origin_uid() with call to new
	    control_check_permission() (as early as possible) for clarity and
	    to confine policy to one location. 
	  - control_set_log_prioity(): Added missing call to
	    control_check_permission().
	  - control_get_origin_uid(): Check message contents before allowing
	    D-Bus calls.

2013-01-29  James Hunt  <james.hunt@ubuntu.com>

	* init/control.c: More careful uid checking.

2013-01-28  James Hunt  <james.hunt@ubuntu.com>

	* init/xdg.c:
	  - get_subdir(): Remove double-check on @dir.
	  - xdg_get_runtime_dir():
	    - Don't attempt to create as unlikely to be able to if it
	      doesn't already exist.
	    - Simplify logic.

2013-01-28  James Hunt  <james.hunt@ubuntu.com>

	* util/initctl.c: list_session_action():
	  - Test for stale session earlier.
	  - Simplify checks on "UPSTART_SESSION".
	* util/tests/test_initctl.c: test_list_sessions():
	  - Added test with XDG_RUNTIME_DIR explicitly unset.
	  - Changed "with no instances" test to set XDG_RUNTIME_DIR to a
	    temporary value.
	  - Revert XDG_RUNTIME_DIR on cleanup.

2013-01-28  James Hunt  <james.hunt@ubuntu.com>

	* init/control.c:
	  - control_get_env(): Allow PID 1 environment to be queried for
	    consistency with control_list_env().
	* init/man/initctl.8:
	  - Added --job, --instance, --global options for list-env, set-env,
	    get-env, unset-env, reset-env.
	  - Explain PID 1 limitation for set-env, unset-env, reset-env.
	* util/initctl.c:
	  - get_job_details(): Fix order in which arguments are
	    checked.
	* util/Makefile.am: Define INITCTL_BINARY and UPSTART_BINARY to ensure
	  full path available to tests.
	* util/tests/test_initctl.c:
	  - New macros:
	    - _TEST_STR_ARRAY_CONTAINS()
	    - TEST_STR_ARRAY_CONTAINS()
	    - TEST_STR_ARRAY_NOT_CONTAINS()
	    - _TEST_FILE_CONTAINS()
	    - TEST_FILE_CONTAINS()
	    - TEST_FILE_NOT_CONTAINS()
	  - get_initctl(): Function to replace original INITCTL_BINARY define.
	  - test_global_and_local_job_env(): New function to test initctl
	    '--global', '--job' and '--instance' options from within and without
	    a job.

2013-01-25  James Hunt  <james.hunt@ubuntu.com>

	* init/control.c: control_session_file_create(): Simplified.
	* init/xdg.c: Added check for INITCTL_BUILD to hide certain symbols when
	  building with initctl.
	* util/Makefile.am:
	  - Define INITCTL_BUILD.
	  - Make use of xdg.[ch] in build of initctl and its test.
	* util/initctl.c:
	  - list_session_action(): Implementation of 'list-sessions' command.
	* util/man/initctl.8: Updated for 'list-sessions' command.
	* util/tests/test_initctl.c:
	  - _start_upstart(): Replacement for _START_UPSTART() macro.
	  - start_upstart_common(): Start an instance with common options.
	  - start_upstart(): Simplest way to start an instance.
	  - START_UPSTART(): Now calls start_upstart_common().
	  - test_list_sessions(): Test 'list-sessions' command.

2013-01-25  James Hunt  <james.hunt@ubuntu.com>

	* dbus/com.ubuntu.Upstart.xml:
	  - Added 'job_details' string array as first parameter for GetEnv,
	    SetEnv, UnsetEnv, ListEnv and ResetEnv to allow methods to either
	    act globally or on a specific job environment.
	* init/control.c:
	  - control_set_env():
	  - control_unset_env():
	  - control_get_env():
	  - control_list_env():
	  - control_reset_env():
	    - Disallow setting for PID 1.
	    - Operate globally or on specified job.
	* init/control.h: control_get_job(): Macro to simplify extracting job
	  from provided job details.
	* init/job.c: job_find(): New function.
	* init/job_class.c:
	  - job_class_environment_set(): Delimiter handling now moved to
	    control_set_env() so it can be shared by job and global logic.
	  - job_class_find(): New function.
	* init/state.c:
	  - Removed state_get_job() and replaced calls with job_find().
	* util/initctl.c:
	  - Updated *_action() functions for new D-Bus parameters and made use
	    of new function get_job_details().

2013-01-25  James Hunt  <james.hunt@ubuntu.com>

	* init/tests/test_xdg.c: Added test_get_session_dir().
	* init/xdg.c: get_home_subdir(): Handle unset 'HOME' immediately.
	* init/control.c: Make use of SESSION_EXT.
	* init/man/init.5: Added session files.
	* init/paths.h:
	  - Comments.
	  - Added SESSION_EXT.

2013-01-25  James Hunt  <james.hunt@ubuntu.com>

	* init/control.c:
	  - control_reload_configuration(): Added missing permission checks.
	  - control_emit_event_with_file(): Added missing permission checks.
	  - Added calls to new function control_get_origin_uid() to allow
	    D-Bus methods to be policed by filtering on uid, rather than
	    relying on the same information that used to be stored in the
	    old Session object.
	* init/job.c: Typo.
	* init/job_class.c:
	  - job_class_new(): Removed user elements from session code.
	  - job_class_serialise(): Comments.
	  - job_class_deserialise(): Comments.
	* init/job_process.c: job_process_spawn(): Removed user session
	  handling.
	* init/session.c: Removed user session handling since it is
	  about to be replaced by the ability to run Upstart as a
	  non-privileged user (aka a 'Session Init').
	* init/session.h: Updated prototypes.
	* init/state.h: Comments.
	* init/tests/test_conf.c: test_source_reload_job_dir(): Added missing
	  check.
	* init/tests/test_state.c:
	  - session_diff(): Removed user check.
	  - Updated all calls to session_new().
	* util/tests/test_initctl.c: test_notify_disk_writeable(): Ensure this
	  test is not run as root.
	* util/tests/test_user_sessions.sh: Removed.
	* init/man/init.5: Updated to reflect removal of user jobs.

2013-01-24  James Hunt  <james.hunt@ubuntu.com>

	* init/control.c:
	  - control_init(): Create session file in user mode.
	  - control_cleanup(): New function for cleanup activities.
	  - control_session_file_create(): Create session file containing
	    UPSTART_SESSION details.
	  - control_session_file_remove(): Delete the session file.
	* init/main.c: Call control_cleanup() to remove session file.
	* init/paths.h: Added INIT_XDG_SESSION_SUBDIR and SESSION_ENV.
	* init/xdg.c:
	  - get_subdir(): Refactor of get_home_subdir().
	  - get_home_subdir(): Now calls get_subdir().
	  - Replaced mkdir mode values with INIT_XDG_PATH_MODE.
	  - xdg_get_runtime_dir(): Obtain XDG_RUNTIME_DIR value.
	  - get_session_dir(): Obtain path to session directory.
	* init/xdg.h: Added INIT_XDG_PATH_MODE.

2013-01-21  Dmitrijs Ledkovs  <xnox@ubuntu.com>

	* init/xdg.[ch]: add xdg_get_cache_home and get_user_log_dir
	  functions. These retrieve XDG_CACHE_HOME and a subdir inside it
	  for upstart.
	* init/tests/test_xdg.c: reuse test_get_config_home to test both
	  xdg_get_cache_home and xdg_get_config_home. Add test for
	  get_user_log_dir.
	* init/main.c: use get_user_log_dir to setup logging
	  directory in user_mode. For now, command line argument is
	  honoured, while the environment override is not.

2013-01-21  James Hunt  <james.hunt@ubuntu.com>

	* init/log.c:log_clear_unflushed(): Simplify asserts.

2013-01-15  James Hunt  <james.hunt@ubuntu.com>

	* init/log.c:
	  - log_clear_unflushed(): Correct remote_closed assertion to handle
	    early-job-logging scenario where a job satisfies both of the
	    following conditions:
	    - ends before the log directory becomes writeable.
	    - has spawned one or more processes that continue to run after the
	      job itself has exited and which produce output before the log
	      directory becomes writeable.
	    (LP: #1096531).

2013-01-14  James Hunt  <james.hunt@ubuntu.com>

	* util/initctl.c:
	  - Grouped all environment commands in usage output.
	  - Added --global, --job and --instance options for all environment
	    commands. These are currently dummies, but --global will soon be
	    required to make changes to the global job environment table when
	    initctl is invoked from within a job.

2013-01-11  James Hunt  <james.hunt@ubuntu.com>

	* util/tests/test_initctl.c:
	  - Lots of new job environment table tests.

2013-01-10  James Hunt  <james.hunt@ubuntu.com>

	* init/man/init.5: Define job environment table.
	* init/tests/test_job_class.c(): test_environment(): Added call
	  to job_class_environment_init() which is now required to avoid
	  confusing TEST_ALLOC_FAIL().
	* util/man/initctl.8:
	  - Further details in list-env section.
	  - Escape dashes in command names.
	* util/tests/test_initctl.c:
	  - New utility macros: _WAIT_FOR_FILE(), WAIT_FOR_FILE()
	    and TEST_STR_MATCH().
	  - Initial tests for testing job environment table commands.

2013-01-09  James Hunt  <james.hunt@ubuntu.com>

	* scripts/init-checkconf.sh:
	  - Check copy is successful.
	  - Auto-start dbus-launch if not running and command is available (for
	    example in non-desktop environments) (LP: #881885).
	  - Auto-stop dbus-daemon if we started it.
	* init/man/init.5:
	  - Overhauled 'Job environment' section.
	* util/initctl.c:
	  - Added 'unset-env' and 'reset-env' commands.
	  - Added missing periods in usage text.
	  - list_env_qsort_compar(): Renamed from list_env_strcmp_compar(). Now
	    uses strcoll(3) for locale-awareness.
	* init/job_class.c:
	  - job_class_environment_set():
	    - Comments.
	    - Handle scenario where user specifies a variable without an equals.
	* util/man/initctl.8:
	  - Added details for 'get-env', 'set-env', 'unset-env', 'list-env' and
	    'reset-env'.
	  - Tidied up 'usage' stanza section.

2013-01-08  James Hunt  <james.hunt@ubuntu.com>

	* dbus/com.ubuntu.Upstart.xml:
	  - Added UnsetEnv and ResetEnv methods.
	* init/control.c:
	  - control_set_env(): Now uses job_class_environment_set() rather than
	    directly manipulating job_environ array.
	  - control_unset_env(): New function.
	  - control_get_env(): Now calls job_class_environment_get().
	  - control_list_env(): Now calls job_class_environment_get_all().
	    Comments.
	  - control_reset_env(): New function.
	* init/environ.c:
	  - environ_remove(): New function.
	* init/job_class.c:
	  - job_environ now static.
	  - job_class_environment_reset(): New function.
	  - job_class_environment_set(): New function.
	  - job_class_environment_unset(): New function.
	  - job_class_environment_get(): Simplified.
	  - job_class_environment_get_all(): New function.
	* util/initctl.c:
	  - Added following new commands:
	    - 'get-env'
	    - 'set-env'
	    - 'list-env'

2013-01-04  Dmitrijs Ledkovs  <xnox@ubuntu.com>

	* init/conf.c: add ability to apply override files from higher
	  priority configuration sources.
	* init/tests/test_conf.c: test that multiple override files are
	  correctly applied and removed.
	* init/tests/test_conf_static.c: test override file detection.

2012-12-19  James Hunt  <james.hunt@ubuntu.com>

	* dbus/com.ubuntu.Upstart.xml: Added ListEnv method.
	* init/control.c:
	  - Fixed comments.
	  - control_list_end(): New function.
	* init/control.h:
	  - Added missing prototypes for control_set_env() and
	    control_get_env().
	  - Added control_list_env().
	* init/job_class.c:
	  - job_class_environment_get(): New function.
	* init/job_class.h: Added job_class_environment_get().

2012-12-17  James Hunt  <james.hunt@ubuntu.com>

	* init/man/init.5: Document that User Jobs are not supported
	  within a chroot environment.
	* dbus/com.ubuntu.Upstart.xml: Added "GetEnv" and "SetEnv" methods.
	* init/control.c:
	  - control_set_env(): Implementation of "SetEnv" D-Bus method.
	  - control_get_env(): Implementation of "GetEnv" D-Bus method.
	* init/job_class.c:
	  - Added job_environ environment table.
	  - job_class_environ_init(): Initialise job_environ.
	  - job_class_environment: Use job_environ.
	* init/main.c: main(): Call job_class_environ_init().

2012-12-14  Steve Langasek  <steve.langasek@ubuntu.com>
	* init/job_class.[ch]: instead of assuming a fixed value (0) as the
	  default nice value for job processes, use whatever the nice value
	  of the current process is.  This will be important later for user
	  sessions where an entire session may be started with a higher nice
	  value; and it fixes running the test suite as part of a nice'd
	  build.
	* init/tests/test_job_class.c: update test suite to match.

2012-12-11  James Hunt  <james.hunt@ubuntu.com>

	* init/Makefile.am: Add explicit -lrt for tests (LP: #1088863)
	* dbus/com.ubuntu.Upstart.xml: Added "GetEnv" and "SetEnv" methods.
	* init/control.c:
	  - control_set_env(): Implementation of "SetEnv" D-Bus method.
	  - control_get_env(): Implementation of "GetEnv" D-Bus method.
	* init/job_class.c:
	  - Added job_environ environment table.
	  - job_class_environ_init(): Initialise job_environ.
	  - job_class_environment: Use job_environ.
	* init/main.c: main(): Call job_class_environ_init().

2012-12-07  James Hunt  <james.hunt@ubuntu.com>

	* NEWS: Release 1.6.1
	* configure.ac: Change version to 1.6.1

2012-12-07  James Hunt  <james.hunt@ubuntu.com>

	* init/Makefile.am:
	  - TEST_DATA_DIR: use $srcdir, not $PWD.
	  - TEST_DATA_FILES: Corrected filename.
	* dbus/com.ubuntu.Upstart.xml: Restart: Add annotation to make it
	  manifest this is an async call.
	* util/telinit.c: restart_upstart(): Use the async call to avoid the
	  client-side complaining if it detects that Upstart has severed all
	  D-Bus connections in preparation for the re-exec.

2012-12-06  James Hunt  <james.hunt@ubuntu.com>

	* init/job_class.c:
	  - job_class_add_safe(): Don't assert on name collisions for jobs
	    associated with a different session.  (LP: #1079715).
	  - job_class_serialise(): Explicitly disallow user and chroot
	    sessions from being serialised since this scenario is not
	    supported (due to our not serialising ConfSource objects yet).
	  - job_class_deserialise(): Assert that we do not have user and
	    chroot sessions to deal with, and fix potential invalid free if
	    error occurs before JobClass is created.
	  - job_class_deserialise_all(): Explicitly ignore attempted
	    deserialisation of user and chroot sessions.
	* init/state.c:
	  - state_deserialise_resolve_deps(): Ignore classes associated with
	    a user or chroot session.  Specify new session parameter to
	    state_get_job().
	  - state_serialise_blocked(): Encode session index for BLOCKED_JOB.
	    Make function non-static for testing.
	  - state_deserialise_blocked(): Extract session from index index for
	    BLOCKED_JOB to pass to state_get_job().  Default session to NULL
	    to handle upstart 1.6 serialization.  Make function non-static
	    for testing.
	  - state_get_job(): Add @session parameter to allow exact job match.
	  - state_read_objects(): Attempt to write the state to file
	    STATE_FILE if deserialisation fails as an aid to diagnosing the
	    cause of the failure.
	* init/tests/test_state.c: test_blocking(): Additional tests to check
	  that it is possible to deserialise Upstart 1.6 JSON format (which
	  does not include the "session" JSON attribute for blocked objects.
	  Add infrastructure for testing deserialization of reference json
	  files from disk.
	  New tests:
	    - "BLOCKED_JOB serialisation and deserialisation".
	    - "BLOCKED_EVENT serialisation and deserialisation".
	    - "BLOCKED_JOB with JSON session object".
	    - "ensure BLOCKED_JOB with non-NULL session is ignored".
	* dbus/com.ubuntu.Upstart.xml: Added 'GetState' method that returns
	  internal state in JSON format.
	* init/Makefile.am:
	  - Added TEST_DATA_DIR to allow tests to find data files.
	  - Added test data files to distribution.
	* init/control.c: control_get_state(): Implementation for D-Bus
	  'GetState' method.
	* init/tests/data/upstart-1.6.json: Test data used by test_state.c
	  for upgrade testing the upstart 1.6 serialization format.
	* dbus/com.ubuntu.Upstart.xml: New 'Restart' method.
	* init/control.c: control_restart(): New function to request Upstart
	  restart itself.
	* util/telinit.c: use the new dbus interface for restarts;
	  'telinit u' now fails with an error when PID 1 is not upstart,
	  instead of sending it a signal with undefined behavior.
	  (LP: #1083723)
	* util/man/telinit.8: Update for 'telinit u' behaviour if PID 1 is
	  not Upstart.

2012-11-23  James Hunt  <james.hunt@ubuntu.com>

	[ Colin King <colin.king@ubuntu.com> ]

	* init/log.c: log_serialise(): smatch-found issue where
	  additional checks required for log->unflushed to avoid any
	  possibility of NULL dereference.
	* init/state.c: state_read_objects(): smatch-found issue
	  to correct read size and ensure optimal throughput.

2012-11-18  Steve Langasek  <steve.langasek@ubuntu.com>

	* init/tests/test_job_process.c: fix test which was accidentally
	  relying on a variable persisting after it's gone out of scope.
	* init/tests/test_job_process.c: don't test the blocked/ignored
	  signal list in a spawned job; this is not testing the upstart code
	  but the characteristics of the system, and the test is wrong
	  because it assumes the signal lists in /proc/self/status fit in an
	  unsigned long int - patently untrue on mips, where we have 128
	  signals for historical reasons.

2012-11-17  Steve Langasek  <steve.langasek@ubuntu.com>

	* init/Makefile.am: set TERM=xterm, so that tests which rely on
	  TERM being set in the environment don't give different results and
	  gratuitously fail.

2012-11-15  James Hunt  <james.hunt@ubuntu.com>

	* NEWS: Release 1.6
	* configure.ac: Bump version to 1.7
	* NEWS: Begin new release

2012-11-07  James Hunt  <james.hunt@ubuntu.com>

	* Added stateful re-exec support such that when Upstart is asked
	  to restart itself using 'telinit u', the new instance of PID 1
	  will retain knowledge of all system jobs and running instances.

2012-09-10  James Hunt  <james.hunt@ubuntu.com>

	* Merged lp:~jconti/upstart/fix_empty_chroot.

2012-05-23  James Hunt  <james.hunt@ubuntu.com>

	* init/main.c: Add in "bare" re-exec handling from Ubuntu
	  branch.
	* init/main.c: Unhide "restart" option.

2012-10-22  James Hunt  <james.hunt@ubuntu.com>

	* init/parse_job.c: stanza_kill(): Actually save parsed
	  value to avoid crash if kill signal given as a numeric
	  (LP: #1049820).
	* init/tests/test_parse_job.c: test_stanza_kill(): New test:
	  "with signal and single numeric argument".
	* init/Makefile.am: test_job_process must now be linked to the 'util'
	  library for pty helper functionality.
	* init/tests/test_job_process.c:
	  - Compiler appeasement.
	  - Conditionally run tests in a pty for build environments such as
	    modern versions of sbuild(1) that do not provide a controlling
	    terminal (sbuild) (LP: #888910).

2012-08-31  Steve Langasek  <steve.langasek@ubuntu.com>

	[ A. Costa <agcosta@gis.net> ]
	* init/man/init.5, util/man/runlevel.7, util/man/initctl.8: fix a
	number of typos.

2012-08-07  James Hunt  <james.hunt@ubuntu.com>

	* init/main.c: main(): Remove checks for /dev/kmsg, /dev/null,
	  /dev/console and /dev/tty since some environments use different
	  major/minor numbers to the norm (for example on LXC, /dev/console is
	  not (5,1), but (136,*)). Do not attempt to create /dev/console again,
	  due to LXC numbering difference.

2012-08-03  James Hunt  <james.hunt@ubuntu.com>

	* init/main.c:main(): Handle hostile initramfs-less environments by
	  calling umask and creating required device nodes as early as possible.
	* init/system.c: New functions to simplify code:
	  - system_mknod()
	  - system_check_file()

2012-07-31  James Hunt  <james.hunt@ubuntu.com>

	[ Eric S. Raymond <esr@thyrsus.com> ]
	* extra/man/socket-event.7: Fixed incorrect troff (LP: #1018925).

2012-03-22  James Hunt  <james.hunt@ubuntu.com>

	* NEWS: Begin new release.
	* configure.ac: Bump version to 1.6.

2012-03-22  James Hunt  <james.hunt@ubuntu.com>

	* Changelog: Release entry.
	* configure.ac: Bump year.
	* NEWS: Release 1.5.

2012-03-16  James Hunt  <james.hunt@ubuntu.com>

	* init/tests/test_job_process:
	  - Fixed multiple TEST_FAILED() typos
	    ("unexpected" => unexpectedly").
	* job_process_spawn(): Only display single message
	  if pty setup fails. 
	* init/man/init.5: Typo.
	* init/tests/test_job_process:
	  - child(): New TEST_OUTPUT_WITH_STOP test.
	  - test_run(): New test "with multiple processes and log".
	  - test_spawn():
	    - umask reset.
	    - New test "ensure multi processes output logged".
	* dbus/com.ubuntu.Upstart.xml:
	  - added 'NotifyDiskWriteable' method.
	* init/control.c:
	  - control_notify_disk_writeable(): New function to flush early job log.
	* init/job_process.c:
	  - job_process_terminated(): Call log_handle_unflushed() to potentially
	    add log object to unflushed list (the early job log) in certain
	    scenarios.
	* init/log.c:
	  - log_flushed: bool indicating successful flush of early job log.
	  - log_unflushed_files: The "early job log" list.
	  - log_new(): Call log_unflushed_init() and initialize new log members.
	  - log_flush(): Only call log_read_watch() conditionally now.
	  - log_io_reader(): More careful consideration of errno by
	    using saved value from log member.
	  - log_io_error_handler(): Set remote_closed for the benefit of
	    log_flushed() (to avoid flushing multiple times).
	  - log_file_open: Now saves errno value from open(2).
	  - log_read_watch(): Removed log->unflushed->len assert since it was
	    erroneous: even if unflushed data exists, it will be written in
	    order when log_io_reader() calls log_file_write().
	  - log_unflushed_init(): New function to initialise the
	    log_unflushed_files list.
	  - log_handle_unflushed(): New function that potentially adds log
	    object to the log_unflushed_files list to allow the data to be
	    flushed _after_ the parent object has been destroyed.
	  - log_clear_unflushed(): New function to clear the
	    log_unflushed_files list by attempting to flush the data to disk.
	  - log_read_watch(): Set remote_closed for scenarios where
	    error handler never called. (LP: #935585)
	* init/log.h:
	  - Added new Log members: detached, remote_closed and open_errno.
	  - Updated documentation.
	  - extern for log_unflushed_files.
	  - Added prototypes for new functions: log_handle_unflushed(),
	    log_clear_unflushed() and log_unflushed_init().
	* init/tests/test_job_process.c:
	  - test_run():
	    - Call log_unflushed_init().
	    - Corrected grammar in error messages for "ensure sane fds" tests.
	    - "with single line command writing fast and exiting": Call
	      nih_child_add_watch().
	    - added waitid() calls to ensure log data not added to
	      unflushed list.
	  - test_spawn():
	    - Call log_unflushed_init().
	    - Corrected grammar in error messages for "ensure sane fds" tests.
	    - Added TEST_ALLOC_SAFE() to "simple test" to ensure
	      destructors run correctly.
	    - "read single null byte with 'console log'": Call
	      log_handle_unflushed() and added missing free.
	    - "read data from forked process": Call
	      log_handle_unflushed().
	* init/tests/test_log.c: 
	  - Updated documentation.
	  - Added calls to log_unflushed_init().
	  - "ensure logger flushes cached data on request": New test
	    for log_handle_unflushed().
	* util/initctl.c:
	  - notify_disk_writeable_action(): New function to notify
	    Upstart that the disk is writeable.
	  - commands: Added new command "notify-disk-writeable".
	* util/man/initctl.8: Updated for new notify-disk-writeable command.
	* util/tests/test_initctl.c:
	  - STOP_UPSTART(): Check return from kill(2).
	  - test_show_config(): Adding missing rmdir(2).
	  - test_check_config(): Adding missing rmdir(2).
	  - test_notify_disk_writeable(): New function embodying new test
	    "with job ending before log disk writeable".

	[ Steve Langasek <steve.langasek@ubuntu.com> ]
	* init/tests/test_job_process:
	  - close_all_files(): New function to ensure test environment
	    has only expected fds open.
	  - main(): Call close_all_files().

2012-03-07  James Hunt  <james.hunt@ubuntu.com>

	* init/job.c: job_new(): Initialize log array.
	* init/job.h: Change Log element to an array to handle scenario where
	  job has multiple simultaneous processes running (LP: #940290).
	* init/job_process.c:
	  - job_process_run(): pass ProcessType to job_process_spawn().
	  - job_process_spawn():
	    - Now accepts a ProcessType.
	    - Ensure existing matching process type log is destroyed before
	      creating a new one.
	  - job_process_terminated(): Update for log array.
	* init/job_process.h: Updated prototype for job_process_spawn().
	* init/tests/test_job.c: test_new(): Updated logic for log array.
	* init/tests/test_job_process.c: test_run():
	  - Updated logic for log array.
	  - Added ProcessType to job_process_spawn() calls.

2012-03-05  James Hunt  <james.hunt@ubuntu.com>

	* init/job_process.c: job_process_spawn(): If pty setup fails,
	  log message and disable logging for job.
	* init/man/init.5: Explain new behaviour should pty setup fail.
	* init/tests/test_job_process.c: Updated disabled test
	  "when no free ptys" for new behaviour.

2012-03-01  James Hunt  <james.hunt@ubuntu.com>

	* init/job_class.c:
	  - job_class_get_instance():
	    - Use nih_local to avoid memory leak should nih_strcat_sprintf()
	      fail.
	    - Formatting.
	  - job_class_start():
	    - Use nih_local to avoid memory leak should nih_strcat_sprintf()
	      fail.
	    - Formatting.
	* init/man/init.5: Add further pty details.

2012-02-13  James Hunt  <james.hunt@ubuntu.com>

	* init/log.c:
	  - log_flush(): Comments.
	  - log_read_watch():
	    - Improved comments.
	    - Don't re-attempt read on EAGAIN/EWOULDBLOCK since those errors are
	      nominally impossible due to the remote end of the pty already
	      having ended (LP: #926468).
	    - Added a debug-mode warning when 'badly-behaved' application
	      detected that leaks fds to its children, as this is generally a bug.
	* init/tests/test_job_process.c:
	  - test_run():
	    - "with single line command writing fast and exiting": added
	      waitpid() to ensure no EAGAIN.
	  - test_spawn():
	    - "with no such file, no shell and console log": added
	      waitpid() to ensure no EAGAIN.

2012-02-03  James Hunt  <james.hunt@ubuntu.com>

	* init/job_process.c: job_process_spawn():
	  - Set close-on-exec for pty_master.
	  - Ensure stdio buffers flushed prior to forking to ensure no data
	    leakage to child (should init be run with '--debug', or the tests
	    be run with redirected output, for example).
	  - Free log object if child process fails to exec(3) rather than just
	    closing fd. This ensures io watch is removed correctly. (LP: #922754)
	  - Only need to remap pty_master if CONSOLE_LOG in operation.
	* init/tests/test_job_process:
	  - fd_valid(): New helper function to determine if specified fd is valid.
	  - child(): Added new 'TEST_FDS' test to ensure no fd leakage to child
	    processes.
	  - test_run():
	    - New tests:
	      - "ensure sane fds with no console, no script"
	      - "ensure sane fds with no console, and script"
	      - "ensure sane fds with console log, no script"
	      - "ensure sane fds with console log, and script"
	      - "with single-line command running an invalid command, \
	         then a 1-line post-stop script"
	      - "with single-line command running an invalid command, \
	         then a 2-line post-stop script"
	      - "with single-line command running an invalid command, \
	         then a post-stop command"
	      - "with single-line command running an invalid command, \
	         then an invalid post-stop command"
	      - "with single-line command running a valid command, \
	         then a 1-line invalid post-stop command"
	    - Test "with single-line command running an invalid command":
	      - now diverts stderr output for less chatty test-run experience.
	      - Improved checking.
	    - Test "with setuid me" now diverts stderr output for less chatty
	      test-run experience.
	  - test_spawn():
	    - New tests:
	      - "with no such file, no shell and console log"
	      - "ensure sane fds with no console"
	      - "ensure sane fds with console log"
	* init/tests/test_log.c: test_log_destroy():
	  - New test "ensure watch freed when log destroyed"

2012-01-27  James Hunt  <james.hunt@ubuntu.com>

	* init/tests/test_job_process.c: test_run(): Fixed typo in
	  test "with setuid me" where uid value was being set to gid.

2012-01-25  James Hunt  <james.hunt@ubuntu.com>

	* init/job_process.c: job_process_terminated(): Free log to ensure data
	  written as soon as _any_ process ends (consider respawn jobs).
	* init/log.c:
	  - log_destroy():
	    - Improved documentation.
	    - Now calls new function log_flush().
	  - log_flush(): New function to ensure no lingering buffered job data
	    remains. Now considers EBADF (LP: #912558).
	  - log_io_reader():
	    - Added missing assert for @len.
	    - Simplified ENOSPC handling.
	    - Ensure log->io set to NULL to allow other routines to detect it
	      really has gone.
	  - log_file_write(): Added @len checks.
	  - log_read_watch(): New function to drain data from a watch descriptor
	    (which also must consider EBADF).
	* init/log.h: Added define for LOG_READ_SIZE.
	* init/tests/test_job_process.c:
	  - test_run():
	    - Added some extra pointer checks.
	    - Free class *before* checking file to ensure destructor invoked at
	      correct point.
	    - Added test "with single-line command running an invalid command"
	      (for scenario bug 912558 exposed).
	    - Added test "with single-line command writing fast and exiting".
	* init/tests/test_log.c: Changed all tests to use openpty(3) rather than
	  pipe(2) for semantic parity with actual code.
	* util/tests/test_user_sessions.sh:
	  - ensure_no_output(): Now calls check_job_output() and delete_job() to
	    simplify logic.
	  - delete_job(): Call get_job_file() rather than doing it long-hand.
	  - check_job_output(): New function.
	  - start_job(): Added allow_failure parameter.
	  - test_ensure_no_unexpected_output(): New test
	    "ensure command job does not create log file with invalid command".

2012-01-05  James Hunt  <james.hunt@ubuntu.com>

	* init/man/init.5: Explain that all job processes affected
	  by 'setuid' and 'setgid' stanzas.

2011-12-22  James Hunt  <james.hunt@ubuntu.com>

	* init/job_process.c: job_process_spawn():
	  - Set child handler to default rather than explicit ignore
	    to avoid test failures in environments that disallow
	    ignoring SIGCHLD.
	* init/tests/test_job_process.c: test_run():
	  - Changed timeout for test feature "ensure that no log
	    file written for CONSOLE_NONE".

2011-12-15  James Hunt  <james.hunt@ubuntu.com>

	* Makefile.am: Add missing TESTING.sessions to distribution.
	* contrib/vim/syntax/upstart.vim: Meta-data update and addition
	  of more standard (Ubuntu Upstart) events.
	* extra/man/upstart-udev-bridge.8: Ensure literal dashes used
	  for all command-line options.
	* extra/upstart-udev-bridge.c:
	  - udev_monitor_watcher(): Fix leak when obtaining udev value.
	  - make_safe_string(): Don't realloc since overhead too high
	  considering size of strings.
	* init/job_class.c: Typo.
	* init/job_process.c: job_process_spawn():
	  - Correct ignoring of SIGCHLD prior to grantpt(3) call.
	  - Removed redundant close(2) calls.
	  - Move declarations to top of block for
	    getpwnam(3)/getgrnam(3).
	* init/log.c:
	  - log_file_open(): Comments.
	  - log_file_write(): Added missing cast on
	    nih_io_buffer_shrink() call.
	* init/main.c: console_type_setter(): NihOptionSetter's should
	  return 0 on success.
	* init/man/init.5: lower-case all references to system jobs
	  and user jobs.
	* init/tests/test_job_process.c: Add missing include for
	  fnmatch.h.

2011-12-15  James Hunt  <james.hunt@ubuntu.com>

	* init/tests/test_job_process.c: test_run():
	  - Ensure process group killed for multi-process shell scripts.
	  - Change 'command-not-found' tests to use regex matching rather
	    than literal to allow for minor differences in /bin/sh variants
	    error output.

2011-12-13  James Hunt  <james.hunt@ubuntu.com>

	* configure.ac: Bump version to 1.5
	* NEWS: Begin new release

2011-12-13  James Hunt  <james.hunt@ubuntu.com>

	* NEWS: Release 1.4
	* configure.ac (NIH_COPYRIGHT): Update

2011-12-12  James Hunt  <james.hunt@ubuntu.com>

	Simplify logfile name encoding.
	
	* init/job_process.c: job_process_log_path(): Ditch D-Bus job name
	  encoding in path names for saner approach that simply remaps slash
	  characters (minimal surprises for users).
	* init/job_process.h: Addition of macros:
	  - JOB_PROCESS_LOG_FILE_EXT
	  - JOB_PROCESS_LOG_REMAP_FROM_CHAR
	  - JOB_PROCESS_LOG_REMAP_TO_CHAR
	* init/man/init.5: Update console section for simplified log filename
	  encoding approach.
	* init/test_job_process.c: test_log_path(): Updates for simplified
	  logfile name encoding.
	* util/tests/test_user_sessions.sh: Updates for simplified
	  logfile name encoding: removed dbus_encode() and replaced with
	  upstart_encode().

2011-12-12  James Hunt  <james.hunt@ubuntu.com>

	* extra/man/upstart-udev-bridge.8:
	  - Added new '--no-strip' option.
	  - Added missing '--daemon', '--debug' and '--help' options.
	* extra/upstart-udev-bridge.c:
	  XXX: Behavioural change: non-printable bytes are now removed
	  by default from all udev message data to handle buggy
	  hardware devices which expose this data to userland (the
	  kernel simply passes it through verbatim). To revert to old
	  behaviour (where no udev message data is modified), specify
	  the new '--no-strip' option (LP: #829980).
	  - make_safe_string(): New function to cleanse udev data.
	  - udev_monitor_watcher():
	    - Cleanse udev data unless '--no-strip' specified.
	    - Fixed possible crash should 'action' not be set.
	    - Fixed possible crash should 'devname' not be set
	      and '--debug' specified.

2011-12-09  James Hunt  <james.hunt@ubuntu.com>

	* Merge of 'setuid' + 'setgid' stanzas from
	  Evan Broder (lp:~broder/upstart/drop-privileges).

2011-12-09  James Hunt  <james.hunt@ubuntu.com>

	Introduction of 'log' argument to 'console' stanza allowing
	system job output only to be captured.
	
	* contrib/vim/syntax/upstart.vim: Added 'log' and missing
	  'none'.
	* init/Makefile.am: Update for log.c, log.h and test_log.c.
	* init/job.c: job_new(): Initialize log.
	* init/job.h: Add Log pointer to Job.
	* init/job_class.c:
	  - XXX: behaviour change: Default for 'console'
	    is now CONSOLE_LOG rather than CONSOLE_NONE.
	    Rationale is that if a job does produce output, you want to see
	    it since the chances are it will contain useful error details.
	  - Added default_console variable.
	  - job_class_console_type(): New function to parse console type
	    string.
	* init/job_class.h:
	  - Added CONSOLE_LOG to ConsoleType and updated documentation
	    for ConsoleType.
	  - Added prototype for job_class_console_type().
	* init/job_process.c:
	  - New log_dir and disable_job_logging variables.
	  - job_process_run(): Updated to reflect new parameter for
	    job_process_spawn().
	  - job_process_spawn(): Now accepts a Job rather than a
	    JobClass to allow job->log and class->console to be handled
	    appropriately. Now creates pty master and slave fds for
	    console logging. Simplified code for file descriptor
	    switching by using new job_process_remap_fd().
	  - job_process_error_read(): Added entries for:
	    - JOB_PROCESS_ERROR_OPENPT_MASTER
	    - JOB_PROCESS_ERROR_OPENPT_UNLOCKPT
	    - JOB_PROCESS_ERROR_PTSNAME
	    - JOB_PROCESS_ERROR_OPENPT_SLAVE
	  - job_process_log_path(): New function that returns full path to log
	    file for specified Job.
	  - job_process_remap_fd(): New function to ensure file
	    descriptors do not collide.
	* init/job_process.h:
	  - Updated JobProcessErrorType with new entries:
	    - JOB_PROCESS_ERROR_OPENPT_MASTER
	    - JOB_PROCESS_ERROR_OPENPT_UNLOCKPT
	    - JOB_PROCESS_ERROR_PTSNAME
	    - JOB_PROCESS_ERROR_OPENPT_SLAVE
	  - job_process_spawn(): Updated prototype.
	  - job_process_log_path(): Added prototype.
	* init/main.c:
	  - handle_logdir(): New function for overriding log directory.
	  - console_type_setter(): New Function to handle selection of
	    default console value.
	  - Added following command-line options:
	    - '--default-console'
	    - '--logdir'
	    - '--no-log'
	* init/man/init.5:
	  - Update and restructure of section on 'console' stanza.
	  - Added a FILES section.
	* init/man/init.8: Updated with details of new options:
	  - '--default-console'
	  - '--logdir'
	  - '--no-log'
	* init/parse_job.c: stanza_console(): Updated for "log".
	* init/paths.h: Added defines for JOB_LOGDIR and LOGDIR_ENV.
	* init/session.c:
	  - Added missing function headers.
	* init/system.c: system_setup_console(): Update for CONSOLE_LOG.
	* init/test_conf.c:
	  - TEST_FORCE_WATCH_UPDATE(): Removed debug.
	  - test_override(): Removed erroneous comment.
	  - test_select_job(): Added variable attributes to keep gcc 4.6 happy.
	* init/test_event.c: Explicitly set console type to CONSOLE_NONE to
	  retain behaviour of existing tests.
	* init/test_job.c:
	  - test_job_new(): Ensure log object not created on Job instantiation.
	  - test_change_state(): Explicitly set console type to CONSOLE_NONE to
	    retain behaviour of existing tests.
	* init/test_job_class.c:
	  - test_new(): Ensure console type now defaults to CONSOLE_LOG.
	  - Explicitly set console type to CONSOLE_NONE to retain behaviour of
	    existing tests.
	* init/test_job_process.c:
	  - Added various new macros to simplify test code.
	  - child(): New child_tests added for TEST_OUTPUT and TEST_SIGNALS.
	  - get_available_pty_count(): New function.
	  - Explicitly set console type to CONSOLE_NONE to retain behaviour of
	    existing tests.
	  - test_run(): Added new tests for CONSOLE_LOG.
	  - test_spawn(): Added new tests for CONSOLE_LOG.
	  - test_log_path(): New function.
	  - test_handler(): Added UPSTART_LOGDIR support to 
	  - main():
	    - Update to allow number of forks to be specified when run as a child
	      process.
	    - Added call to test_log_path().
	    - initialize various subsystems since before, functions run from
	      main() had to be run in the order specified and exactly as listed
	     (certain tests relied on previous tests initializing a subsystem
	     which gives unexpected results and thus confusing behaviour
	     if the order of tests is changed).
	* init/test_parse_job.c: Added new test to test_stanza_console() for
	  "console log".
	* util/tests/test_user_sessions.sh: Added tests for job logging
	  to ensure no unexpected output recorded for user jobs.

2011-11-16  Petr Lautrbach <plautrba@redhat.com>
	* init/parse_job.c, init/job_class.c, init/job_class.h: Added "usage"
	stanza which is used by initctl command.
	* init/tests/test_parse_job.c: Tests for "usage" stanza
	* init/man/init.5: "usage" stanza documentation.
	* util/initctl.c, util/man/initctl.8: Added "inictl usage" command.
	* util/tests/test_initctl.c: Tests for ""inictl usage" command.

2011-08-11  Scott James Remnant  <keybuk@google.com>

	* init/job_process.c (job_process_spawn): Can't return on
	dup2() error, we're in the child. Return an error back to
	the child properly.

	* init/job_process.c (job_process_spawn), init/main.c: error
	should be ENOENT

	* init/job_class.c, init/job_class.h: Move constants into the
	header file so they can be found from other source files.
	* init/job_process.c (job_process_spawn): Only adjust the OOM
	score if it isn't the default
	* init/main.c: Apply the default OOM score to the init process
	itself.

	* init/main.c: Deal with failure to setup the system console by
	falling back to /dev/null, so we don't end up without default fds
	and castrate the process.

2011-08-10  Scott James Remnant  <keybuk@google.com>

	* init/job_class.c (job_class_new): nit, use #defines for the default
	nice level and oom score adjustment.
2011-07-25  James Hunt  <james.hunt@ubuntu.com>

	* init/job_process.c: job_process_spawn():
	  - Added dup2() return check.
	* TESTING.sessions: Updated with information on user sessions.
	* init/job_process.c:
	  - job_process_spawn():
	    - Change group before user and do it as early as possible.
	    - Ensure non-priv user is able to read script fd. Default system
	      behaviour is seemingly not consistent/defined, so force it
	      to be (LP: #813052)
	    - Ensure cwd for user job is home directory by default.
	  - job_process_error_read():
	    - Added handling for JOB_PROCESS_ERROR_SETUID and
	      JOB_PROCESS_ERROR_SETGID (LP: #807293).
	    - Added new entry for JOB_PROCESS_ERROR_CHOWN.
	* init/job_process.h:
	  - Added entry for JOB_PROCESS_ERROR_CHOWN in JobProcessErrorType.
	* init/man/init.5: Update for user jobs explaining behaviour of stanzas
	  which manipulate system resource limits and when the init
	  daemon reads the users job directory.
	* util/tests/test_user_sessions.sh: New script for testing user sessions
	  (NOTE: this is *NOT* run automatically).
	* init/session.c: session_from_dbus(): Handle case where a users
	  home directory is changed or where a uid is re-used for a
	  different username.
	* init/session.h: Updated comments for Session object.
	* init/man/init.5: Explain that symbolic links are not supported.

2011-07-22  James Hunt  <james.hunt@ubuntu.com>

	* util/man/initctl.8: Clarify semantics of restart(8)
	  command (LP: #731225).

2011-07-20  James Hunt  <james.hunt@ubuntu.com>

	* util/tests/test_initctl.c:
	  - test_show_config(): /* fall through :) */
	  - test_check_config(): Manually start and stop dbus-daemon to work
	    around change in dbus autostart behaviour which causes issues when
	    running the tests in a chroot and non-X11 environment (see dbus commit
	    cea055514a9dfc74e7f0515cf4a256da10a891bc).

2011-06-14  James Hunt  <james.hunt@ubuntu.com>

	* NEWS: Release 1.3

2011-06-14  James Hunt  <james.hunt@ubuntu.com>

	* contrib/vim/syntax/upstart.vim: Updates for kill, oom, expect
	and limit.  

2011-06-07  Scott James Remnant  <scott@netsplit.com>

	* init/job_process.c (job_process_spawn): Make sure we don't close
	our own file descriptor if it already has the right value.

2011-06-06  James Hunt  <james.hunt@ubuntu.com>
	
	Add override file support.

	* init/conf.c:
	  - conf_reload_path(): Now takes an extra override_path parameter.
	  - is_conf_file() / is_conf_file_std() / is_conf_file_override(): New
	    functions to determine type of given file path.
	  - toggle_conf_name(): New function which convert a conf file
	    name to an override name and vice versa.
	  - majority of remaining functions updated to handle override
	    files.
	* init/conf.h: Prototypes.
	* init/job_class.c: Whitespace.
	* init/man/init.5: Updated to document override file support.
	* init/man/init.8: Added reference to control-alt-delete(7) man page.
	* init/paths.h: New macros CONF_EXT_OVERRIDE, CONF_EXT_STD,
	  IS_CONF_FILE_OVERRIDE and IS_CONF_FILE_STD.
	* init/parse_conf.c: Added assertion to remind us forcibly to add
	  override-handling code for directories if we ever allow content in
	  'init.conf'.
	* init/parse_job.c (parse_job): Additional parameter 'update' to
	  allow override files to replace existing Job details.
	* init/parse_job.h: Updated parse_job() prototype.
	* init/test_conf.c
	  - New macros TEST_ENSURE_CLEAN_ENV() and
	    TEST_FORCE_WATCH_UPDATE().
	  - test_override(): New function.
	  - test_toggle_conf_name(): New function.
	* init/test_parse_job.c:
	  - Updated for extra parse_job() parameter.
	  - added a test feature to test_parse_job() to exercise new
	    parameter to parse_job().
	* util/man/initctl.8: Clarified what it means to restart a job.

	Add udev and socket bridges.
	
	* Makefile.am: Added extra directory.
	* New files:
	  - extra/Makefile.am
	  - extra/conf/upstart-socket-bridge.conf
	  - extra/conf/upstart-udev-bridge.conf
	  - extra/man/socket-event.7
	  - extra/man/upstart-socket-bridge.8
	  - extra/man/upstart-udev-bridge.8
	  - extra/upstart-socket-bridge.c
	  - extra/upstart-udev-bridge.c
	* configure.ac:
	  - Check for udev (for upstart-udev-bridge).
	  - Add extra/Makefile to AC_CONFIG_FILES.
	* dbus/com.ubuntu.Upstart.xml: Add EmitEventWithFile method.
	* init/control.c:
	  - control_emit_event(): Now a wrapper for control_emit_event_with_file.
	  - control_emit_event_with_file(): New function that operates on an fd.
	* init/control.h: Prototype for control_emit_event_with_file().
	* init/event.c:
	  - event_new(): Initialize event fd.
	  - event_pending_handle_jobs(): Now calls event_operator_fds().
	* init/event.c: Add fd to Event struct.
	* init/event_operator.c: event_operator_fds(): New function.
	* init/event_operator.h: Prototype for event_operator_fds().
	* init/job.c: job_new(): Initialize fd members.
	* init/job.h: Add fds and num_fds to Job struct.

2011-06-03  James Hunt  <james.hunt@ubuntu.com>

	Add session support. Note that there are no automatically runnable and
	explicit tests yet. However, see TESTING.sessions.
	
	* TESTING.sessions: ASCII (reStructuredText) document explaining
	  how to run manual tests for session support (for chroots).
	* dbus/Upstart.conf: Simplified to support allowing users to invoke
	  all methods (since Upstart now isolates commands by user).
	* init/Makefile.am: Added session.[ch] files.
	* init/session.c: New file. Note that session_from_dbus() will disable sessions
	  (by returning the NULL session) if environment variable "UPSTART_NO_SESSIONS"
	  is set to any value (used by tests).
	* init/session.h: New file.
	* init/parse_job.h: parse_job(): Add session pointer to prototype.
	* init/parse_job.c:
	  - parse_job(): Add session parameter.
	  - Update calls to job_class_new() to pass session pointer.
	* init/job.c: job_new(): Crucial change to ensure chroot sessions have
	  a unique D-Bus name (LP:#728531).
	* init/job_class.c: 
	  - job_class_new(): Add session parameter and session support.
	  - job_class_remove(): Add session parameter to prototype.
	  - job_class_consider(): Only consider jobs from the appropriate session.
	  - job_class_reconsider(): Only consider jobs from the appropriate session.
	  - job_class_start(): Disallow out-of-session modification.
	  - job_class_stop(): Disallow out-of-session modification.
	  - job_class_restart(): Disallow out-of-session modification.
	* init/main.c: Add "--no-sessions" command-line option to disable
	  sessions and revert to traditional behaviour.
	* init/job_class.h: 
	  - job_class_new(): Add session pointer to prototype.
	  - JobClass: Add session member.
	* init/job_process.c: job_process_spawn():
	  - Call chroot(2) for chroot sessions.
	  - Call setuid(2) for user session jobs.
	* init/job.c:
	  - job_emit_event(): Set session for event.
	  - job_start(): Disallow out-of-session modification.
	  - job_stop(): Disallow out-of-session modification.
	  - job_restart(): Disallow out-of-session modification.
	* init/event.h: Event: Add session member.
	* init/event.c:
	  - event_new(): initialize session to NULL.
	  - event_pending_handle_jobs(): Add session handling.
	  - event_finished(): Set session for failure event.
	* init/control.c:
	  - control_get_job_by_name(): Add session handling.
	  - control_get_all_jobs(): Add session handling.
	  - control_emit_event(): Add session handling.
	* init/conf.c:
	  - conf_source_new(): Initialise session to NULL.
	  - conf_reload_path(): Pass session to parse_job().
	  - conf_select_job(): Add session parameter.
	* init/conf.h:
	  - ConfSource: Add session member.
	  - conf_select_job(): Add session parameter to prototype.
	* All tests updated to set "UPSTART_NO_SESSIONS" (to disable
	  sessions).

2011-06-02  James Hunt  <james.hunt@ubuntu.com>

	* contrib/bash_completion/upstart:
	  - Made function names more meaningful:
	  - _upstart_jobs: Now returns a unique list
	  - _upstart_events (nee _upstart_named_events ) now considers all
	    "emits" tokens.
	  - Updates for "check-config" and "show-config".
	  - Added "--session" option.
	  - Added "--no-wait" for emit, reload and restart.

	Man page updates.
	
	* init/man/init.5:
	  - Quoted dashes.
	  - Explain handling of duplicated stanzas.
	  - "respawn": Document default count and interval.
	  - "emits": Reference "initctl check-config".
	  - Added BUGS section.
	  - Added copyright.
	* init/man/init.8:
	  - Quoted dashes.
	  - See Also: Added control-alt-delete(7).
	* util/man/initctl.8:
	  - Quoted dashes.
	  - "restart": Clarified meaning.
	  - "list": Explained "stop/waiting" jobs.

2011-06-01  James Hunt  <james.hunt@ubuntu.com>

	Add D-Bus session support to initctl.
	
	* util/initctl.c:
	  - Added "--session" command-line option.
	  - dbus_bus_type_setter(): New function used by option parser to
	    distinguish system/session D-Bus bus type.
	  - system_bus variable now replaced by two others: use_dbus (boolean)
	    and dbus_bus_type.
	  - upstart_open(): Updated to handle multiple D-Bus bus types.
	* util/man/initctl.8: Update for "--session" option.
	* util/tests/test_initctl.c: Updated to make use of use_dbus and
	  dbus_bus_type rather than system_bus.

	Add "show-config" command to initctl.
	
	* util/initctl.c:
	  - New functions:
	    - job_class_condition_handler(): Handler function to retrieve job conditions.
	    - job_class_condition_err_handler(): Handler error function for
	      job_class_condition_handler().
	    - job_class_parse_events(): Convert RPN "start on" and "stop on" conditions to
	      human-readable format.
	    - job_class_show_emits(): Display events which job emits.
	    - job_class_show_conditions(): Make D-Bus calls to retrieve "start on" and
	      "stop on" conditions.
	    - show_config_action: Handle "show-config" command..
	* util/initctl.h: New file providing stack-handling functionality for
	  RPN parsing for "show-config" command.
	* util/Makefile.am: Added initctl.h to initctl_SOURCES.
	* util/man/initctl.8: Updated for "show-config" command and associated
	  options.
	* util/tests/test_initctl.c:
	  - New macros START_UPSTART, STOP_UPSTART, RUN_COMMAND, CREATE_FILE and DELETE_FILE.
	    These are required since due to the introduction of the
	    "show-config" initctl command, initctl is no longer solely a proxy
	    to Upstart: it now has some intelligence (it parses the 
	    "emits", "start on" and "stop on" conditions) and thus must be
	    tested directly.
	  - test_show_config(): New function to test "initctl show-config".
	  - in_chroot(): New function to detect if tests are being run from
	    within a chroot environment.
	  - dbus_configured(): New function which performs a basic check to
	    establish if D-Bus is configured correctly.
	  - main(): Added call to test_show_config(), conditional on
	    a non-chroot environment and a working D-Bus system.

	Add "check-config" command to initctl.
	
	* util/initctl.c:
	  - New functions:
	    - allow_event(): Determine if specified event is erroneous or not.
	      Handles globbing.
	    - allow_job(): Determine if specified job is erroneous or not.
	      Handles variables (such as instance variables).
	    - check_condition(): High-level function to handle checking start
	      on/stop on conditions.
	    - check_config_action: Handler for "check-config" command.
	    - display_check_errors(): Display errors from expression tree nodes
	      that are in error.
	    - eval_expr_tree(): Evaluate expression tree.
	    - ignored_events_setter(): handler for '--ignore-events' command-line
	      option for "check-config" command.
	    - tree_filter(): Used for filtering expression tree nodes.
	  - show_config_action(): Update for check-config mode.
	  - job_class_parse_events(): Update for check-config mode.
	  - job_class_show_emits(): Update for check-config mode.
	* util/initctl.h:
	  - Added structs for JobCondition, CheckConfigData and ExprNode.
	  - New macros: MAKE_EXPR_NODE() and MAKE_JOB_CONDITION().
	* util/tests/test_initctl.c:
	  - test_check_config(): New function to test "initctl check-config".
	  - main(): Added call to test_check_config(), conditional on
	    a non-chroot environment and a working D-Bus system.
	* util/man/initctl.8: Updated for "check-config" command and associated
	  options.
	* conf/rc-sysinit.conf: Added "emits" stanza, required by
	"check-config".

	Addition of initctl2dot script for visualisation.
	
	* Makefile.am: Added scripts directory.
	* configure.ac: Updated AC_CONFIG_FILES for scripts/Makefile.
	* scripts/Makefile.am: Makefile for scripts.
	* scripts/initctl2dot.py: Python script to produce dot(1) graphs of
	  "initctl show-config" output.
	* scripts/man/initctl2dot.8: Man page for initctl2dot.py script.

	Addition of init-checkconf script.
	
	* scripts/init-checkconf.sh: Script to determine if specified job
	  config file is valid or not.
	* scripts/man/init-checkconf.8: Man page for init-checkconf.sh.
	* scripts/Makefile.am: Added init-checkconf script and man
	  page.

2011-05-31  James Hunt  <james.hunt@ubuntu.com>

	Add command-line option to use D-Bus session bus (for testing).
	
	* init/control.c:
	  - Added new boolean use_session_bus.
	  - Updated comments.
	  - control_handle_bus_type(): New function to allow selection of
	    session bus via env var "UPSTART_USE_SESSION_BUS".
	    Also logs use of session bus if use_session_bus set.
	  - control_bus_open(): Now connects to either D-Bus system bus or session bus.
	* init/control.h: New define for USE_SESSION_BUS_ENV.
	* init/main.c: Addition of "--session" command-line option.
	* init/man/init.8: Update for new "--session" command-line option.

	* Corrected copyright notices.

	Add option to allow alternate location for job config files.
	
	* init/main.c:
	  - Added "--confdir <dir>" command-line option.
	  - handle_confdir(): New function to select alternate confdir using env
	    var "UPSTART_CONFDIR" or command-line option (for testing).
	* init/paths.h: Added define for CONFDIR_ENV.
	* init/man/init.8: Update for new "--confdir" command-line option.

	Add ability to suppress initial event and/or change its name.
	
	* init/main.c: New command-line options: "--no-startup-event" and
	  "--startup-event". If "--no-startup-event" specified, log message as a
	  debug aid.
	* init/man/init.8: Documentation for new command-line options:
	  "--no-startup-event" and "--startup-event".

2011-05-12  Marc - A. Dahlhaus  <mad@wol.de>

	* init/job_class.h (JobClass): Add kill signal member
	* init/job_class.c (job_class_new): Initialise kill signal
	* init/tests/test_job_class.c (test_new): Check kill signal initialised
	correctly.
	* init/system.c (system_kill): Change to accept a signal rather than
	a boolean.
	* init/system.h: Update prototype
	* init/tests/test_system.c (test_kill): Update tests to pass signals
	by value.
	* init/job_process.c (job_process_kill, job_process_kill_timer): Pass
	the configured kill signal, or SIGKILL, to the function rather than
	TRUE/FALSE.
	* init/parse_job.c (stanza_kill): Add parsing for kill signal.
	* init/tests/test_parse_job.c (test_stanza_kill): Check parsing works
	* init/errors.h: Add illegal signal error and string.
	* init/man/init.5: Update documentation

	* init/job_class.h (JobClass): Replace oom_adj with oom_score_adj
	* init/job_class.c (job_class_new): Replace oom_adj with oom_score_adj.
	* init/job_process.c (job_process_spawn): Write the new score
	adjustment, falling back to calculating and writing the old value if
	necessary.
	* init/parse_job.c (stanza_oom): Parse both the new and old values,
	converting the old value to the new value if present.
	* init/errors.h: Add new error string.
	* init/man/init.5: Documentation update.
	* init/tests/test_job_class.c (test_new): Update check.
	* init/tests/test_parse_job.c (test_stanza_oom): Update tests.

2011-05-12  Scott James Remnant  <scott@netsplit.com>

	* init/job_process.c (job_process_run): Always make the shell script
	fd 9, since that's the highest that shells are required by POSIX to
	support.  Pass the file descriptor to job_process_spawn()
	(job_process_run): Accept the extra file descriptor, moving it to fd 9.
	(job_process_error_read): Add handling for error condition.
	* init/job_process.h: Adjust prototypes, add constant
	* init/tests/test_job_process.c (test_spawn): Add argument to call in
	tests

2011-03-22  Scott James Remnant  <scott@netsplit.com>

	* configure.ac: Bump version to 1.3
	* NEWS: Begin new release

	* NEWS: Release 1.2

	* init/job_process.c (job_process_run): Correct shell redirection;
	the form we used dosen't work with at least pdksh

2011-03-16  Scott James Remnant  <scott@netsplit.com>

	* configure.ac: Bump version to 1.2
	* NEWS: Begin new release

	* NEWS: Release 1.1

	* configure.ac (NIH_COPYRIGHT): Update

	* init/main.c: Don't close the console until initialization is
	complete.

	* util/Makefile.am (uninstall-hook): Clean up symlinks on uninstall

	* init/environ.c (environ_all_valid): Only verify that an = is present
	(environ_valid): Drop this function, the part of POSIX I read about
	valid environment variable names only applies to other things defined
	by POSIX, elsewhere it explicitly says Applications may do whatever
	they like (and even encourages to avoid conflict)
	(environ_expand_until): Remove validity check for name.
	* init/environ.h: Update header.
	* init/tests/test_environ.c (test_valid): Drop tests.
	(test_all_valid): Drop name tests.
	(test_expand): Remove illegal expansion test.
	* init/tests/test_control.c (test_emit_event): Remove the test case for
	an invalid name in the environment.
	* init/tests/test_job_class.c (test_start, test_stop)
	(test_restart): Change the invalid argument tests to use an entry
	without an = as the invalid test.

	* util/reboot.c: pass '-H' to shutdown when called as 'halt'

	* init/job_process.c (job_process_handler): Check the job's normal exit
	list, decrease log priority of messages from warning to information if
	the exit status or signal is in the list.
	* init/tests/test_job_process.c (test_handler): Change the normal exit
	test cases to not expect the warning

	* init/job_process.c (job_process_run): Prepend a shell command to the
	pasted script to force the shell to close the file descriptor being
	used to paste the script. The shell will already have a new copy when
	it opened the path.

2011-03-15  James Hunt  <james.hunt@ubuntu.com>

	* init/conf.c (conf_source_reload, conf_source_reload_dir): Fix typos
	in doc-strings
	* init/job_process.c (job_process_run): Fix typo in doc-string
	* init/parse_job.c (stanza_env): Fix typo in doc-string

2011-03-15  Patty Langasek  <harmoney@dodds.net>

	* init/man/init.5: Grammar fixes

2011-03-15  Jacek Konieczny  <jajcus@jajcus.net>

	* contrib/vim/syntax/upstart.vim: Further improve syntax hilighting

2011-03-01  Scott James Remnant  <scott@netsplit.com>

	* configure.ac: Bump version to 1.1
	* NEWS: Begin new release

	* NEWS: Release 1.0

2011-02-17  Scott James Remnant  <scott@netsplit.com>

	* configure.ac, NEWS: Bump version to 1.0
	* TODO: Update.

	* init/tests/test_conf.c (test_source_reload_job_dir): Add tests for
	a crasher bug when a file is created called ".conf"
	* init/conf.c (conf_dir_filter): Apply fix for the crasher; check that
	the character before the ".conf" extension is not "/"
	* NEWS: Update.

2011-01-06  Petr Lautrbach  <plautrba@redhat.com>

	* init/job_process.c (job_process_termianted): Don't rewind the
	utmp file between updates.
	* init/tests/test_job_process.c (test_utmp): Add test case for
	newer mingetty behaviour.

2010-12-21  James Hunt  <james.hunt@ubuntu.com>

	* contrib/bash_completion/upstart: Add bash completion script.
	* contrib/Makefile.am (EXTRA_DIST): Include in tarball.
	* NEWS: Update.

2010-12-20  Scott James Remnant  <scott@netsplit.com>

	* NEWS: update.

2010-12-20  Petr Lautrbach  <plautrba@redhat.com>

	* init/job_process.c (job_process_terminated): On termination of
	a job, update the utmp file replacing any existing entry for that
	pid with a DEAD_PROCESS entry; likewise append an entry to wtmp.
	* init/tests/test_job_process.c (test_utmp): Test utmp handling.

	* util/shutdown.c: Exit non-zero if unable to shutdown the system.

2010-12-14  Scott James Remnant  <scott@netsplit.com>

	* configure.ac: Bump version to 0.6.8
	* NEWS: Begin new release

	* NEWS: Release 0.6.7

	* dbus/com.ubuntu.Upstart.Job.xml (start_on, stop_on, emits): Add new
	properties to return the job's relationship to events.
	* init/job_class.c (job_class_get_start_on)
	(job_class_get_stop_on, job_class_get_emits): Implement the properties
	* init/job_class.h: Add prototypes.
	* init/tests/test_job_class.c (test_get_start_on)
	(test_get_stop_on, test_get_emits): Test the new properties too

2010-12-14  James Hunt  <james.hunt@ubuntu.com>

	* init/parse_job.c (stanza_manual): New function to handle manual
	stanza.
	* init/tests/test_parse_job.c (test_stanza_manual): New function to
	test manual stanza.
	* init/man/init.5: Update for manual stanza.

2010-12-14  James Hunt <james.hunt@ubuntu.com>

	* init/job_class.h: Added debug member.
	* init/job_class.c: Initialized debug member.
	* init/job_process.c: Pause child using raise(3).
	* init/main.c: Display PID+PPID for debug builds.
	* init/parse_job.c: Added new function stanza_debug.
	* init/tests/test_job_process.c (test_spawn): Added test for debug stanza.

2010-12-10  Scott James Remnant  <scott@netsplit.com>

	* dbus/upstart.h (DBUS_SERVICE_UPSTART, DBUS_ADDRESS_UPSTART):
	For debugging purposes, when -DDEBUG is given, change the values of
	these constants.  You'll need to modify your own D-Bus configuration
	of course.

2010-12-09  Scott James Remnant  <scott@netsplit.com>

	* init/tests/test_job.c (test_change_state): Add missing
	DBUS_TYPE_INVALID to dbus_message_get_args() call.

2010-12-08  Colin Watson  <cjwatson@debian.org>

	* dbus/com.ubuntu.Upstart.Instance.xml (GoalChanged, StateChanged)
	(Failed): New signals.
	* init/job.c (job_change_goal): Emit GoalChanged signal after
	(job_change_state): Emit StateChanged signal after changing state.
	(job_failed): Emit Failed signal after marking job as failed.
	* init/tests/test_job.c (test_change_goal): Test for this.
	(test_change_state): Test for this.
	* NEWS: Update.

2010-12-08  James Hunt  <james.hunt@ubuntu.com>

	* init/event.c, init/event_operator.c: Fix grammar and factual errors
	in comments.
	* init/man/init.5: Fix grammar errors and clarify export behaviour.

2010-12-08  Clint Byrum  <clint@ubuntu.com>

	* init/man/init.5: Typo existing -> exiting

2010-08-12  Scott James Remnant  <scott@netsplit.com>

	* init/job_process.c (job_process_spawn): We can fail to open the
	system console for various reasons, sometimes because there isn't
	a console (ENXIO or ENODEV) but worse due to kernel race conditions
	on SMP/multi-core systems (EIO).  If "console output" is used, and
	these happen, fall back to /dev/null.

2010-04-27  Scott James Remnant  <scott@netsplit.com>

	* configure.ac: Bump version to 0.6.7
	* NEWS: Begin new release

	* NEWS: Release 0.6.6

	* configure.ac: Bump the requirement of libnih to 1.0.2 after
	verifying that building using --with-local-libnih and an earlier
	version installed still works.

2010-04-24  Scott James Remnant  <scott@netsplit.com>

	* configure.ac: Replace the --with-local-libnih code with an
	expansion of the NIH_WITH_LOCAL_LIBNIH macro that now contains it.
	* README: Bump libnih version.

2010-03-31  Colin Watson  <cjwatson@ubuntu.com>

	* init/man/init.5 (env): Document behaviour when the environment
	variable's value is omitted.
	* init/parse_job.c (stanza_env): Document that arguments may be
	simply VAR as well as VAR=VALUE.

2010-03-02  Michael Biebl  <mbiebl@gmail.com>

	* configure.ac: Remove double-quoting from NIH_CFLAGS and
	NIH_DBUS_CFLAGS when using --with-local-libnih

2010-02-26  Scott James Remnant  <scott@netsplit.com>

	* NEWS: Update.

	* init/job_process.c (job_process_run): Since /proc is always mounted,
	guaranteed because we mount it ourselves if it isn't, we don't need
	to check for it and can always use /proc/self/fd/NNN when we want.
	* init/tests/test_job_process.c (test_run): Since /proc is always
	mounted, we don't need to check for it and skip tests.

	* init/system.c (system_mount): Add function to mount a kernel
	filesystem (ie. /proc and /sys)
	* init/system.h: Add header.
	* init/main.c: Mount /proc and /sys on initialisation.

	* init/paths.h (DEV_FD): Drop this definition, it's needless.
	* init/job_process.c (job_process_run): Rather than using /dev/fd,
	use /proc/self/fd which is more Linuxish and is always guaranteed to
	exist when /proc is mounted - needing no symlinks.
	* init/tests/test_job_process.c (test_run): Adjust test to match.

2010-02-09  Scott James Remnant  <scott@netsplit.com>

	* configure.ac: Use NIH_COPYRIGHT instead of AC_COPYRIGHT

2010-02-04  Scott James Remnant  <scott@netsplit.com>

	* configure.ac: Bump version to 0.6.6
	* NEWS: Begin new release

	* NEWS: Release 0.6.5

	* util/tests/test_initctl.c (test_reload_action): Don't send
	SIGHUP to the server process, it'll be terminated anyway since
	reload doesn't loop.

	* init/event_operator.c (event_operator_match): Support operator
	negation using !=
	* init/tests/test_event_operator.c (test_operator_update): Add
	test cases for negation.
	* init/man/init.5: Add negation to documentation

	* init/man/init.8: Improve reference to init(5) to make it more
	obvious that this is where documentation can be found.
	* init/man/init.5: Add Upstart to the title to make it show up
	with man -k upstart

	* init/man/init.8: Add missing OPTIONS section, documenting the
	--verbose option.

	* init/main.c (main): After resetting the system console, close it
	again and reopen /dev/null for ourselves so we don't hold the
	system console open.

	* init/job_process.c (job_process_error_abort): Free the error
	before exiting.

	* util/initctl.c (reload_action): Add a reload command, this obtains
	the pid of the main process of the given job instance and sends
	SIGHUP to it.  It might not be in its final form, but it's damned
	useful for now.
	* util/tests/test_initctl.c (test_reload_action): Add test cases.
	* util/man/initctl.8: Add documentation for the reload command,
	and missing documentation for restart.
	* util/Makefile.am (install-data-hook, install-exec-hook): Create
	additional reload symlinks.

	* util/reboot.c (main): Restore the sync() system call before
	calling reboot(); the Linux kernel says we have to do this, and I
	suspect that ext4 is no longer forcing this before power off.

	* init/main.c (hup_handler): Move call to reconnect to D-Bus system
	bus into new function
	(usr1_handler): This is because a config reload "forgets" existing
	state, such as events that were pending.
	(main): Add SIGUSR1 signal handler.

	* init/job_process.c (job_process_handler): Reduce priority of the
	stopped/continued by signal messages to informational.

2010-02-03  Scott James Remnant  <scott@netsplit.com>

	* util/shutdown.c (shutdown_now): Free error before exiting.

2010-02-03  Johan Kiviniemi  <johan@kiviniemi.name>

	* conf/rc-sysinit.conf: Don't replace DEFAULT_RUNLEVEL with an
	empty string when there is no "initdefault" line in /etc/inittab

2010-02-03  Scott James Remnant  <scott@netsplit.com>

	Update code to work with libnih 1.0.1

	* init/tests/test_event.c (test_new): Replace TEST_ALLOC_ORPHAN(env)
	with TEST_ALLOC_PARENT(env, NULL); discard environment after creating
	event from it
	* init/tests/test_event_operator.c (test_operator_new): Replace
	TEST_ALLOC_ORPHAN(env) with TEST_ALLOC_PARENT(env, NULL); discard
	environment after creating event from it
	* init/tests/test_control.c (test_emit_event): Discard event
	environment after emission
	* init/init.supp: Add nih_alloc_ref_new() to init functions

	libnih is now released as its own project, so rather than expecting
	to include it with the source we depend on it being outside of it.

	* Makefile.am (SUBDIRS): Remove m4 directory along with the nih bits.
	(EXTRA_DIST): Remove ChangeLog.nih
	* configure.ac (AM_INIT_AUTOMAKE): Remove dist-bzip2, since we don't
	actually use it; add color-tests and silent-rules.
	(AM_SILENT_RULES): Use silent rules by default
	(AM_MAINTAINER_MODE): Enable maintainer mode by default (as before),
	but allow it to be disabled
	(AM_GNU_GETTEXT_VERSION): Bump to 0.17
	(NIH_INIT): Replace with the expanded out calls that we actually need.
	(AC_CONFIG_FILES): Remove nih directories
	Add magic to allow use of a local libnih source tree.
	* init/Makefile.am (AM_CFLAGS): Add NIH_CFLAGS and NIH_DBUS_CFLAGS
	(init_LDADD, test_system_LDADD, test_environ_LDADD, test_process_LDADD)
	(test_job_class_LDADD, test_job_process_LDADD, test_job_LDADD)
	(test_event_LDADD, test_event_operator_LDADD)
	(test_blocked_LDADD, test_parse_job_LDADD)
	(test_parse_conf_LDADD, test_conf_LDADD, test_control_LDADD):
	Replace library paths with NIH_LIBS and NIH_DBUS_LIBS
	($(com_ubuntu_Upstart_OUTPUTS)),
	($(com_ubuntu_Upstart_Job_OUTPUTS)),
	($(com_ubuntu_Upstart_Instance_OUTPUTS)): Use external nih-dbus-tool
	and obey silent rules.
	(test_system_LDFLAGS, test_environ_LDFLAGS)
	(test_process_LDFLAGS, test_job_class_LDFLAGS)
	(test_job_process_LDFLAGS, test_job_LDFLAGS, test_event_LDFLAGS)
	(test_event_operator_LDFLAGS, test_blocked_LDFLAGS)
	(test_parse_job_LDFLAGS, test_parse_conf_LDFLAGS)
	(test_conf_LDFLAGS, test_control_LDFLAGS): Drop -static
	* util/Makefile.am (AM_CFLAGS): Add NIH_CFLAGS and NIH_DBUS_CFLAGS
	(initctl_LDADD, reboot_LDADD, runlevel_LDADD, shutdown_LDADD)
	(test_initctl_LDADD, test_utmp_LDADD, test_sysv_LDADD)
	(test_telinit_LDADD): Replace library paths with NIH_LIBS and
	NIH_DBUS_LIBS
	($(com_ubuntu_Upstart_OUTPUTS)):
	($(com_ubuntu_Upstart_Job_OUTPUTS)):
	($(com_ubuntu_Upstart_Instance_OUTPUTS)): Use external nih-dbus-tool
	and obey silent rules.
	(initctl_LDFLAGS, reboot_LDFLAGS, runlevel_LDFLAGS)
	(shutdown_LDFLAGS, telinit_LDFLAGS, test_initctl_LDFLAGS)
	(test_utmp_LDFLAGS, test_sysv_LDFLAGS, test_telinit_LDFLAGS): Drop
	-static
	* README: Add libnih to the dependencies.
	* HACKING: Remove the instructions for checking out libnih, replace
	with a description about how to use a libnih source tree instead of
	the installed one.

	* configure.ac: Bump version to 0.6.5, bump copyright year to 2010.
	* NEWS: Begin new release.

2009-08-02  Scott James Remnant  <scott@netsplit.com>

	* NEWS: Release 0.6.3

2009-08-01  Scott James Remnant  <scott@netsplit.com>

	* init/tests/test_job_process.c (test_handler): Add a missing test
	case for the running process exiting while we're in the stopping
	state.
	* init/job_process.c (job_process_terminated): Don't change the
	state or record failure information if we're in the stopping state
	when the main process dies, otherwise we hit an assertion later;
	just wait for the stopping event to finish and carry on as before.

2009-07-31  Scott James Remnant  <scott@netsplit.com>

	* dbus/upstart.h: Allow the service name and address to be overriden

2009-07-29  Michael Biebl  <mbiebl@gmail.com>

	* init/tests/test_job_process.c: Add missing sys/ptrace.h include

2009-07-21  Scott James Remnant  <scott@netsplit.com>

	* configure.ac: Bump version to 0.6.3
	* NEWS: Begin new release

	* NEWS: Release 0.6.2

	* init/main.c (crash_handler): Restore missing chdir ("/") call.

	* init/tests/test_job_process.c (test_handler): We should allow
	a job to exec() before it calls fork() to allow shell scripts to
	exec daemons.
	* init/job_process.c (job_process_trace_exec): Continue the traced
	process instead of detaching if it has not yet forked.

	* init/job.c (job_change_state): Obvious bug fix; the set of states
	into which we can enter JOB_STOPPING includes JOB_STARTING because
	we can get the "stop" event or command there.

2009-07-16  Scott James Remnant  <scott@netsplit.com>

	* configure.ac: Bump version to 0.6.2
	* NEWS: Begin new release

	* NEWS: Release 0.6.1

	* util/runlevel.c: Output the path before the error message,
	to make it clear that it's the utmp file missing not runlevel.

	* util/runlevel.c: If there is no current runlevel because the
	environment variable is empty, output "unknown" instead of "N N".

2009-07-15  Scott James Remnant  <scott@netsplit.com>

	* README: Now that D-Bus 1.2.16 proper has been released, update
	our requirements.

2009-07-14  Scott James Remnant  <scott@netsplit.com>

	* TODO: Update

	* init/tests/test_job_process.c (test_handler): Rework the existing
	ptrace fork handler test case to make sure we test the case where
	we get the fork event before the stopped child.  Add a second test
	case for the opposite (stopped child before the fork event) which
	we don't currently handle.
	* init/job_process.c (job_process_trace_fork): Test for the missed
	child event using ptrace(), if it succeeds the child is ready so
	we can just assume we had the event.

	* util/Makefile.am (EXTRA_DIST): Distribute the valgrind suppressions
	file

	* util/tests/test_utmp.c (test_write_shutdown): Additional instance
	of the same test.

	* util/tests/test_utmp.c (test_write_runlevel): Looks like glibc
	is fixed to return the right error code.

2009-07-11  Scott James Remnant  <scott@netsplit.com>

	* init/control.c (control_server_open): Don't hardcode the server
	address, otherwise the test suite can't test this function.
	* init/tests/test_control.c (test_server_open)
	(test_server_connect, test_server_close): Change the server
	address in the tests.

	* configure.ac: Bump version to 0.6.1
	* NEWS: Begin new release

2009-07-09  Scott James Remnant  <scott@netsplit.com>

	* NEWS: Release 0.6.0

	* README: Note that we need D-Bus GIT HEAD.
	* NEWS: Update.

	* init/man/inittab.5: People keep trying "man inittab", so explain
	that it's gone.
	* init/Makefile.am (dist_man_MANS): Install it

	* NEWS: Declare the "lacks documentation" bug fixed

	* init/man/init.8: Refresh and turn it into more of an overview
	of Upstart now that we have lots of other pages to refer to.
	* init/man/upstart.7: Since it's an overview, people might go
	"man upstart" so redirect to it.
	* init/man/init.5: Actually document the configuration format.
	* init/Makefile.am (dist_man_MANS): Install the configuration
	documentation, and the redirect.

	* util/man/runlevel.8, util/man/telinit.8, util/man/shutdown.8,
	* util/man/reboot.8: Add environment and files sections.

	* init/man/startup.7, init/man/starting.7, init/man/started.7,
	* init/man/stopping.7, init/man/stopped.7
	* init/man/control-alt-delete.7, init/man/keyboard-request.7,
	* init/man/power-status-changed.7: Write manual pages for each
	of the events generated by the init daemon by default.
	* init/Makefile.am (dist_man_MANS): Distribute and install the
	new manpages.
	* util/man/runlevel.7: Indent the example, don't boldface

	* init/job.c (job_start, job_stop, job_restart): Restructure
	slightly to avoid gcc warning
	* init/job_class.c (job_class_start, job_class_restart): Make the
	same change to these too
	* util/shutdown.c: Warn if we can't change directory
	* util/telinit.c: Assert that we don't fall out of the switch
	* init/tests/test_job_class.c (test_get_version)
	(test_get_author, test_get_description, test_get_name): Initialise
	alloc-safe variables to NULL to avoid gcc warning
	* util/tests/test_initctl.c (test_job_status, test_start_action)
	(test_stop_action, test_restart_action, test_status_action)
	(test_list_action, test_emit_action)
	(test_reload_configuration_action, test_version_action)
	(test_log_priority_action, test_upstart_open): Initialise alloc-safe
	variables to NULL and diverted return values to 0 to avoid gcc
	warnings.
	(test_start_action, test_stop_action, test_restart_action):
	Replace sigsetjmp/siglongjmp with a call to _exit() in the handler
	* util/tests/test_sysv.c (test_change_runlevel): Initialise alloc-safe
	variables to NULL to avoid gcc warnings

	* util/man/runlevel.7: Formatting fixes, and mention that rcS
	runs rc-sysinit again.
	* util/man/runlevel.8: s/utilities/tools/
	* util/man/telinit.8: s/utilities/tools/
	* util/man/shutdown.8: s/utilities/tools/
	* util/man/reboot.8: s/utilities/programs/
	* util/man/initctl.8: s/utility/tool/

	* init/job_class.h (JobClass): Drop the leader option; at the time
	it seemed to make sense that Upstart would provide a "daemon"-like
	environment, but it really doesn't in practice.  Software should
	feel safe to daemonise on its own, and I'd rather fix supervision
	of those; freeing up Upstart jobs to run as new sessions by default
	again.  This is also the only real option that would change the
	behaviour between 0.6 and 0.10 in an awkwardly compatible way.
	* init/job_class.c (job_class_new): Remove leader initialisation
	* init/tests/test_job_class.c (test_new): Drop the initialisation
	check for leader
	* init/parse_job.c (stanza_session): Drop the stanza
	* init/tests/test_parse_job.c (test_stanza_session): Drop the
	stanza test cases.
	* init/job_process.c (job_process_spawn): Drop the double-fork.
	This means we don't need to read the pid of our extra child either.
	(job_process_error_read): we no longer need a fork error.
	* init/job_process.h (JobProcessErrorType): Drop the fork error.
	* init/tests/test_job_process.c (test_spawn): Replace the simple job
	test case with the session leader test case, now that's the default.
	(test_run, test_spawn, test_kill, test_handler): Remove all the
	class->leader = TRUE from the tests, we only ever really tested
	session leaders anyway since that's all the test suite could follow
	* init/tests/test_job.c (test_change_goal, test_change_state):
	Remove the leader flag from test jobs
	* init/tests/test_event.c (test_pending, test_finished): Remove
	the leader flag from test jobs.

	* init/job_process.c (job_process_catch_runaway): Use a monotonic
	clock, not the realtime clock, for respawn interval detection.
	* init/tests/test_job_process.c (test_kill, test_handler): Use the
	monotonic clock in test cases too
	* init/Makefile.am (init_LDADD): Link with librt
	* NEWS: Update.

	* util/utmp.c (utmp_write_runlevel): Don't write 'N' to utmp or
	wtmp for the previous runlevel, this will force writing reboot
	records if prevlevel='N'/0 since read_runlevel will always return
	'N' in that case.
	* util/tests/test_utmp.c (test_write_runlevel): Add test case for
	passing 'N' and having it treated as zero
	(test_read_runlevel): Add a couple of test cases for the problems
	we found last night where shutdown and corrupt utmp records result
	in the wrong data being returned.
	* util/tests/test_sysv.c (test_change_runlevel): Add a test case
	for switching from sysinit to the first runlevel

	* init/conf.h,
	* init/control.h,
	* init/event.h,
	* init/job_class.h: Variable declarations in header files need to
	be prefixed with "extern", the NIH_BEGIN_EXTERN stuff only applies
	to C++.

	* util/reboot.c: Reboot can't write the shutdown time before
	calling shutdown, otherwise shutdown won't be able to get the
	current runlevel anymore.
	* util/man/reboot.8: Update, we don't write the shutdown time
	before calling shutdown - it's up to the shutdown scripts to
	call reboot -w before remounting the root filesystem.

	* util/tests/test_utmp.c (test_get_runlevel): Replace test case
	with one that expects 'N' rather than fall-through.
	* util/tests/test_sysv.c (test_change_runlevel): Expect N when
	there is no previous runlevel

	* util/utmp.c (utmp_read_runlevel): Also catch a zero runlevel from
	utmp, replacing with 'N' - these functions should never return 0
	* util/sysv.c (sysv_change_runlevel): Should set prevlevel to N
	when we don't find one

	* util/utmp.c (utmp_read_runlevel): Catch a negative runlevel from
	corrupt utmp data, convert to 'N'
	(utmp_get_runlevel): Return N when RUNLEVEL is set but empty,
	rather than falling through

	* util/telinit.c: Catch a missing argument separately so we don't
	output "(null)"

	* README: Update requirements.
	* TODO: Update.

	* conf/rc-sysinit.conf: Fix typo.

2009-07-08  Scott James Remnant  <scott@netsplit.com>

	* conf/rc-sysinit.conf: Michael Biebl pointed out that by setting
	the runlevel to "S" during sysinit, we end up with the runlevel
	after boot being "S 2" - and that means scripts in rc2.d that
	are also in rcS.d won't get started.  The way we had it before
	("N 2") was correct.  This happily fixes the one corner case our
	reboot handling didn't cover - crashing in single user mode and
	rebooting.

	* util/telinit.c: Fix missing ret = from kill

	* conf/rc-sysinit.conf: Ignore -s/single if we're already coming
	from single-user-mode.

	* util/telinit.c (options): Unignore the -t option
	* NEWS: Update.

	* init/main.c (hup_handler): Also try and reconnect to the message
	bus if we've lost the connection.

	* init/conf.c (conf_source_reload_dir): Don't blacklist certain
	patterns from the configuration directory, instead just filter
	to whitelist.
	(conf_dir_filter): Whitelist filter, only accept files ending
	in .conf
	(conf_reload_path): Strip .conf from the filename to generate
	the job name.
	(conf_file_filter): Add the extra is_dir argument.
	* init/tests/test_conf.c (test_source_reload_job_dir)
	(test_source_reload_conf_dir, test_source_reload_file)
	(test_source_reload): Append .conf to all our filenames
	* init/tests/test_control.c (test_reload_configuration): Append
	.conf to filenames here too
	* NEWS: Update.

	* init/job_process.c (job_process_run): Stop being stingy, the
	post-stop script can have the stop environment too
	* init/tests/test_job_process.c (test_run): Add a test case to
	make sure it is.

2009-07-08  Michael Biebl  <mbiebl@gmail.com>

	* contrib/vim/syntax/upstart.vim: Upstart job syntax highlighting
	* contrib/vim/ftdetect/upstart.vim: Use for the /etc/init directory
	* contrib/Makefile.am: Include the vim syntax files in the
	distribution
	* configure.ac (AC_CONFIG_FILES): Create contrib/Makefile
	* Makefile.am (SUBDIRS): Recurse into the contrib sub-directory

2009-07-08  Scott James Remnant  <scott@netsplit.com>

	* conf/rc.conf: This doesn't need to be an instance job, Upstart
	will do the right thing and stop the task before starting it again
	with the new environment (I spent so much time on that, you'd think
	I'd remember :p)

	* conf/control-alt-delete.conf: Default job for Control-Alt-Delete
	* conf/rc-sysinit.conf: Default job for system initialisation
	* conf/rc.conf: A fully wacky instance job that runs the rc script
	for runlevel changes
	* conf/rcS.conf: And a job for single-user-mode, which calls back
	to rc-sysinit
	* conf/Makefile.am (dist_init_DATA): Install the default files
	into the /etc/init directory
	* configure.ac (AC_CONFIG_FILES): Create conf/Makefile
	* Makefile.am (SUBDIRS): Recurse into the conf directory.

	* util/initctl.c (upstart_open, start_action, stop_action)
	(restart_action, status_action, list_action): Don't auto-start
	the init daemon, it makes no sense.
	(upstart_open): When not running from the test suite, and not as
	root, it makes sense to default to using the system bus daemon.
	* util/tests/test_initctl.c (test_upstart_open): Make sure that
	auto-start is FALSE, not TRUE.
	* NEWS: Update.

	* util/Makefile.am (dist_man_MANS): Oops, had the wrong name for
	the runlevel(7) manpage.

	* util/shutdown.c: Gets a bit of a redress, but not much of rewrite
	since this is largely just compatibility madness.
	(shutdown_now): Port to use sysv_change_runlevel()
	(warning_message): Construct plural forms a little better.
	(wall): use utmpx, rather than utmp
	* util/man/shutdown.8: Minor tweaks and improvements
	* NEWS: Update.

	* util/reboot.c: Following the pattern of the previous, remove much
	of the reboot code, but in the process adding support for reboot
	implying --force in runlevel 0 or 6, and writing the shutdown
	wtmp record.
	* util/man/reboot.8: Minor updates.
	* NEWS: Update.

	* util/telinit.c: Drop quite a bit of the code of telinit too,
	just becoming a wrapper about sysv_change_runlevel() - also support
	Qq/Uu by using kill()
	* util/tests/test_telinit.c (test_env_option): Since we have an
	env option, we should test it.	
	* util/man/telinit.8: Update the manual page.
	* util/man/runlevel.8: Typo (/var/run/wtmp -> /var/log/wtmp)
	* util/Makefile.am (TESTS): Run the new test
	(test_telinit_SOURCES, test_telinit_CFLAGS)
	(test_telinit_LDFLAGS, test_telinit_LDADD): Details for the
	test suite binary
	* NEWS: Update.

	* util/runlevel.c: Drop about 90% of the code, this just becomes
	a wrapper around utmp_get_runlevel()
	* util/man/runlevel.8: Update the runlevel manpage.
	* util/man/runlevel.7: Also put together a manual page that
	describes the runlevel event, as well as the implementation in
	Upstart.
	* util/Makefile.am (dist_man_MANS): Install the new manpage.
	* NEWS: Update.

	* util/Makefile.am (reboot_SOURCES, runlevel_SOURCES): Compile and
	link the utmp handling source, depending on the header.
	(reboot_LDADD, runlevel_LDADD): Drop dependency on libupstart
	(shutdown_SOURCES, telinit_SOURCES): Compile and link both the
	utmp handling and sysv compat source, depending on the headers
	(nodist_shutdown_SOURCES, nodist_telinit_SOURCES): Also link in
	the auto-generated bindings
	(shutdown_LDADD, telinit_LDADD): Drop dependencies on libupstart,
	replacing with dependencies on libnih-dbus and the D-Bus libs.
	(runlevel_SOURCES, runlevel_LDFLAGS, runlevel_LDADD)
	(shutdown_SOURCES, shutdown_LDFLAGS, shutdown_LDADD)
	(telinit_SOURCES, telinit_LDFLAGS, telinit_LDADD): Remove duplicate
	entries mistakenly copied from compat/sysv

	* util/sysv.c (sysv_change_runlevel): Pretty much the core compat
	function for System V, generate a runlevel event and store the
	appropriate things in utmp and wtmp.
	* util/sysv.h: Prototype.
	* util/tests/test_sysv.c: Test cases for the new function.
	* util/Makefile.am (TESTS): Run the sysv test cases
	(test_sysv_SOURCES, nodist_test_sysv_SOURCES, test_sysv_LDFLAGS)
	(test_sysv_LDADD): Details for the sysv test cases, which obviously
	depend on the auto-generated bindings code.

	* util/utmp.c (utmp_write_runlevel): Make sure that it's ok to
	have no previous runlevel.
	* util/tests/test_utmp.c (test_write_runlevel): Add no previous
	runlevel test.

	* util/utmp.c (utmp_read_runlevel): Don't call utmpxname() if we
	don't pass a utmp_file, letting glibc pick the default.
	* util/tests/test_utmp.c (test_read_runlevel): Add a test case for
	no filename.

	* util/util.supp: utmpname leaks memory, so suppress it from valgrind

	* util/utmp.c: Set of functions for dealing with utmp and wtmp
	(utmp_read_runlevel): Read the current runlevel from the file
	(utmp_get_runlevel): Obtain the current runlevel from the
	environment, or the file if not set
	(utmp_write_runlevel): Write a runlevel change record, and also
	deal with the reboot record if the utmp or wtmp files don't quite
	match.
	(utmp_write_shutdown): Write a shutdown time record
	(utmp_entry, utmp_write, wtmp_write): utility functions for creating
	and writing utmp and wtmp records.
	* util/utmp.h: Prototypes for new functions.
	* util/tests/test_utmp.c: Test cases.
	* util/Makefile.am (test_utmp_SOURCES, test_utmp_LDFLAGS)
	(test_utmp_LDADD): Details for utmp test cases
	(tests): Move to the bottom of the file and make PHONY

2009-07-07  Scott James Remnant  <scott@netsplit.com>

	* util/man/initctl.8: Improve the manpage.

2009-07-06  Scott James Remnant  <scott@netsplit.com>

	* util/initctl.c: Rewrite from scratch, utilising the current
	D-Bus API and auto-generated method functions for it.
	* util/tests/test_initctl.c: Rewrite from scratch to test all
	of the new methods.
	* util/Makefile.am (test_initctl_CFLAGS): Include AM_CFLAGS
	(install-data-hook, install-exec-hook): Install a symlink for
	"restart" as well.
	* NEWS: Update.

2009-07-03  Scott James Remnant  <scott@netsplit.com>

	* dbus/com.ubuntu.Upstart.Instance.xml (Start, Stop, Restart): add
	wait arguments to the instance commands as well.
	* init/job.c (job_start, job_stop, job_restart): Add wait arguments,
	when TRUE the functions behave as before; when FALSE the methods
	return after changing the goal and no blocked entries are created.
	* init/job.h: Amend prototypes.
	* init/tests/test_job.c (test_start, test_stop, test_restart): 
	Pass TRUE for wait and check for a blocking entry in existing tests,
	add tests for passing FALSE and making sure that there's no blocking
	but we still get the reply.

	* dbus/com.ubuntu.Upstart.Job.xml (Start, Stop, Restart): Add wait
	arguments to these too
	* init/job_class.c (job_class_start, job_class_stop)
	(job_class_restart): Add wait arguments, when TRUE the functions
	behave as before; when FALSE the methods return after changing
	the goal and no blocked entries are created.
	* init/job_class.h: Amend prototypes.
	* init/tests/test_job_class.c (test_start, test_stop, test_restart): 
	Pass TRUE for wait and check for a blocking entry in existing tests,
	add tests for passing FALSE and making sure that there's no blocking
	but we still get the reply.
	(test_get_name, test_get_description, test_get_author)
	(test_get_version): Add missing code to free the class on enomem

	* dbus/com.ubuntu.Upstart.xml (EmitEvent): Add wait argument
	* init/control.c (control_emit_event): Add wait argument, when TRUE
	this behaves as before; when FALSE the method returns after queuing
	the event and no blocked entry is created for it.
	* init/control.h: Amend prototype.
	* init/tests/test_control.c (test_emit_event): Pass TRUE for wait
	and check for a blocking entry in existing tests, add a test for
	passing FALSE and making sure that there's no blocking but we
	still get the reply.

	* dbus/com.ubuntu.Upstart.Instance.xml: Add a "processes" property
	to obtain the list of current job processes, both their type and
	their pid.
	* init/job.c (job_get_processes): Implement the new property accessor
	* init/job.h: Add prototype
	* init/tests/test_job.c (test_get_processes): Add test cases for
	returning process arrays.
	(test_get_name, test_get_goal, test_get_state): Add missing free
	for job class.

	* init/tests/test_control.c (test_emit_event): Directly acess
	the number from an NihDBusError

	* dbus/com.ubuntu.Upstart.xml: Add a "version" property to obtain
	the version of the init daemon, and a "log_priority" property to
	get and set the daemon's log priority.
	* init/control.c (control_get_version, control_get_log_priority)
	(control_set_log_priority): Methods to support the new properties
	* init/control.h: Prototypes.
	* init/tests/test_control.c (test_get_version)
	(test_get_log_priority, test_set_log_priority): Add tests for the
	property accessor functions.

2009-07-02  Scott James Remnant  <scott@netsplit.com>

	* dbus/Upstart.conf: Need to adjust the security configuration
	* dbus/upstart.h: And the constants as well.

	* dbus/com.ubuntu.Upstart.xml,
	* dbus/com.ubuntu.Upstart.Job.xml,
	* dbus/com.ubuntu.Upstart.Instance.xml: Now we don't hardcode the
	interface name anywhere, we can version it properly.
	* init/Makefile.am ($(com_ubuntu_Upstart_OUTPUTS)): 
	($(com_ubuntu_Upstart_Job_OUTPUTS)): 
	($(com_ubuntu_Upstart_Instance_OUTPUTS)): Update default interface
	names.
	* util/Makefile.am ($(com_ubuntu_Upstart_OUTPUTS)): 
	($(com_ubuntu_Upstart_Job_OUTPUTS)): 
	($(com_ubuntu_Upstart_Instance_OUTPUTS)): Update here too.

	* dbus/Makefile.am (EXTRA_DIST): Make sure we distribute it
	* dbus/upstart.h: Add a header file with the usual D-Bus constants.
	* init/control.h: Drop CONTROL_ROOT, replace with DBUS_PATH_UPSTART
	* init/control.c (control_server_open, control_bus_open)
	(control_register_all): Replace CONTROL_* constants with the new ones
	(control_get_job_by_name): Use DBUS_INTERFACE_UPSTART when constructing
	error names.
	* init/job_class.c (job_class_new, job_class_register)
	(job_class_unregister): Construct paths using DBUS_PATH_UPSTART
	(job_class_get_instance)
	(job_class_get_instance_by_name, job_class_start)
	(job_class_stop, job_class_restart): Use DBUS_INTERFACE_UPSTART to
	construct error names
	* init/job.c (job_new): Construct path using DBUS_PATH_UPSTART
	(job_finished, job_start, job_stop, job_restart): Use
	DBUS_INTERFACE_UPSTART to construct error names.
	* init/event.c (event_finished): Use DBUS_INTERFACE_UPSTART to
	construct error name.
	* init/tests/test_control.c (test_server_open): Don't hardcode
	the address, extract the abstract path from the constant.
	(test_server_connect, test_bus_open, test_emit_event): Don't
	harcode addresses, paths or interfaces - use the constants
	* init/tests/test_job_class.c (test_consider, test_reconsider)
	(test_register, test_unregister, test_start, test_stop)
	(test_restart, test_get_instance, test_get_instance_by_name):
	Use the constants instead of harcoding.
	(test_new): Derive the expected path from the constant
	* init/tests/test_job.c (test_new): Derive the paths from the
	constant, check for jobs by that interface constant.
	(test_change_state): Use DBUS_INTERFACE_UPSTART_JOB
	(test_start, test_stop, test_restart): Use DBUS_INTERFACE_UPSTART_INSTANCE,
	and generate errors from DBUS_INTERFACE_UPSTART

	* dbus/com.ubuntu.Upstart.xml,
	* dbus/com.ubuntu.Upstart.Job.xml,
	* dbus/com.ubuntu.Upstart.Instance.xml: Remove the empty symbol
	annotation for the interfaces.
	* init/Makefile.am ($(com_ubuntu_Upstart_OUTPUTS)): 
	($(com_ubuntu_Upstart_Job_OUTPUTS)): 
	($(com_ubuntu_Upstart_Instance_OUTPUTS)): Define the default
	interface and build-time instead.
	* util/Makefile.am ($(com_ubuntu_Upstart_OUTPUTS)): 
	($(com_ubuntu_Upstart_Job_OUTPUTS)): 
	($(com_ubuntu_Upstart_Instance_OUTPUTS)): Likewise for util

2009-06-30  Scott James Remnant  <scott@netsplit.com>

	* dbus/Upstart.conf: It doesn't make much sense to restrict getting
	the values of properties, or looking up jobs or interfaces, so make
	these public.

2009-06-23  Scott James Remnant  <scott@netsplit.com>

	* Makefile.am (SUBDIRS): Add util to the list of sub-directories
	again.
	* configure.ac (AC_CONFIG_FILES): Generate util/Makefile
	* util/Makefile.am (AM_CFLAGS): Append D-Bus CFLAGS
	(AM_CPPFLAGS): Make sure the build directory is also in the quoted
	include path
	(nodist_initctl_SOURCES): Build and link the generated D-Bus
	bindings, but don't distribute them
	(initctl_LDADD): Drop the libupstart dependency, instead put
	libnih-dbus and DBUS_LIBS in there.
	(com_ubuntu_Upstart_OUTPUTS, com_ubuntu_Upstart_XML)
	($(com_ubuntu_Upstart_OUTPUTS)): Auto-generate D-Bus binding code
	to proxy the manager object
	(com_ubuntu_Upstart_Job_OUTPUTS, com_ubuntu_Upstart_Job_XML)
	($(com_ubuntu_Upstart_Job_OUTPUTS)): Auto-generate D-Bus binding
	code to proxy job class objects
	(com_ubuntu_Upstart_Instance_OUTPUTS)
	(com_ubuntu_Upstart_Instance_XML)
	($(com_ubuntu_Upstart_Instance_OUTPUTS)): Auto-generate D-Bus
	binding code to proxy job instance objects
	(BUILT_SOURCES, CLEANFILES): Built sources have to come first
	and be cleaned up
	(test_initctl_LDADD): Tests need to be linked to libnih-dbus
	and the D-Bus libraries, as well as the auto-generated output
	* init/Makefile.am (EXTRA_DIST): Drop the EXTRA_DIST for the
	sources, already handled since they're in a different directory

	* COPYING: Change licence to version 2 of the GNU GPL.
	All files have been updated to reflect this.

	* init/paths.h (CONFFILE): Add new macro
	* init/Makefile.am (AM_CPPFLAGS): Add CONFFILE definition
	(install-data-local): No need to make conf.d or jobs.d
	* init/main.c: Only parse CONFFILE (/etc/init.conf) as a
	configuration file source and CONFDIR (/etc/init) as a job
	configuration source.

	* configure.ac: Bump version to 0.6.0
	* NEWS: Copy in news from 0.5.3; that release doesn't appear in
	this ChangeLog since it was made on a separate branch.  Begin
	new release.

2009-06-18  Casey Dahlin  <cdahlin@redhat.com>

	* util/man/initctl.8: Fix formatting of SYNOPSIS

2009-06-18  Scott James Remnant  <scott@netsplit.com>

	* dbus/com.ubuntu.Upstart.xml, dbus/com.ubuntu.Upstart.Job.xml,
	dbus/com.ubuntu.Upstart.Instance.xml: Add a comment to these files
	to clarify that you may communicate and interact with Upstart
	through these interfaces without restriction.  It also makes sense
	that these files be copied into software that does so to turn into
	their own bindings, so use the FSF permissive licence for them.

2009-06-17  Scott James Remnant  <scott@netsplit.com>

	* configure.ac: Bump version to 0.5.3

	* NEWS: Copy in news from 0.5.2; that release doesn't appear in
	this ChangeLog since it was made on a separate branch.

	* NEWS: Include 0.3.10 release, which happened from a separate branch.

	* init/parse_job.c (stanza_kill, stanza_respawn, stanza_nice)
	(stanza_oom): Check errno after using strtol() to avoid overflows.
	(stanza_normal, stanza_umask, stanza_limit): Also check with
	strtoul() too
	* init/tests/test_parse_job.c (test_stanza_kill)
	(test_stanza_respawn): Add test cases for the two that don't
	check for overflow already.
	(test_stanza_limit): Add test for the too large case where we don't
	already cope.

	* dbus/Upstart.conf: Allow root to obtain properties

	* dbus/com.ubuntu.Upstart.Instance.xml: Add name, goal and state
	properties to the instance
	* init/job.c (job_get_name, job_get_goal, job_get_state): Add methods
	to return the property values
	* init/job.h: Add prototypes.
	* init/tests/test_job.c (test_get_name, test_get_goal)
	(test_get_state): Test cases.

	* dbus/com.ubuntu.Upstart.Job.xml: Add name, description, author
	and version properties to the job
	* init/job_class.c (job_class_get_name)
	(job_class_get_description, job_class_get_author)
	(job_class_get_version): Add methods to return the property values.
	* init/job_class.h: Add prototypes

	* init/job_process.c (job_process_error_abort): Don't abort() from
	a child process, it confuses people; just exit with an interesting
	error code (which we ignore anyway).

	* dbus/Upstart.conf: Update the D-Bus configuration based on newer
	D-Bus recommended practice with a proper deny-by-default D-Bus,
	making sure to not use send_interface without send_destination.
	Allow introspection as well.

2009-06-17  Jeff Oliver  <Jeffrey.Oliver@panasonic.aero>

	* init/job_process.c (job_process_spawn): Only attempt to set
	the OOM adjustment if set in the class, avoiding issue where /proc
	is not mounted for the first job.
	
2009-06-17  Scott James Remnant  <scott@netsplit.com>

	* init/tests/test_job_process.c (test_handler): Add test cases for a
	respawning job failing while it's post-start or pre-stop processes
	are still running while making sure that it still respawns afterwards.
	* init/job_process.c (job_process_terminated): To fix it, check for
	a running post-start or pre-stop process before checking for a the
	respawn.  That's not enough because then we won't respawn when the
	existing process finishes, so use the goal as a hint.
	* init/job.c (job_next_state): Use that hint goal here, remembering
	to set the goal back to JOB_START afterwards.
	(job_change_goal): Nothing to do in the respawn case
	(job_goal_name, job_goal_from_name): Add the new values
	* init/job.h (job_goal): Add the respawn goal
	* init/tests/test_job.c (test_next_state): Add tests for the respawn
	goal
	(test_goal_name, test_goal_from_name): Tests for the new values

	* configure.ac (AC_CONFIG_FILES): dbus goes before init just in case
	we ever do anything to them later

	* init/job_class.c (job_class_register, job_class_unregister): Update
	name of signal functions that we call.
	(job_class_interfaces): No need to declare this separately
	* init/job.c (job_register, job_change_state): Update name of signal
	functions.
	(job_interfaces): Drop, it comes from the generated header now
	* init/control.c (manager_interfaces): Drop, comes from the header
	as control_interfaces
	(control_register_all): Change array name
	* init/tests/test_job_class.c,
	* init/tests/test_job.c,
	* init/tests/test_control.c,
	* init/tests/test_blocked.c: Rename conn member of NihDBusMessage
	to connection

	* dbus/com.ubuntu.Upstart.xml,
	* dbus/com.ubuntu.Upstart.Job.xml,
	* dbus/com.ubuntu.Upstart.Instance.xml: Use annotation to mark the
	methods as async, rather than a namespaced attribute.  Omit the
	interface symbol.
	* init/Makefile.am (AM_CPPFLAGS): Add builddir to the quoted includes
	(init_SOURCES): Don't distribute the auto-generated outputs
	($(com_ubuntu_Upstart_OUTPUTS))
	($(com_ubuntu_Upstart_Job_OUTPUTS))
	($(com_ubuntu_Upstart_Instance_OUTPUTS)): Generate using the new
	binary tool.
	(BUILT_SOURCES): Remind myself why these are BUILT_SOURCES
	(MAINTAINERCLEANFILES): Change to ordinary CLEANFILES
	(EXTRA_DIST): outputs aren't distributed

2009-05-22  Scott James Remnant  <scott@netsplit.com>

	* init/tests/test_conf.c: Remove nih/inotify.h include

	* COPYING: Change licence from GPL-2+ to GPL-3 only.

2009-05-17  Scott James Remnant  <scott@netsplit.com>

	* init/tests/test_job.c,
	* init/tests/test_job_class.c,
	* init/tests/test_control.c: Include nih-dbus/errors.h

2009-05-09  Scott James Remnant  <scott@netsplit.com>

	* init/init.supp: setenv on tls/i686/cmov

	* init/job_class.c (job_class_get_instance, job_class_start)
	(job_class_stop, job_class_restart): Clean up the code by using
	nih_error_steal()

	* init/conf.c (conf_source_reload_file, conf_source_reload_dir): 
	Steal the error that we stash instead of getting it, otherwise we'll
	fail if another one occurs.

	* init/conf.c (conf_reload_path): Simply return, no need to re-raise
	the error.
	* init/job_class.c (job_class_get_instance, job_class_start)
	(job_class_stop, job_class_restart): If not ENOMEM, we need to
	re-raise the error as a D-Bus one, that means we now have to free
	the old error first (saving the msssage)
	* init/job_process.c (job_process_error_read): Replace call to
	nih_error_raise_again() with nih_error_raise_error()

	* init/Makefile.am ($(com_ubuntu_Upstart_OUTPUTS)): 
	($(com_ubuntu_Upstart_Job_OUTPUTS)): 
	($(com_ubuntu_Upstart_Instance_OUTPUTS)): Use the Python variant
	of nih-dbus-tool for now

2009-03-27  Scott James Remnant  <scott@netsplit.com>

	* init/tests/test_process.c (test_from_name): Cast -1 to ProcessType
	* init/tests/test_job_process.c (test_kill, test_handler): Cast -1
	to ProcessType
	* init/tests/test_job.c (test_new, test_change_state): Cast -1
	to ProcessType
	(test_goal_from_name): Cast -1 to JobGoal
	(test_state_from_name): Cast -1 to JobState
	* init/tests/test_control.c (test_bus_open): Add braces

	* init/Makefile.am (tests): Add rule to build test cases
	* util/Makefile.am (tests): Likewise

	* init/job.c (job_interfaces): Put static first
	(job_emit_event): Cast -1 to ProcessType
	(job_emit_event): Cast -1 to ProcessType
	* init/job_class.c (job_class_interfaces): Put static first.
	* init/job_process.c (job_process_kill_timer): Cast -1 to ProcessType
	* init/control.c (manager_interfaces): Put static first

	* init/Makefile.am (AM_CPPFLAGS): Use -iquote$(srcdir) instead of -I
	since we only need it to pick those paths up.
	* util/Makefile.am (AM_CPPFLAGS): Likewise.

2009-02-20  Scott James Remnant  <scott@netsplit.com>

	* util/initctl.c (handle_job_instance_end, handle_job_process)
	(handle_job_status_end, handle_event),
	* util/shutdown.c (main): No need for new_* temporary variable when
	looping over nih_realloc with NIH_MUST.

	* util/initctl.c (job_info_output, output_name, handle_job_list)
	(handle_job_instance, handle_job_instance_end)
	(handle_job_status, handle_job_process, handle_job_status_end)
	(handle_event, env_option),
	* util/telinit.c (main),
	* util/shutdown.c (main, shutdown_now, timer_callback, wall): 

	* init/event.c (event_init, event_pending_handle_jobs, event_finished),
	* init/event_operator.c (event_operator_events),
	* init/job.c (job_emit_event, job_name),
	* init/job_class.c (job_class_init, job_class_start)
	(job_class_stop, job_class_restart),
	* init/job_process.c (job_process_run, job_process_error_read)
	(job_process_kill),
	* init/conf.c (conf_init, conf_source_reload_file)
	(conf_reload_path),
	* init/control.c (control_init, control_server_connect)
	(control_bus_open): Set variable outside of NIH_MUST macro.

	* init/event.c (event_pending_handle_jobs): Set variable outside
	of NIH_SHOULD macro.

	* init/Makefile.am ($(com_ubuntu_Upstart_OUTPUTS)): 
	($(com_ubuntu_Upstart_Job_OUTPUTS)): 
	($(com_ubuntu_Upstart_Instance_OUTPUTS)): Update expected path
	of nih-dbus-tool

	* configure.ac: Create nih-dbus-tool Makefile
	* Makefile.am (SUBDIRS): Build in nih-dbus-tool

2009-01-29  Scott James Remnant  <scott@netsplit.com>

	* configure.ac: Bump version to 0.5.2
	* NEWS: Begin 0.5.2

	* NEWS: Copy in news from 0.5.1; that release doesn't appear in
	this ChangeLog since it was made on a separate branch.

	* init/tests/test_blocked.c (test_new),
	* init/tests/test_control.c (test_get_job_by_name)
	(test_get_all_jobs, test_emit_event),
	* init/tests/test_event.c (test_finished),
	* init/tests/test_job.c (test_change_state),
	* init/tests/test_job_class.c (test_get_instance)
	(test_get_instance_by_name, test_get_all_instances): Continue the
	battle with the gcc optimiser which declares variables first used
	inside TEST_ALLOC_FAIL as used uninitialized.

	* init/parse_job.c (parse_exec, parse_script, stanza_instance)
	(stanza_description, stanza_author, stanza_version)
	(stanza_start, stanza_stop, stanza_chroot, stanza_chdir):
	Unreference members when replacing them instead of freeing; not
	strictly necessary but the style is the thing.

	* init/job_process.c (job_process_terminated): Unreference the
	kill timer instead of freeing

	* init/job_class.c (job_class_get_instance): Use nih_local for
	instance environment and name
	(job_class_start, job_class_stop, job_class_restart):
	Unreference job environment instead of freeing

	* init/job.c (job_change_state, job_start, job_stop, job_restart):
	Unreference job environment instead of freeing
	(job_name): Discard job name in case a reference was taken.

	* init/event.c (event_pending_handle_jobs): Unreference the job
	environment instead of freeing

	* init/environ.c (environ_add): should unreference the old environment
	string in case anyone took a ref elsewhere
	(environ_set): use nih_local for str
	(environ_expand_until): Should set *str to NULL if we free it,
	just in case.

	* init/conf.c (conf_source_reload): File should be unreferenced,
	not freed.
	(conf_source_reload_file): Use nih_local for dpath
	(conf_delete_handler): Watch and file should be unreferenced,
	not freed.
	(conf_reload_path): File should be unreferenced, not freed;
	use nih_local for file buffer

	* init/blocked.c (blocked_new),
	* init/conf.c (conf_source_new, conf_file_new),
	* init/event.c (event_new),
	* init/event_operator.c (event_operator_new),
	* init/job.c (job_new),
	* init/job_class.c (job_class_new): No need to cast function
	argument to nih_alloc_set_destructor()

	* init/tests/test_job_process.c (test_handler): We can't just
	assume that our child is sitting at the signal otherwise we might
	end up sending the CONT signal before it's even stopped.  Use
	waitid() to wait for the child to stop first.

	* init/init.supp: More expressions for environment memory which
	valgrind can't deal with

	* init/conf.c (conf_source_reload): The ConfFile destructor has
	side-effects that involve the iteration of the sources and their
	files, so we can't simply call it while iterating because of the
	cursor.  Move the sources into a deleted list first, and delete
	them from there.
	* init/conf.h: Fix prototype.
	* init/tests/test_conf.c (test_source_reload_job_dir): Test pointers
	with TEST_EQ_P not TEST_EQ

2009-01-28  Scott James Remnant  <scott@netsplit.com>

	* init/job_class.c (job_class_start): We can't create the blocked
	until we know we're going to block, otherwise we could ref and unref
	the message (freeing it).  Wait until the job is created, which
	means we can't fail to create the blocked item (we'll already have
	announced the new instance).
	(job_class_stop, job_class_restart): For consistency, don't fail
	if OOM when making blocked.

	* init/tests/test_job.c (test_new): Initialise a bunch of subsystems
	outside of TEST_ALLOC_FAIL

	* init/environ.c (environ_add): We can't allocate nih_local with
	a context, it won't be freed; so don't, but then remember to
	reference it when we do just use it.

	* init/event.c (event_pending_handle_jobs): Must reset the start_on
	operator in case of error.

	* init/job_process.c (job_process_kill_timer): Oops, move the
	assert that we have a process pid to after we know which process
	we have.
	* init/tests/test_job_process.c (test_run): Initialise the
	error context and NihIo outside of TEST_ALLOC_FAIL
	(test_kill): Initialise timers and the event system.
	* init/init.supp: Reference from the jobs hash to the bins is
	still reachable, obviously; as is the string inside job_name()
	either way it is allocated

	* init/tests/test_parse_job.c (test_parse_job): Initialise the
	error context outside of TEST_ALLOC_FAIL

	* init/init.supp: Update suppressions for new nih_alloc()

	* init/job_process.c (job_process_run): Had the shell variable
	setting round the wrong way, now it should be ok.

	* init/tests/test_blocked.c (test_new): in the case of allocation
	failure, the message should not be referenced; which we test by
	trying to discard it and seeing whether that works.

	* init/job.c (job_emit_event): event_new() only references the
	environment now, so use nih_local to make sure we clean it up
	if that doesn't happen

	* init/job.h (Job): Add kill_process member
	* init/job.c (job_new): Initialise to -1
	* init/job_process.c (job_process_kill): Store the process to be
	killed in the kill_process member for the timer, since we can't
	pass two sets of data.  Assert that it's not set to anything, this
	all needs fixing, obviously.
	(job_process_kill_timer): Take the job as the data argument,
	eliminating the need for nih_alloc_parent().  Sanity check the job
	and reset kill_timer and kill_process when done.
	(job_process_terminated): Clear the kill_process field too.
	* init/tests/test_job.c (test_new): Check it's -1
	(test_change_state): Check kill_process is set to PROCESS_MAIN
	when active, or -1 when not.
	* init/tests/test_job_process.c (test_kill): Make sure the
	kill_process member is set and cleared.
	(test_handler): Set the kill_process member for the timer and make
	sure it's cleared when appropriate.

	* init/job_class.c (job_class_start, job_class_stop)
	(job_class_restart): Use nih_local to eliminate nih_alloc_reparent,
	and to clean up some of the code too.

	* init/job_class.c: Update documentation to match new nih_alloc()

	* init/parse_job.c (parse_on_operator, parse_on_collect):
	Use an nih_ref/nih_unref pair instead of nih_alloc_reparent; this
	is not ideal, but then this code is rather messy and leaves a lot
	of allocated data attached to the object on the assumption that
	it will be thrown away.

	* init/event_operator.c: Update documentation to match new nih_alloc()
	(event_operator_match): Use nih_local on expanded value.
	(event_operator_environment): Make evlist nih_local, it will be
	referenced by the environment array on success

	* init/event_operator.c (event_operator_new): Reference the
	event instead of reparenting it.

	* init/event.c: Update documentation to match new nih_alloc()
	(event_finished): Use nih_local to tidy up a slight bit.

	* init/event.c (event_new): Reference the event, don't reparent
	(event_pending_handle_jobs): Use nih_local for environment array
	and for the job name, damn I love this thing.  Reference the array
	into the job to avoid freeing.

	* init/parse_job.c (parse_job): Update documentation to match
	new nih_alloc()
	(parse_process, parse_on_operator, stanza_start, stanza_stop)
	(stanza_expect, stanza_kill, stanza_respawn, stanza_normal)
	(stanza_session, stanza_console, stanza_nice, stanza_umask)
	(stanza_oom, stanza_limit): Use nih_local for all the temporary
	arguments where we can.

	* init/parse_job.c (parse_on_operand, stanza_env, stanza_export)
	(stanza_emits): Make temporary string variables use nih_local,
	this gives us a massive code clean-up and makes nih_str_array_addp
	safe to take a reference.

	* init/job_process.c (job_process_run): Make argv, env, script and
	cmd all use nih_local, this cleans up the code a little and makes
	nih_str_array_addp safe to take a reference.

	* init/environ.c: Update documentation to match new nih_alloc()

	* init/tests/test_job_process.c (test_run): Check that trailing
	newlines are ignored when running a script (can verify r1025 is
	fixed with gdb)

	* init/tests/test_environ.c (test_expand): Add a test case for the
	bug fixed in r1027, the implicit case of the gap in the environment
	string being the same size as the value replacing it.

	* init/environ.c (environ_add): Use nih_local for new_str, making
	the code paths a little simpler and ensuring we pass something that
	can be referenced to nih_str_array_addp()

	* init/tests/test_event.c (test_new): Make sure that env is an
	orphan with TEST_ALLOC_ORPHAN.
	* init/tests/test_event_operator.c (test_operator_new): Make sure
	that env is an orphan with TEST_ALLOC_ORPHAN.
	(test_operator_copy): Drop pointless NULL parent check.

	* init/tests/test_control.c: Include limits.h

	* init/blocked.c (blocked_new): Take a reference to the message,
	otherwise it will be freed; we free the Blocked structure when we're
	done, so will automatically unref the message.
	* init/tests/test_blocked.c (test_new): Add tests to make sure the
	reference is taken.
	* init/tests/test_job.c (test_start, test_stop, test_restart):
	Make sure the message is referenced when an error is not returned
	but not referenced when one is.
	* init/tests/test_job_class.c (test_start, test_stop)
	(test_restart): Make sure the message is referenced when an error
	is not returned but not referenced when one is.
	* init/tests/test_control.c (test_emit_event): Make sure that
	the message is referenced.

	* init/tests/test_blocked.c: Change nih/dbus.h include to
	nih-dbus/dbus_message.h
	* init/tests/test_control.c: Change nih/dbus.h include to error,
	connection and object; include D-Bus test macros.
	* init/tests/test_job.c: Change nih/dbus.h include to error, message
	and object; include D-Bus test macros
	* init/tests/test_job_class.c: Change nih/dbus.h include to error,
	message and object; include D-Bus test macros

	* init/job_class.h: Change nih/dbus.h include to
	nih-dbus/dbus_message.h and include the actual D-Bus header
	* init/job_class.c: Change nih/dbus.h include to error, message,
	object and util.

	* init/job.h: Change nih/dbus.h include to nih-dbus/dbus_message.h
	and include the actual D-Bus header
	* init/job.c: Change nih/dbus.h include to error, message, object
	and util.

	* init/control.h: Change nih/dbus.h include to nih-dbus/dbus_message.h
	and include the actual D-Bus header
	* init/control.c: Change nih/dbus.h include to error, connection,
	message and object includes.

	* init/blocked.h: Change nih/dbus.h include to nih-dbus/dbus_message.h
	* init/blocked.c: Change nih/dbus.h include to nih-dbus/dbus_message.h

2009-01-27  Scott James Remnant  <scott@netsplit.com>

	* init/Makefile.am: Update paths to libnih-dbus dependencies.

2009-01-26  Scott James Remnant  <scott@netsplit.com>

	* configure.ac (AC_CONFIG_FILES): Add nih-dbus sub-directory
	* Makefile.am (SUBDIRS): Add nih-dbus sub-directory

	* configure.ac: Bump copyright to 2009

	* configure.ac: Matching libnih, we now mandate libtool 2.2.x
	* HACKING: Update dependency requirement to 2.2.4

	* init/init.supp: Adjust suppression for glibc 2.8

	* init/tests/test_event.c (test_finished): Remove erroneous test
	of free'd memory.

	* configure.ac: Bump version to 0.5.1

	* init/tests/test_event_operator.c (test_operator_handle): Add a
	test for duplicate events when already matched.
	* init/event_operator.c (event_operator_handle): Skip if already
	matched.

	* README: Update features and requirements.
	* NEWS: Copy in news from 0.5.0; that release doesn't appear in
	this ChangeLog since it was made on a separate branch.

2009-01-26  Casey Dahlin  <cdahlin@redhat.com>

	* init/environ.c (environ_expand_until): Handle the implicit case
	of the gap in the string being the same size of the value.

	* init/job_process.c (job_process_handler): Handle the case of a
	child being continued by a signal, otherwise we'll assert.

	* init/job_process.c (job_process_run): Double-check that the
	newline(s) we see are at the end of the script before stripping,
	since we can fall through if the newline is mid-script but /dev/fd
	isn't mounted.

2008-07-05  Scott James Remnant  <scott@netsplit.com>

	* TODO: Update.

2008-07-01  Scott James Remnant  <scott@netsplit.com>

	* init/Makefile.am ($(com_ubuntu_Upstart_OUTPUTS)): 
	($(com_ubuntu_Upstart_Job_OUTPUTS)): 
	($(com_ubuntu_Upstart_Instance_OUTPUTS)): Must be newer than the
	source for the dbus tool, and ensure the dbus tool is built

2008-06-30  Scott James Remnant  <scott@netsplit.com>

	* init/Makefile.am: Update along with libnih so that we leave the
	D-Bus bindings in the dist tarball, meaning Python is no longer a
	build-dependency.

2008-06-11  Scott James Remnant  <scott@netsplit.com>

	* Makefile.am (SUBDIRS): List dbus before init in case we need to
	generate anything in that directory later on.
	
	* Makefile.am (SUBDIRS): List po last so that update-po is run after
	generating any sources.

2008-06-08  Scott James Remnant  <scott@netsplit.com>

	* init/Makefile.am (EXTRA_DIST): Ship the built sources, don't
	clean them.
	(maintainer-clean-local): Well, not unless maintainer-clean anyway

	* init/job.c, init/job_class.c: Add missing errno.h include

	* dbus/com.ubuntu.Upstart.Job.xml (GetInstance): Add method to get
	an instance name in the same basic manner as start and stop would,
	though this one's synchronous.
	* init/job_class.c (job_class_get_instance): Implementing by copying
	the relevant bit of Stop.
	* init/job_class.h: Add prototype.
	* init/tests/test_job_class.c (test_get_instance): Add tests.
	* TODO: Continue to document the C&P madness.

	* init/conf.c (conf_reload_path): Read file directly into memory,
	not using mmap.

	* compat/sysv/reboot.c, compat/sysv/runlevel.c, compat/sysv/shutdown.c,
	* compat/sysv/telinit.c: Move into the util directory; we're going
	to support limited SysV-a-like commands without full compatibility
	which is what we always did, and I'm not going to worry about adding
	others.
	* compat/sysv/man/reboot.8, compat/sysv/runlevel.8,
	* compat/sysv/man/shutdown.8, compat/sysv/telinit.8: Move as well.
	* compat/sysv/Makefile.am, util/Makefile.am: Merge.
	* configure.ac: Remove the (commented out) compat/sysv and logd
	Remove the --enable-compat option.
	* Makefile.am (SUBDIRS): Remove (commented out) compat/sysv and logd

	* logd/Makefile.am, logd/main.c, logd/man/logd.8, logd/jobs.d/logd.in:
	Consign logd to oblivion.  We haven't supported it for ages, it has
	non-working issues, and there's got to be a better way to do this.

	* TODO: Update.

	* init/job.c (job_change_goal): Adjust the documentation.  After
	careful thought, there's no way this can return after freeing the
	job, since it'll either block on an event, a process or do nothing.

	* init/job.c (job_start, job_stop, job_restart): Clear the start
	and stop environment, shouldn't necessarily make a difference, but
	it pays to be consistent.

	* dbus/com.ubuntu.Upstart.Job.xml (Start, Stop, Restart): Add methods
	to control jobs, all take an environment array and both Start and
	Restart return an instance path so properties, etc. can be obtained
	afterwards.
	* init/job_class.c (job_class_start, job_class_stop)
	(job_class_restart): Add the code for the top halves of the methods
	* init/job_class.h: Add prototypes for the new methods.
	* init/job.c (job_finished): And the bottom halves go here.
	* init/tests/test_job_class.c (test_start, test_stop)
	(test_restart): Add test cases for the methods.
	* init/blocked.h (blocked_type): Add enums for the new methods.
	* init/blocked.c (blocked_new): Handle the new methods here.
	* init/tests/test_blocked.c (test_new): Add add tests for handling.

2008-06-07  Scott James Remnant  <scott@netsplit.com>

	* init/job_process.c (job_process_terminated): Don't check the goal
	to see whether the main process was allowed to terminate, check the
	state.  A termination is only not a failure if we're on the KILLED
	state (ie. we killed it), otherwise it can still be a failure even
	if it was going to stop anyway.
	* init/tests/test_job_process.c (test_handler): Add a test case.

	* init/control.c (control_emit_event): Use environ_all_valid here(),
	also reorder the blocking stuff to be less strange, it's ok to free
	environment.
	* init/tests/test_control.c (test_emit_event): The event array should
	be a child of message, which means it doesn't matter if the function
	we call frees it.

	* init/environ.c (environ_all_valid): Add a validation function for
	external input.
	* init/environ.h: Add prototype.
	* init/tests/test_environ.c (test_all_valid): Test function.

	* init/environ.c: Note that we can call this in a loop with OOM,
	since the resulting table will always be the same.

	* init/event_operator.c (event_operator_environment): Use
	environ_append(), and while we're at it, there's no reason this should
	use NIH_MUST.
	* init/event_operator.h: Adjust prototype.
	* init/tests/test_event_operator.c (test_operator_environment): Allow
	for failure.
	* init/event.c (event_pending_handle_jobs): Call with NIH_MUST,
	which is actually safe.

	* init/job_class.c (job_class_environment): Use environ_append()

	* init/environ.c (environ_append): There are multiple cases where we
	append one environment table onto another, so we should have a
	function to do that.
	* init/environ.h: Prototype for it.
	* init/tests/test_environ.c (test_append): Test the new function.

	* init/job_process.c (job_process_run): Invert the logic; we nearly
	always want to pass the script with /dev/fd/NNN.  The only times we
	don't are if it doesn't exist, or if we're dealing with a single-line
	shell script.
	* init/tests/test_job_process.c (test_run): Update test cases to
	only expect an argv-execution for single-line scripts.

	* init/job.c (job_restart): Wrote the blocking bit slightly weirdly
	without neededing to, so leave it as it should be.

	* TODO: Update.

	* dbus/com.ubuntu.Upstart.Instance.xml (Start, Stop, Restart): Add
	simple instance control methods, these only change the goal of an
	existing instance - thus cannot pass environment.
	* init/job.c (job_start, job_stop, job_restart): Add methods, which
	look spookily similar to each other, except for the subtle yet
	important differences.
	(job_finished): Implement bottom halves.
	* init/job.h: Add prototypes.
	* init/tests/test_job.c (test_start, test_stop, test_restart): Add
	tests for the new methods.
	* init/blocked.h (blocked_type): Add enums for methods.
	* init/blocked.c (blocked_new): Handle methods here too
	* init/tests/test_blocked.c (test_new): Add tests for them.

2008-06-06  Scott James Remnant  <scott@netsplit.com>

	* init/blocked.h (blocked_type): Having a single message type won't
	work for the job cases, so expand to have many.
	* init/blocked.c (blocked_new): We'll just have to list them all here.
	* init/control.c (control_emit_event): Happily we create them
	individually anyway.
	* init/event.c (event_finished): And since we have to handle them
	individually, it'll actually protect us replying to the wrong one.

	* init/tests/test_conf.c (test_source_reload): Clean up the temporary
	directory.
	* init/tests/test_control.c (test_reload_configuration): That goes
	for this one too.

	* init/tests/test_control.c (my_connect_handler): Use TEST_DBUS_MESSAGE
	instead of a pop/read/write loop.
	(test_emit_event): Renamed TEST_DBUS_CONN to TEST_DBUS_OPEN.
	* init/tests/test_job.c (test_new, test_register)
	(test_change_state): Use TEST_DBUS_OPEN and TEST_DBUS_CLOSE to setup
	and tear down D-Bus connections and TEST_DBUS_MESSAGE instead of
	a loop.
	* init/tests/test_job_class.c (test_consider, test_reconsider)
	(test_register, test_unregister): Likewise.

	* init/control.c (control_get_job_by_name): Sanity check the name
	of a job in the same way; we don't need to sanity check the instance
	name because "" is valid (and the default for singletons).
	* init/tests/test_control.c (test_get_job_by_name): Test.

	* dbus/com.ubuntu.Upstart.xml (EmitEvent): Add an asynchronous
	method to emit an event, providing the name and accompanying
	environment.  No return value, it either works or you get an
	error.
	* init/control.c (control_emit_event): Implement top half of the
	method, blocking the message in the event.
	* init/control.h: Add prototype.
	* init/event.c (event_finished): Implement the bottom half which
	sends the reply or error, these are actually tested along with
	the top for sanity reasons.
	* init/tests/test_control.c (test_emit_event): Test the various
	ways the method may be used and abused; the async nature means
	we actually need a real D-Bus server to do this.
	* TODO: Update.

	* init/event.c (event_new): There's no reason this shouldn't be
	allowed to return insufficient memory, so do so.
	(event_finished): Wrap call.
	* init/tests/test_event.c (test_new): Add alloc failed test.
	* init/job.c (job_emit_event): Must create the event.
	* init/main.c (main, cad_handler, kbd_handler, pwr_handler): Wrap
	with NIH_MUST

2008-06-05  Scott James Remnant  <scott@netsplit.com>

	* TODO: Update.

	* init/job.c (job_unblock): Rename to job_finished, since this
	does not behave like event_unblock but more like event_finished
	(job_change_state, job_failed): Change name in call.
	* init/job.h: Update prototype.
	* init/tests/test_job.c (test_unblock): Rename to test_finished
	* init/event.c (event_pending_handle_jobs): Update calls here.

	* init/job.h (Job): Rename blocked to blocker to match event, since
	it has the same use as event->blockers except it's a toggle
	* init/job.c (job_new, job_change_state): Rename where used
	* init/event.c (event_finished): Rename here also since its reset
	* init/tests/test_job.c, init/tests/test_job_process.c,
	* init/tests/test_event.c: Rename in test cases too.

	* init/job.c (job_emit_event): Add a Blocked record to the event's
	blocking list for the starting and stopping events.
	* init/tests/test_job.c (test_emit_event): Add tests for the record
	being added to the list with the right details.
	(test_change_goal): Make sure that a Blocked record is added
	(test_change_state): Make sure that Blocked records are added
	* init/tests/test_job_process.c (test_handler): Also make sure
	that Blocked records are added.

	* init/event.c (event_finished): Clear jobs referenced in the
	blocking list, rather than iterating the entire jobs hash.
	(event_finished_handle_jobs): Drop this function.
	* init/tests/test_event.c (test_finished, test_finished_handle_jobs):
	Merge tests again and test using both the blocking list and job's
	blocked member.

	* init/event.h (event): Add blocking member.
	* init/event.c (event_new): Initialising blocking list.
	* init/tests/test_event.c (test_new): Make sure it's initialised
	to an empty list.

	* init/tests/test_job_process.c (test_handler): Update tests to use
	Blocked.

	* init/event.c (event_pending_handle_jobs): Collect environment
	and events independantly, which means we don't have to worry about
	the list contents or freeing them up in case of error.
	* init/event_operator.c (event_operator_events): Fix parent.
	* init/tests/test_event.c (test_pending_handle_jobs): Update tests.
	* init/init.supp: Update collect suppression.

	* init/event_operator.c (event_operator_collect): Break in two.
	(event_operator_environment): Collect the environment from the event,
	appending the list of event names if necessary.
	(event_operator_events): Block events and pass them to the
	given list.
	* init/event_operator.h: Update prototypes.
	* init/tests/test_event_operator.c (test_operator_collect): Also
	split into two new functions
	(test_operator_environment, test_operator_events): Adjust

	* init/event_operator.c (event_operator_collect): Placed Blocked
	structures in the list, rather than ordinary entries; I strongly
	suspect that while it's nice to iterate the operator tree only once,
	this needs to be three functions really.
	* init/tests/test_event_operator.c (test_operator_collect): Update
	test suite.

	* init/job.h (Job): Make blocking a statically defined list.
	* init/job.c (job_new): Initialise rather than setting to NULL.
	(job_unblock): Assume that blocking members are Blocked structures
	and that the list itself is always iterable.
	* init/tests/test_job.c (test_new): Check the list is empty, rather
	than NULL.
	(test_change_state, test_failed, test_unblock): Change tests cases
	to expect blocking to always be present, and create members as Blocked
	structures.

	* init/blocked.c (blocked_new): Set destructor (forgotten)

	* init/init.supp: Add setenv, which has crept in

	* init/blocked.h: Header containing enum, struct and prototype.
	* init/blocked.c (blocked_new): Function to allocate the structure
	with the right details.
	* init/tests/test_blocked.c (test_new): Tests for the new function.
	* init/Makefile.am (init_SOURCES): Compile using blocked.c and header
	(TESTS): Build blocked test suite
	(test_process_LDADD, test_job_class_LDADD)
	(test_job_process_LDADD, test_job_LDADD, test_event_LDADD)
	(test_event_operator_LDADD, test_parse_job_LDADD)
	(test_parse_conf_LDADD, test_conf_LDADD, test_control_LDADD):
	Link blocked.o to most test suites.
	(test_blocked_SOURCES, test_blocked_LDFLAGS, test_blocked_LDADD):
	Details for test suite.

	* init/main.c: Also remove SIGTERM handling, we don't re-exec
	properly and this is a dangerous signal to use anyway.
	(term_handler): Drop function.

	* init/main.c: Remove handling for stop/cont; there's no reason
	a user should be able to pause the event queue.
	(stop_handler): Drop function.
	* init/event.c (event_poll): Remove paused handling.

	* init/control.c: Fix doc string.

	* dbus/com.ubuntu.Upstart.xml (ReloadConfiguration): Add method
	that's effectively the same as the HUP signal.
	* init/control.c (control_reload_configuration): Unsurprisingly,
	the implementation is identical.
	* init/control.h: Add prototype.
	* init/tests/test_control.c (test_reload_configuration): Make sure
	the method works as expected.
	(test_get_job_by_name, test_get_all_jobs): Add missing free calls for
	message in cases of out of memory.

	* dbus/com.ubuntu.Upstart.xml (JobAdded, JobRemoved): Add signals
	for when new jobs are added to the known list and when existing jobs
	are removed, this allows GUIs to always show an up-to-date list.
	* dbus/com.ubuntu.Upstart.Job.xml (InstanceAdded, InstanceRemoved):
	Also add matching signals for when instances are added to the list
	for a job and when they're removed again.
	* init/job_class.c (job_class_register): Emit the JobAdded signal
	for this job when registering if the new signal argument is TRUE;
	pass on the signal argument to job_register()
	(job_class_add): Emit signals when registering jobs with existing
	connections.
	(job_class_unregister): Emit signals when unregistering a job.
	* init/job.c (job_register): Likewise, emit the InstanceAdded signal
	for the job class if the new signal argument is TRUE.
	(job_new): Emit signals when registering instances with existing
	connections.
	(job_change_state): Emit the instance removed signal when destroying
	an inactive instance.
	* init/job_class.h, init/job.h: Add signal argument to prototypes
	* init/control.c (control_register_all): When registering job classes
	on a new connection, do not emit a signal since they will already
	exist at the point when the name appears on the bus or the connection
	is complete.
	* init/tests/test_control.c (test_bus_open): Add comment that we
	are testing for signal non-emission already with the fake server,
	since it was this test that actually made me realise we had to
	not emit them :p
	* init/tests/test_job_class.c (test_register): Test that the signal
	is emitted when signal is TRUE and not emitted when signal is FALSE
	(test_unregister): Test that the JobRemoved signal is emitted
	(test_get_instance_by_name, test_get_all_instances): Free message
	if allocation failed.
	(test_consider, test_reconsider): Test that the JobAdded and
	JobRemoved signals are emitted (or not) when appropriate.
	* init/tests/test_job.c (test_register): Make sure that the
	InstanceAdded signal is emitted when TRUE is passed, and not when
	FALSE is passed.
	(test_new): Make sure the InstanceAdded signal is emitted when the
	job is registered on the bus.
	(test_change_state): Make sure the InstanceRemoved signal is sent
	when deleting an instance.

2008-06-02  Scott James Remnant  <scott@netsplit.com>

	* init/tests/test_job.c (test_new, test_register): Also use a private
	dbus server to avoid session bus problems.

	* init/tests/test_job_class.c (test_consider, test_reconsider)
	(test_register, test_unregister): Use a private dbus server instead
	of connecting to the session bus, which might not be there.

	* init/tests/test_control.c (test_disconnected): Simplify using a
	private dbus server rather than faking one.

	* init/tests/test_control.c (test_bus_close): Don't rely on being
	able to connect to the various buses, instead use a special private
	one.

2008-06-01  Scott James Remnant  <scott@netsplit.com>

	* dbus/com.ubuntu.Upstart.Job.xml (GetAllInstances): And also add
	a similar method to return the object path of all instances of a
	particular job.
	* init/job_class.c (job_class_get_all_instances): Implement the
	method, pretty much the same as the other.
	* init/job_class.h: Add prototype.
	* init/control.c: Fix comment.
	* init/tests/test_control.c (test_get_all_jobs): Ensure that the
	individual paths are children of the array.

	* dbus/com.ubuntu.Upstart.xml (GetAllJobs): Add method to return
	the object path of all known jobs.
	* init/control.c (control_get_all_jobs): Implement the method,
	somewhat simple happily.
	* init/control.h: Add prototype for the method.
	* init/tests/test_control.c (test_get_all_jobs): Test that the
	right data is returned.

	* dbus/com.ubuntu.Upstart.xml, dbus/com.ubuntu.Upstart.Job.xml,
	* dbus/com.ubuntu.Upstart.Instance.xml: Add libnih XML NS to the
	files so that we can tag methods as sync or async later.

	* init/control.c (control_get_job_by_name): Remove const from
	return parameter.
	* init/control.h: Update prototype.
	* init/tests/test_control.c (test_get_job_by_name): Remove const
	from path type.

	* init/job_class.c (job_class_get_instance_by_name): Remove wrong
	const from parameter now that we've fixed the bindings generator.
	* init/job_class.h: Update prototype to match.
	* init/tests/test_job_class.c (test_get_instance_by_name): Change
	type of path to match.

	* HACKING (Dependencies): clarify that autoreconf and configure need
	to be run for libnih first.

	* init/Makefile.am (test_process_LDADD, test_job_class_LDADD)
	(test_job_process_LDADD, test_job_LDADD, test_event_LDADD)
	(test_event_operator_LDADD, test_parse_job_LDADD)
	(test_parse_conf_LDADD, test_conf_LDADD, test_control_LDADD): Link
	the auto-generated D-Bus code in, otherwise the tests won't be
	complete.

2008-05-24  Scott James Remnant  <scott@netsplit.com>

	* HACKING: Changed branch location again, of both upstart and
	libnih.

2008-05-16  Scott James Remnant  <scott@netsplit.com>

	* init/job_class.c (job_class_consider, job_class_reconsider): Find
	the best class first and compare against the current class before
	acting, this avoids the re-register jump every time a job stops.
	(job_class_select): Rename to job_class_add() since this is takes
	a class and is the direct opposite to job_class_remove().

2008-05-15  Scott James Remnant  <scott@netsplit.com>

	* init/event.c (event_new): We can't rely on the event poll function
	being the last in the main loop, it's often the first, so after
	adding an event to the queue ensure the loop is iterated at least
	once so that the event poll occurs for it.

2008-05-09  Scott James Remnant  <scott@netsplit.com>

	* TODO (Anytime): Update.

	* dbus/com.ubuntu.Upstart.Instance.xml: format to match others

	* dbus/com.ubuntu.Upstart.Job.xml (GetInstanceByName): Add method
	* init/job_class.c (job_class_get_instance_by_name): Implementation.
	* init/job_class.h: Add prototype.
	* init/tests/test_job_class.c (test_get_instance_by_name): Tests
	for new method.

	* init/job_class.h (JobClass): Make instances a hash table.
	* init/job_class.c (job_class_new): Initialise instances as a hash
	table now.
	(job_class_register): Iterate instances as hash table.
	(job_class_remove): Slightly odd construct needed to return FALSE
	if there's anything in the hash table.
	(job_class_unregister): Likewise to assert on no instances.
	* init/tests/test_job_class.c (test_new): Check that instances is
	now a hash table.
	* init/job.h (Job): Make name the first member.
	* init/job.c (job_new): Add to instances as hash table.
	(job_instance): Drop entirely, replaced by a hash lookup.
	* init/tests/test_job.c (test_instance): Drop.
	* init/job_process.c (job_process_find): Iterate instances as a
	hash table.
	* init/event.c (event_pending_handle_jobs)
	(event_finished_handle_jobs): Iterate instances as hash table.
	(event_pending_handle_jobs): Replace job_instance call with an
	ordinary hash lookup.
	* init/tests/test_event.c: Update to use hash table.
	* init/tests/test_conf.c: Update instances stealing for hash table

	* init/job_class.c (job_class_new): initialise instance to the
	empty string.
	* init/tests/test_job_class.c: Update job_new() calls.
	(test_new): Check instance against the empty string.
	* init/job.c (job_new): name may no longer be NULL.
	* init/tests/test_job.c: Update job_new() calls.
	(test_instance): Reset back to "" when done.
	* init/event.c (event_pending_handle_jobs): Always expand the
	name, since the class->instance is always non-NULL.
	* init/tests/test_event.c: Update job_new calls.
	* init/tests/test_conf.c: Update job_new calls.
	* init/tests/test_job_process.c: Update job_new calls.

	* init/job.c (job_new): Singleton jobs have a fixed name of "",
	rather than a NULL name, and a D-Bus name of "_".
	(job_instance): Which rather simplifies this function (in fact,
	it makes this function look like a common one).
	(job_emit_event): Always set INSTANCE variable.
	(job_name): Still distinguish in output, to avoid ugly "()" but
	check character rather than NULL.
	* init/tests/test_job.c (test_new): Check name is set to ""
	and path to ".../_"
	(test_change_state, test_emit_event): Update test cases to assume
	an empty INSTANCE variable
	(test_instance): Update to pass "" instead of NULL.
	* init/job_process.c (job_process_run): Always set UPSTART_INSTANCE
	* init/tests/test_job_process.c (test_run): Always assume an
	UPSTART_INSTANCE variable, it may just be empty.
	* init/tests/test_event.c (test_pending_handle_jobs): Expect
	the name to be set to the empty string.

	* init/Makefile.am (com.ubuntu.Upstart.c com.ubuntu.Upstart.h)
	(com.ubuntu.Upstart.Job.c com.ubuntu.Upstart.Job.h)
	(com.ubuntu.Upstart.Instance.c com.ubuntu.Upstart.Instance.h):
	Drop setting of data-type, turns out it doesn't work anyway.

	* dbus/Upstart.conf: Add configuration file.
	* dbus/Makefile.am (dbussystemdir, dist_dbussystem_DATA): Install
	the configuration file into the right place.

	* dbus/com.ubuntu.Upstart.xml (GetJobByName): Add method
	* init/control.c (control_get_job_by_name): Implementation.
	* init/control.h: Prototype.
	* init/tests/test_control.c (test_get_job_by_name): Test the
	method using a fake message.

2008-05-08  Scott James Remnant  <scott@netsplit.com>

	* dbus/com.ubuntu.Upstart.xml, dbus/com.ubuntu.Upstart.Job.xml,
	* dbus/com.ubuntu.Upstart.Instance.xml: Add DTDs.

	* init/control.c (manager_interfaces): Export the general
	com.ubuntu.Upstart interface
	* init/job_class.c (job_class_interfaces): Export the
	com.ubuntu.Upstart.Job interface
	* init/job.c (job_interfaces): Export the
	com.ubuntu.Upstart.Instance interface

	* init/Makefile.am (BUILT_SOURCES)
	(com.ubuntu.Upstart.c com.ubuntu.Upstart.h)
	(com.ubuntu.Upstart.Job.c com.ubuntu.Upstart.Job.h)
	(com.ubuntu.Upstart.Instance.c com.ubuntu.Upstart.Instance.h):
	Generate C code and header files from the XML files which produce
	object bindings.
	(init_SOURCES): Link the built sources.
	(CLEANFILES): Clean them up afterwards

	* dbus/com.ubuntu.Upstart.xml: Initially empty description for
	manager object interface(s).
	* dbus/com.ubuntu.Upstart.Job.xml: Initially empty description
	for job class object interface(s).
	* dbus/com.ubuntu.Upstart.Instance.xml: Initially empty
	description for job instance object interface(s).
	* dbus/Makefile.am: Distribute the three interface files,
	they're used as sources elsewhere.
	* configure.ac (AC_CONFIG_FILES): Generate dbus/Makefile
	* Makefile.am (SUBDIRS): Descend into the dbus sub-directory.

	* init/job_class.c (job_class_consider, job_class_reconsider):
	Separate out the actual meat of the functions, since it's largely
	duplicated between the two.  This makes the difference between
	the two functions clearer, consider always stages an election
	no matter which is registered, reconsider only stages an election
	if the current class is registered.
	(job_class_select, job_class_remove): Functions containing the
	common code, which now also handle registering and unregistering
	the class with D-Bus.  Here is the right place, not in new, since
	we only export the current best class of a given name.
	(job_class_register, job_class_unregister): Function to register
	a job and its instances, and to unregister a job (we assert that
	there must be no instances for us to do this).
	* init/job_class.h: Add prototypes.
	* init/tests/test_job_class.c (test_consider, test_reconsider):
	Check that D-Bus registration and unregistration happens as
	expected.
	(test_register, test_unregister): test on their own.
	* init/job.c (job_new): Register instances with D-Bus, since
	instances can only ever exist for active classes, all instances
	are always registered on the bus.
	(job_register): Function to register an instance on the bus.
	* init/job.h: Add prototype.
	* init/tests/test_job.c (test_new): Test creating a job with an
	active d-bus connection, which should have it registered.
	(test_register): Test registration on its own.
	* init/control.c (control_register_all): Make this always succeed,
	and register existing jobs on the new connection.
	(control_server_connect, control_bus_open): registration is
	always successful.
	* init/tests/test_control.c (test_server_connect, test_bus_open):
	Test with existing jobs when we get a connection or create the
	bus connection, ensure that the jobs and instances are registered.

	* init/tests/test_job.c (test_change_state): Check for a bug where
	a job with multiple instances will be freed when one instance is
	deleted rather than the last instance.
	* init/job.c (job_change_state): Add debugging messages when we
	destroy a job that's no longer the current one or an instance
	that's no longer active; also ensure that we never destroy a job
	that's the current one.
	* init/event.c (event_pending_handle_jobs): Add a debugging message
	when we create a new instance of a job.
	* init/conf.c (conf_file_destroy): Add a debugging message when
	we destroy a job that's no longer the current one.

2008-05-07  Scott James Remnant  <scott@netsplit.com>

	* init/control.c (control_server_open, control_server_close)
	(control_server_connect): Create and manage a listening d-bus server
	that is used for private direct connections to Upstart for when the
	d-bus daemon is not available.  Each new connection has the same
	objects as the d-bus system bus, they only differ in their method.
	(control_conns, control_init): Cache the open connections, including
	the bus daemon and any private connections; we'll iterate this list
	when sending signals.
	(control_bus_open): Store connection in the list, don't worry about
	setting close-on-exec, we check that by test case and rely on d-bus
	to do it.
	(control_bus_disconnected): Rename to control_disconnected
	(control_disconnected): Work for system bus and private connections,
	remove from the connections list.
	* init/control.h: Add prototypes, remove global definition of bus
	name to just being private again.
	* init/tests/test_control.c (test_server_open, test_server_close)
	(test_server_connect): Test the new functions.
	(test_bus_open): add check for list entry
	(test_bus_disconnected): rename to test_disconnected
	* init/main.c: Open the listening server, warning if we're unable
	to do so (but we won't treat it as a hard error since there's the
	d-bus daemon as the default anyway).
	* init/init.supp: suppress the fact that the control connections
	list stays around.

	* init/job_process.c (job_process_run): Use NIH_ZERO instead of
	NIH_MUST and == 0

2008-05-06  Scott James Remnant  <scott@netsplit.com>

	* init/environ.c (environ_expand_until): Odd gcc optimiser warning,
	it reckons arg_start and end may be used uninitialised, but I don't
	see how they can be.

	* init/main.c (main): Warn if we can't set the root directory.
	* init/job_process.c (job_process_spawn)
	(job_process_error_abort): loop on the return of write()
	* init/tests/test_job_process.c (child, main): assert getcwd() works
	(test_handler): initialise list and entry for gcc's blind spot.
	(test_run): initialise ret for gcc's blind spot
	* init/tests/test_job.c (test_name): jump through hoops for gcc
	(test_change_state): list and entry.
	* init/tests/test_event.c (test_finished_handle_jobs, test_finished)
	(test_pending_handle_jobs, test_poll, test_pending): initialise to
	NULL and buy gcc glasses
	* init/tests/test_event_operator.c (test_operator_collect): another
	NULL to make gcc happy.

2008-05-01  Scott James Remnant  <scott@netsplit.com>

	* TODO: Update.

	* init/init.supp: Suppress a few test case artefacts caused by
	valgrind hating reachable memory at exec() time.

	* init/tests/test_job_process.c: Fix a few cases where we were
	still dup'ing the name argument to job_new().
	* init/tests/test_parse_job.c: Include missing signal.h

	* init/event.c (event_pending_handle_jobs)
	(event_finished_handle_jobs): Land the old job event handling
	functions here as static functions, right now they're immense but
	we'll actually move much of the code back out again as we go.
	* init/tests/test_event.c (test_pending_handle_jobs)
	(test_finished_handle_jobs): Also land the test cases in renamed
	and somewhat restructued functions, since we now have to do the
	testing through event_poll().
	(test_poll, test_pending, test_finished): It never hurts to improve
	test cases while you're in there.

2008-04-30  Scott James Remnant  <scott@netsplit.com>

	* init/job.c (job_change_state): Change calls to job_process_run
	and job_process_kill.
	* init/main.c: Change to job_process_handler

	* init/job_process.c, init/job_process.h: Land the code from job.c
	and defs from job.h that deal specifically with a job's processes,
	rename the functions to job_process_*() in the process.
	* init/tests/test_job_process.c: And land the test cases as well.

	* init/job.c: Strip of everything not related to creation and finding
	of instances and the core state machine; process stuff will move to
	job_process.c and event handling to event.c, class (nee config) stuff
	is already moved to job_class.c
	(job_new): Don't reparent the name, it doesn't help anything, just
	take a copy.
	(job_name, job_failed, job_unblock, job_emit_event): Make extern since
	we need to use these outside or just want to test them.
	* init/job.h: Clean out also.
	* init/tests/test_job.c: Also clean out.
	(test_name, test_failed, test_unblock, test_emit_event): Add test cases
	for newly extern functions.

	* init/main.c: Include events.h to get the ones we need.

	* init/control.c (control_job_config_path, control_job_path)
	(control_path_append): Drop these functions (replaced by the more
	generic nih_dbus_path() function)
	* init/control.h: Make CONTROL_ROOT public, and drop other prototypes.
	* init/tests/test_control.c (test_job_config_path)
	(test_job_path): Drop tests.

2008-04-29  Scott James Remnant  <scott@netsplit.com>

	* init/event.c, init/event.h, init/tests/test_event.c: Strip out the
	event operator code and events list.

	* init/job_class.c, init/job_class.h: We only need the event operator
	code here now.

	* init/events.h, init/event_operator.c, init/event_operator.h,
	init/tests/test_event_operator.c: Separate out the event operator
	code and the list of events into separate source files.
	* init/Makefile.am (init_SOURCES): Build and link event operator code
	and use the lists of events.
	(TESTS): Build and run the event operator test suite.
	(test_event_operator_SOURCES, test_event_operator_LDFLAGS)
	(test_event_operator_LDADD): Details for the event operator test
	suite.
	(test_process_LDADD, test_job_class_LDADD)
	(test_job_process_LDADD, test_job_LDADD, test_event_LDADD)
	(test_parse_job_LDADD, test_parse_conf_LDADD, test_conf_LDADD)
	(test_control_LDADD): Link the event operator code.

	* init/job_class.c, init/main.c: Correct includes and some function
	names.

	* init/process.c, init/process.h, init/tests/test_process.c: Land
	original Process code (used by job class and similar).

	* init/process.c, init/process.h, init/tests/test_process.c: Break
	into two pieces, one part becomes job_process which requires both
	job information and process information, the other becomes system
	which requires no job information.
	* init/errors.h: Update error name.
	* init/Makefile.am (init_SOURCES): Build and link job process code
	and header along with system code and header.
	(TESTS): Build and run job process and system test suites.
	(test_job_process_SOURCES, test_job_process_LDFLAGS)
	(test_job_process_LDADD): Details for job process test suite.
	(test_system_SOURCES, test_system_LDFLAGS, test_system_LDADD):
	Details for system test suite.
	(test_process_LDADD, test_job_class_LDADD, test_job_LDADD)
	(test_event_LDADD, test_parse_job_LDADD, test_parse_conf_LDADD)
	(test_conf_LDADD, test_control_LDADD): Link job process and system
	code.

	* init/parse_conf.c: Remove parse_job include.

	* init/init.supp: Update leak check for class init; remove
	valgrind workaround since it's gone away with the change of that
	function.

	* init/conf.h (ConfFile): Change type of job member, but leave name.
	Add prototype for new function.
	* init/conf.c (conf_reload_path): Somewhat simplify the case of
	having parsed a job, we only need to call job_class_consider() now
	to have it dealt with.
	(conf_file_destroy): Likewise after removing the ConfFile from the
	source (so it won't get considered) and marking the job class as
	deleted, we only need to call job_class_reconsider() and check the
	return value to see whether we've been replaced.
	(conf_select_job): In return we provide the function to decide which
	of the available job sources is the best one.
	* init/tests/test_conf.c: Update types in tests.
	(test_select_job): Test the new function.

	* init/parse_job.h: Update to include job_class.h and update prototype
	to return JobClass, we'll keep the name though since we'll never
	parse jobs and otherwise things get annoying.
	* init/parse_job.c: Update to work on job classes.
	* init/tests/test_parse_job.c: Update to match.

	* init/job_class.h (JobClass): Factor out old JobConfig object into
	a new JobClass object with the same properties, but in its own source
	file.
	(ExpectType): Rename old JobExpect to this to match other enums.
	(ConsoleType): Move along with the object that uses it.
	* init/job_class.c (job_class_init, job_class_new)
	(job_class_environment): Bring along methods that only operate on
	a JobClass, cleaning them up in the process.
	(job_class_consider, job_class_reconsider): Replace job_config_replace
	with these two functions that may be used for a new job class and
	when discarding or finishing with an old one respectively.
	* init/tests/test_job_class.c: Tests for the functions.
	* init/Makefile.am (init_SOURCES): Build and link job class source
	and header.
	(TESTS): Build and run job class test suite.
	(test_job_class_SOURCES, test_job_class_LDFLAGS)
	(test_job_class_LDADD): Details for job class test suite.
	(test_process_LDADD, test_job_LDADD, test_event_LDADD)
	(test_parse_job_LDADD, test_parse_conf_LDADD, test_conf_LDADD)
	(test_control_LDADD): Link job class code to other tests too.

2008-04-28  Scott James Remnant  <scott@netsplit.com>

	* init/control.c (control_job_config_path, control_job_path): Add
	functions to generate D-Bus object paths for jobs and instances
	(control_path_append): and a static function used by both to append
	escaped path elements.
	* init/control.h: Add prototypes.
	* init/tests/test_control.c (test_job_config_path)
	(test_job_path): Add test cases for the new functions.
	* init/job.h (JobConfig, Job): Add path member to both structures.
	* init/job.c (job_config_new, job_new): Initialise the path members.
	* init/tests/test_job.c (test_config_new, test_new): Make sure
	the path members are initialised to something sensible.
	* init/init.supp: Valgrind whines, I do not know why.

	* init/control.c (control_bus_open): Call out to register objects
	on the new bus connection.
	(control_register_all): Start off by registering the connection
	manager object, no methods/signals for now.
	* init/tests/test_control.c (test_bus_open): Make sure the manager
	object is registered.

2008-04-27  Scott James Remnant  <scott@netsplit.com>

	* init/tests/test_control.c (test_bus_open): Correct name of
	error macro.

	* init/job.c (job_emit_event): Make INSTANCE the second variable.
	* init/tests/test_job.c (test_next_state): Update tests.

2008-04-25  Scott James Remnant  <scott@netsplit.com>

	* init/tests/test_control.c (test_bus_open): Use D-bus macros for
	error strings instead of naming them by hand.

2008-04-22  Scott James Remnant  <scott@netsplit.com>

	* init/tests/test_control.c (test_bus_close): Add another missing
	call to dbus_shutdown.

2008-04-21  Scott James Remnant  <scott@netsplit.com>

	* init/tests/test_control.c (test_bus_open): Under valgrind we seem
	to get NoReply instead of Disconnected which is a wee bit odd.
	Add missing call
	(test_bus_disconnected): Add missing call to dbus_shutdown.

2008-04-19  Scott James Remnant  <scott@netsplit.com>

	* init/process.c: Add missing limits.h include

	* init/job.h (JobConfig): Merge instance and instance_name; if
	instance is set, the job is multi-instance with the name derived
	from that; if unset the job is singleton.  We will not support
	unlimited instances.
	* init/job.c (job_config_new): Initialise instance to NULL.
	(job_new): Assert that name is set for instance jobs.
	(job_instance): Alter to only deal with singleton and instance
	jobs, the unlimited instances case is gone.
	(job_handle_event): Use instance instead of instance_name
	* init/tests/test_job.c (test_config_new): Check instance is NULL
	(test_find_by_pid): Adjust the way instance jobs are made, which
	means we have to pass a name to job_config_new now.
	(test_instance): Adjust tests to remove unlmited-instance tests
	and pass name to job_config_new
	(test_change_state, test_run_process): Pass instance name to
	job_new as an allocated argument rather than waiting to set it
	until afterwards.
	(test_handle_event): Set instance instead of instance_name
	* init/parse_job.c (stanza_instance): Make the argument mandatory.
	* init/tests/test_parse_job.c (test_stanza_instance): Remove the
	checks for without argument, and make sure that without argument
	is an error.

	* init/parse_job.c (stanza_oom): Oops, forgot to free never arg.

	* init/job.h (JobConfig): NihList is rather overkill for emits,
	which is static configuration; turn into a NULL-terminated array
	which'll make it easier to turn into a D-Bus property later.
	* init/job.c (job_config_new): Initialise to NULL now.
	* init/tests/test_job.c (test_config_new): Make sure it's NULL.
	* init/parse_job.c (stanza_emits): Store in an array instead.
	* init/tests/test_parse_job.c (test_stanza_emits): Redo tests.

	* init/job.c (job_emit_event): Append exported variables to the
	job event without overwriting the builtins.
	* init/tests/test_job.c (test_change_state): Check that exported
	environment is added to the job events.

	* init/parse_job.c (stanza_export): Parse a new export stanza,
	which takes one or more environment variable names.
	* init/tests/test_parse_job.c (test_stanza_export): Test the new
	stanza.

	* init/job.h (JobConfig): Add new export member.
	* init/job.c (job_config_new): Initialise to NULL.
	* init/tests/test_job.c (test_config_new): Make sure it's NULL.

	* init/environ.c (environ_add, environ_set): Add a replace argument
	which when FALSE does not replace existing entries in the environment
	table.
	* init/environ.h: Adjust prototypes.
	* init/tests/test_environ.c (test_add): Add tests for non-replacement
	mode, including corner cases.
	(test_set): Replace should be TRUE in this test.
	* init/event.c (event_operator_collect): Always replace existing
	environment members.
	* init/job.c (job_config_environment, job_run_process): Always replace
	existing environment members.
	(job_emit_event): Always replace existing environment members, and
	rework this function to get rid of the confusing gotos.

	* init/tests/test_job.c (test_change_state): Add tests to make sure
	we include the INSTANCE variable in the event environment.

2008-04-18  Scott James Remnant  <scott@netsplit.com>

	* init/process.c (process_kill): Make sure we do send the signal to
	the process group; in practice this makes no difference, but it pays
	to be explicit in such things.
	* init/tests/test_process.c (test_kill): Add a test case for when
	the session leader is no more.

	* init/job.h (JobConfig): Another day, another obscure job config
	detail.  This one is for adjusting how likely you are to be killed
	by the OOM Killer.
	* init/job.c (job_config_new): Set to zero by default.
	* init/tests/test_job.c (test_config_new): And make sure it is zero.
	* init/parse_job.c (stanza_oom): And it helps to have a function
	to set that one.
	* init/tests/test_parse_job.c (test_stanza_oom): Test it.
	* init/errors.h: And we need an error if its out of bounds.
	* init/conf.c (conf_reload_path): Which also needs to be caught.
	* init/process.c (process_spawn): Of course, we have to do something
	with the oom adjustment.
	(process_error_read): message for failure error.
	* init/process.h (processErrorType): And need an error if it fails

	* init/main.c: Drop the legacy configuration directory, the format
	of jobs has changed sufficiently to not support it.
	* init/Makefile.am (AM_CPPFLAGS): Remove LEGACY_CONFDIR definition.
	(install-data-local): Don't create it, either.

	* init/enum.c, init/enum.h, init/tests/test_enum.c: Remove these
	source files, a hold-over from when we had them in a separate
	library and passed around the integer values.
	* init/job.c, init/job.h, init/tests/test_job.c: Restore in their
	proper place.
	* init/Makefile.am: Remove enum.* from build instructions.

	* init/main.c: Attempt to connect to the system bus on startup,
	but don't expect it to work.

	* init/control.c (control_bus_open, control_bus_disconnected)
	(control_bus_close): Functions to open a connection to the D-Bus
	system bus, clean up if disconnected or disconnect ourselves
	explicitly.
	* init/control.h: Prototypes.
	* init/tests/test_control.c (test_bus_open)
	(test_bus_disconnected, test_bus_close): Test the functions using
	a fake D-Bus system bus daemon.
	* init/errors.h: Add error for "name taken".
	* init/Makefile.am (init_SOURCES): Build and link control.c and
	control.h
	(TESTS): Build and run control test suite.
	(test_control_SOURCES, test_control_LDFLAGS, test_control_LDADD):
	Details for control test suite.
	(test_process_LDADD, test_job_LDADD, test_event_LDADD)
	(test_parse_job_LDADD, test_parse_conf_LDADD, test_conf_LDADD):
	Link control.o

2008-04-16  Scott James Remnant  <scott@netsplit.com>

	* init/job.h (JobConfig): Add leader member.
	* init/job.c (job_config_new): Initialise leader to FALSE.
	* init/tests/test_job.c (test_config_new): Make sure leader is FALSE.
	(test_change_goal, test_change_state, test_run_process)
	(test_kill_process, test_child_handler, test_handle_event)
	(test_handle_event_finished): Jobs have to be leaders now to allow
	waitpid() to work in test cases.
	* init/parse_job.c (stanza_session): Parse "session leader" stanza
	to set to TRUE.
	* init/tests/test_parse_job.c (test_stanza_session): Test new
	stanza parsing.
	(test_stanza_console): Add missing "missing argument" test.
	* init/process.c (process_error_read): Deal with new fork error.
	(process_spawn): If we're not to be a session leader, fork again and
	write the pid back on the open socket.
	* init/process.h (ProcessErrorType): Introduce new fork error.
	* init/tests/test_process.c (test_spawn): Test that we can't start
	a non-session-leader and still have process details.
	(test_spawn, test_kill): Other jobs have to be leaders now to
	allow waitpid() to work.
	* init/tests/test_event.c (test_poll): Jobs have to be leaders now
	to allow waitpid() to work.

2008-04-12  Scott James Remnant  <scott@netsplit.com>

	* configure.ac (NIH_INIT): Require that libnih build D-Bus support,
	failing configure if we can't get it.
	* init/Makefile.am (AM_CFLAGS): Build with D-Bus CFLAGS,
	(init_LDADD, test_process_LDADD, test_job_LDADD, test_event_LDADD)
	(test_parse_job_LDADD, test_parse_conf_LDADD, test_conf_LDADD): and
	link with libnih-dbus.la and D-Bus LIBS.
	(init_LDFLAGS): No need for -static now since libnih will only exist
	statically anyway.

	* init/main.c: Use a better name for kbdrequest
	* init/event.h (KBDREQUEST_EVENT): Rename event to keyboard-request

	* init/main.c: Drop the attempt to rescue a crashed system by
	carrying on with no state
	(crash_handler): After the child has core dumped, the parent will
	die and the kernel will panic.  That's the best we can do, I think.

	* init/job.c (job_change_state): Don't generate the stalled event;
	there's nothing useful you can do with it other than start a root
	shell and that's just a security hole waiting to happen.
	(job_new): Don't increment the instances counter.
	* init/job.h: Remove extern for instances counter.
	* init/tests/test_job.c (test_new): Remove the check that the
	instance counter is incremented.
	(test_change_state): Remove the test for the stalled event.
	* init/event.h (STALLED): Remove stalled event definition,
	* TODO: Update.

	* init/job.h (Job): And while we're at it, the instance name is
	guaranteed unique for a given job name, which is also guaranteed
	to be unique - so don't bother with job ids either, since they
	also get reused in bad cases.
	* init/job.c (job_next_id): Drop this function.
	(job_new): Don't assign an id anymore.
	(job_find_by_id): Drop this function.
	(job_run_process): Set UPSTART_INSTANCE to the instance name if set.
	(job_name): Function to create the string used in messages.
	(job_change_goal, job_change_state, job_run_process)
	(job_kill_process, job_kill_timer, job_child_handler)
	(job_process_terminated, job_process_trace_new)
	(job_process_trace_new_child, job_process_trace_signal)
	(job_process_trace_fork, job_process_trace_exec): Use the instance
	name in messages (if set) in place of the job id.
	* init/tests/test_job.c (test_new): Drop checks on the id field.
	(test_find_by_id): Drop test.
	(test_run_process): Check that UPSTART_INSTANCE is set only for
	named job instances, and contains the instance name.
	(test_change_state, test_run_process, test_child_handler): Remove
	id setting and update error message checks.
	* TODO: Update.

	* init/event.h (Event): We don't use the id field for anything;
	and it can't be guaranteed to be unique since it can wrap over
	and get reused.  Drop it.
	* init/event.c (event_next_id): Drop this function.
	(event_new): Don't assign an id anymore.
	(event_find_by_id): Drop this function.
	* init/tests/test_event.c (test_new): Drop checks on the id field
	(test_find_by_id): Drop test.
	(test_poll): Drop id setting which was needless anyway.

2008-04-11  Scott James Remnant  <scott@netsplit.com>

	* init/tests/test_job.c (test_child_handler): Add tests to make
	sure that respawn works for both services and tasks; the only
	difference we want for tasks is that zero is a normal exit code.
	* init/job.c (job_process_terminated): Status need not be non-zero
	if the job is not a task.

	Change the default job type from task to service, which will
	finally match people's expectations.

	* init/job.h (JobConfig): Replace service member with task
	* init/job.c (job_config_new): Initialise task to FALSE
	(job_change_state): Unblock if not a task instead of if a service
	* init/tests/test_job.c (test_config_new): Make sure task is FALSE
	(test_change_state): Check service by default, task with flag;
	this also means we expect blockers to be cleared if we end up in
	running for the other checks
	(test_child_handler): Expect blockers to be cleared if we end up
	in running now that service is the default.
	* init/tests/test_event.c (test_poll): Test with a task since
	we want to remain blocked for longer.
	* init/parse_job.c (stanza_respawn): Don't set service to TRUE
	(stanza_service): Rename to stanza_task and set task flag instead
	* init/tests/test_parse_job.c (test_stanza_respawn): Remove checks
	for setting of service flag
	(test_stanza_service): Rename to test_stanza_task and test task

	* init/job.c (job_init): Create hash using nih_hash_string_new()
	* init/conf.c (conf_source_new): Likewise.

2008-03-08  Scott James Remnant  <scott@netsplit.com>

	* HACKING: Terminology changes: Bazaar-NG is now just Bazaar;
	Malone is now just Launchpad's bug tracking system.  Update bugs
	URL to match modern form.

	* init/enum.h (JobWaitType): Rename to JobExpect
	* init/job.h (JobConfig): Rename wait_for to expect
	* init/job.c (job_config_new, job_change_state, job_run_process)
	(job_process_stopped, job_process_trace_new_child): Rename wait_for
	to expect in all occurances.
	* init/tests/test_job.c: Likewise rename all occurances.
	* init/parse_job.c (stanza_wait): Rename to stanza_expect and drop
	the intermediate argument.
	* init/tests/test_parse_job.c (test_stanza_wait): Rename to
	test_stanza_expect and adjust tests to match new syntax.
	* init/tests/test_process.c (test_spawn): Remove set of wait_for.

	* doc/states.dot: Remove the state transition from starting to
	waiting ("emit_stopped" in the graph); we don't have a "respawning
	too fast" exit here anymore, so always go to stopping.
	* doc/states.png: Regenerate.

	* TODO: Document the problems with overflowing ids and instance
	counter before I forget about them.

2008-03-07  Scott James Remnant  <scott@netsplit.com>

	* TODO: Update.

	* init/job.h (JobConfig): Add instance_name member.
	(Job): Add name member.
	* init/job.c (job_config_new): Initialise instance name to NULL.
	(job_new): Accept the name as an argument, reparenting and stealing
	(job_handle_event): Expand the instance name and pass to job_new
	(job_instance): Accept a name and look that up in the list of current
	instances returning the instance if found.
	* init/tests/test_job.c: Add extra argument to all job_new calls
	(test_config_new): Make sure instance name is initialised to NULL.
	(test_handle_event): Make sure the job name is set from the instance,
	and make sure an existing instance is reused if we can.
	(test_instance): Make sure that the existing instance is returned.
	* init/parse_job.c (stanza_instance): Check for an optional argument
	and store it in the instance_name member if it exists, otherwise
	free and reset the instance_name member.
	* init/tests/test_parse_job.c (test_stanza_instance): Check the new
	argument is handled properly and stored in the right place.
	* init/tests/test_conf.c (test_source_reload_job_dir)
	(test_file_destroy): Add extra NULL to job_new
	* init/tests/test_event.c (test_poll): Add extra NULL to job_new

	* init/event.c (event_operator_match): Accept an environment array
	and expand the operator value against it before attempting to match.
	(event_operator_handle): Also accept the environment array and pass
	through to calls to event_operator_match().
	* init/event.h: Update prototypes.
	* init/tests/test_event.c (test_operator_match): Add extra NULL
	argument to most tests, and add tests for known and unknown variable
	references.
	(test_operator_handle): Add extra NULL arguments to most tests, and
	add test for passing of environment through.
	(test_operator_reset): Add extra NULL argument to call.
	* init/job.c (job_handle_event): Pass the job environment for the
	stop event handling, but NULL for the start event.
	* init/tests/test_job.c (test_handle_event): Make sure that a stop
	operator is expanded from the job environment before being matched
	against the stop event.

	* init/event.c, init/event.h, init/environ.c: Documentation tweaks.

	* init/job.c (job_change_state): Remove the code to check for runaway
	jobs from here, we'll always let people explicitly start an instance.
	(job_process_terminated): Call job_catch_runaway when actually doing
	the respawn instead.
	* init/tests/test_job.c (test_change_state): Remove "too fast" checks,
	we're going to allow start/stop requests to restart jobs as much as
	they like since this is an external request.
	(test_handle_event, test_handle_event_finished): No need to remove
	a respawn limit with this behaviour.
	(test_child_handler): Instead check that the respawn counter is
	dealt with by the child handler.

	* TODO: Update, I found a bug with the current model.

	* init/tests/test_environ.c (test_expand): Check that a string
	without an expansion still works ok.

2008-03-06  Scott James Remnant  <scott@netsplit.com>

	* init/event.c (event_operator_collect): Just use strcat functions.

2008-03-03  Scott James Remnant  <scott@netsplit.com>

	* init/environ.c (environ_valid): New function to check the validity
	of an environment variable name, should call before accepting any.
	(environ_expand_until): New function to expand variable references
	in a string using an environment table; supports a few common
	shell-like expressions.
	(environ_getn): Change to return the value of the string, not the
	entire environment string.
	* init/environ.h: Add prototypes.
	* init/errors.h: Add errors raised by new functions.
	* init/tests/test_environ.c (test_valid, test_expand): Add test
	cases for the new functions.
	(test_get, test_getn): Change test case to check for the variable
	value instead of returning the whole string.

	* TODO: Add thoughts on blocking commands.

	* TODO: Update.

	* init/event.h (Event): Remove the refs member; we now never hold
	a reference to an event we're blocking since we always copy the
	environment out if we want to keep it.
	(EventOperator): Events are always blocked while we hold them,
	so drop the blocked member.
	(EventProgress): The done state is no longer needed, we can free
	in finished now.
	* init/event.c (event_ref, event_unref): Drop these functions.
	(event_new): Don't ininitialise the refs member since it's gone.
	(event_poll): Remove the done state since it's directly freed
	in event_finished again
	(event_finished): No done state, event is freed before return.
	(event_operator_new): No blocked member.
	(event_operator_copy): Always block the event after copying.
	(event_operator_destroy): Simply unblock.
	(event_operator_handle): Simply block the event on match.
	(event_operator_collect): Always block the copied event
	(event_operator_unblock): This function is no longer required, since
	it has an identical effect to reset.
	(event_operator_reset): Simply unblock the event.
	* init/tests/test_event.c (test_new): Drop the check for refs
	being initialised to zero.
	(test_ref, test_unref, test_operator_collect): Drop test for
	functions that have been dropped in the code.
	(test_operator_new): Drop the check for blocked being initialised
	to FALSE.
	(test_block, test_unblock, test_operator_destroy): Drop any references
	to the refs member.
	(test_operator_destroy): Actually fix the function to test things.
	(test_poll): Drop the check for remaining in the done state.
	(test_operator_new, test_operator_copy): Drop the checks for blocked.
	(test_operator_handle, test_operator_collect, test_opreator_reset):
	Drop references to refs and blocked.
	* init/job.c (job_unblock, job_handle_event): Drop the call to
	event_unref() since the next call was always event_unblock() and
	that's the one that we didn't delete.
	* init/tests/test_job.c (test_change_state, test_child_handler)
	(test_handle_event, test_handle_event_finished): Events don't
	have references anymore, so remove calls to reference, unreference
	and checks for the reference count - it's all done with blocks now.
	(test_new): Remove check that the operator is not blocked for a
	new job since there's no such thing now.
	(test_handle_event): Operators don't have a blocked member anymore,
	if there's an event, it's blocked.

	* init/job.c (job_change_state): Don't reference the event we're
	blocked on, we'll always know when it's finished.
	(job_handle_event_finished): Likewise no reason to unreference it.
	* init/tests/test_job.c (test_change_goal, test_child_handler)
	(test_handle_event, test_change_state)
	(test_handle_event_finished): Remove the expectation that the blocked
	event is referenced by the job.
	* init/tests/test_event.c (test_poll): Don't reference the event,
	since the job would not have.

	* init/job.c (job_emit_event): Use environ_add/set for style
	reasons.

	* init/job.c (job_handle_event): Reset the stop_on operator after
	processing the event, thus the expression needs to be completely
	reevaluated before the job can be stopped again by it.  At last,
	correct behaviour!
	(job_change_state): No reason to reset the stop_on operator when
	starting since it's always reset after evaluating to TRUE now;
	likewise no reason to reset on re-entering running or waiting,
	job_unblock() is sufficient.
	(job_failed): No reason to iterate stop_on to set failed, it's
	empty - job_unblock() does what we want.
	* init/tests/test_job.c (test_handle_event): Check that the operator
	is actually reset and the event not referenced when handling from
	the event.
	(test_change_state, test_child_handler): Don't put anything in stop_on
	and thus don't expect anything to come out of it -- event environment
	is all done in stop_env and blocking done in blocking.

	* init/job.c (job_handle_event): Collect the stop events and store
	them in the blocking list, unblocking any that were there before
	such as the start events.
	(job_change_state): Unblock blocking events when returning to running
	from pre-stop.
	* init/tests/test_job.c (test_handle_event): Make sure the stop
	events are collected and replace any previously blocking events.
	(test_change_state, test_child_handler): Test that stop events in
	the blocking list are kept and unblocked when necessary.

2008-03-02  Scott James Remnant  <scott@netsplit.com>

	* init/job.c (job_change_state): Shouldn't emit the started event
	on pre-stop cancellation, and shouldn't unblock the job because
	it's a service.

	* init/job.c (job_change_state): Throw away the stop environment
	when starting and returning to running.
	* init/tests/test_job.c (test_change_state): Make sure the stop
	environment is actually thrown away.

	* init/job.c (job_run_process): Append the environment from the
	stop events if given the pre-stop process to run; do this before
	the special events so they can never be overriden.
	* init/tests/test_job.c (test_run_process): Check that the stop event
	environment is included for pre-stop and not for other jobs.

	* init/job.c (job_handle_event): Remove setting of UPSTART_JOB
	and UPSTART_JOB_ID, we set that when we run the process.
	* init/tests/test_job.c (test_handle_event): Don't check for
	UPSTART_JOB and UPSTART_JOB_ID since we no longer copy it in here.

	* init/job.c (job_run_process): Copy the environment to pass it to
	the job, appending the UPSTART_JOB and UPSTART_JOB_ID variables here;
	we never want to be able to match these, etc.
	* init/tests/test_job.c (test_run_process): Add tests to make sure
	that the environment is actually set in the processes we run.

	* init/job.h (Job): Add stop_env member to store environment from
	stop events for the stop script.
	* init/job.c (job_new): Initialise stop_env to NULL.
	(job_handle_event): Copy environment from the stop_on operator into
	the stop_env member.
	* init/tests/test_job.c (test_new): Check that stop_env is NULL.
	(test_handle_event): Add lots of tests to make sure that the
	environment is collected from the events and stored in stop_env
	properly, overwriting what was there already if necessary.

	* init/init.supp (job-run-process-args): Add a suppression for the
	fact that job_run_process will leak its arguments to a new process
	assuming that it will call exec() or exit()

	* init/tests/test_job.c (test_child_handler): Remove bogus free tag
	of the list, which we don't use in this test (valgrind failure)

	* init/job.h (Job): Remove the start_on member.
	* init/job.c (job_new): Don't initialise start_on since it's gone.
	(job_change_state): Drop call to unblock the start_on operator since
	the events are already unblocked by job_unblock.
	(job_failed): Drop setting of start_on events to failed since this
	is already done by job_unblock.  This results in a slight change in
	behaviour, now when a job fails to start - the event or command will
	be immediately unblocked since there's no point waiting until it
	stops again - it was waiting for it to start.
	* init/tests/test_job.c (test_new): Remove start_on checks
	(test_change_state, test_child_handler, test_handle_event): Remove
	all references to start_on, instead relying on the blocking checks
	instead.
	* init/tests/test_event.c (test_poll): Remove solitary reference
	to job's start_on, this wasn't necessary anyway - we proved that it
	was the right event by affecting the job.  Revert previous commit
	that temporarily increased the number of references, they should be
	one again now only the blocking list holds them.

	* init/job.h (job): Add blocking member, a list of events that we're
	blocking from finishing.
	* init/job.c (job_new): Initialise blocking member to NULL.
	(job_handle_event): Collect the list of events from the operator
	and store them in the job's blocking list (unblocking any existing
	first); if the job is already running, unblock unref and discard.
	(job_unblock): New function to deal with unblocking the events we're
	holding onto and resetting the blocking list; this will be extended
	later to also unblock any command.
	(job_change_state): Unblock events in running for services and in
	waiting for everything.
	(job_failed): Unblock events and mark them as failed.
	* init/tests/test_job.c (test_new): Check that it's initialised to NULL
	(test_handle_event): Extend the test cases to check the value of the
	blocking list, and to make sure that the previous blocking list is
	overwritten when necessary.
	(test_change_state, test_child_handler): Extend test cases so that
	wherever we're had a blocked event in start_on, we also have that in
	the blocking list.
	* init/tests/test_event.c (test_poll): Temporarily increase the
	expected number of references/blockers to the event in the poll
	test.

	* init/job.h (Job): Add start_env member, this stores the environment
	to use when starting the event so it doesn't overwrite the current
	environment of a restarting job.
	* init/job.c (job_handle_event): Do the heavy lifting of starting a
	new job instance here; construct the environment from the built-ins
	and configured, append that collected from the start events, locate
	or create a new instance, add the job name and id then copy into
	the new start_env member before starting the job.  At some point
	this will probably all become a function since it'll be similar for
	the control functions.
	(job_change_state): Copy the start_env member into the env member
	when in the starting state; thus the job environment remains the same
	until restarted.
	(job_new): Remove code to initialise the environment, we now do that
	when actually starting the instance.
	* init/tests/test_job.c (test_handle_event): Add test cases for
	starting the job, making sure that the environment is correctly
	copied into the right field and also checking what happens if it's
	already stopping or running.
	(test_change_state): Make sure that start_env is correctly copied
	over into env, overwriting what is there if non-NULL or keeping it
	if NULL.
	(test_new): Remove checks for environment setup, since we don't do
	that anymore here; replace with checking for NULL and restore the
	alloc fail tests.
	* TODO: Update.

	* init/environ.c (environ_add): Allow it to accept NULL length, since
	we can't always keep that around.

	* init/process.c (process_spawn): Accept the environment list as
	a parameter, then finally we can change this function to take a
	JobConfig as the first argument.
	(process_error_read): Remove the associated error handler.
	* init/process.h: Change prototype.
	(ProcessErrorType): Remove error enum for environment.
	* init/tests/test_process.c (test_spawn): Update calls in test to
	just pass in an environment array (direct testing).
	* init/job.c (job_run_process): Pass configuration and environment
	to process_spawn.

	* init/process.c (process_spawn): Take the environment directly out
	the job structure, rather than recreating it.
	(process_environment): Drop function, absorbed elsewhere.
	* init/process.h: Remove prototype.
	* init/tests/test_process.c (test_spawn): Set the job_id variable
	before calling job_new and set config->start_on instead of
	job->start_on so that job_new can pick up both.
	(test_environment): Remove test cases.

	* init/job.h (Job): finally gains env pointer of its own.
	* init/job.c (job_new): Initialise the environment, moving the last
	of the code from process_environment -- this is only temporary
	though in the interests of refactoring, it'll move out of here again
	soon enough.
	* init/tests/test_job.c (test_new): Make sure that the environment is
	set in a manner which tests the overriding of things by other things;
	we have to temporarily comment out the alloc fail stuff though :-(

	* init/event.c (event_operator_collect): Make list the last argument
	for consistency with future functions.
	* init/event.h: Update prototype.
	* init/tests/test_event.c (test_operator_collect): Swap arguments.
	* init/process.c (process_environment): Update.

	* init/job.c (job_config_environment): Function to generate an
	environment table from a JobConfig, code largely moved from process.c
	* init/job.h: Add protoyype.
	(JOB_DEFAULT_ENVIRONMENT): List of environment variables to always
	copy from the environment (moved from process.h)
	* init/tests/test_job.c (test_config_environment): Add test case,
	again largely copied from test_process.c
	* init/process.c (process_environment): Call job_config_environment
	instead of the code moved out.
	* init/process.h (PROCESS_ENVIRONMENT): Move to job.h
	* TODO: Update.

	* TODO: Update.

2008-03-01  Scott James Remnant  <scott@netsplit.com>

	* init/event.c (event_operator_collect): Create a mega-function to
	iterate an EventOperator tree (filtering out those bits that aren't
	TRUE) and collect the events, adding them to a linked list, adding
	their environment to a table and making a string list for another
	environment variable.  Fundamentally this function marshals data
	out of the Event subsystem into the right format for the Job subsystem.
	* init/event.h: Add prototype.
	* init/tests/test_event.c (test_operator_collect): Tests for the
	collector function; some bits may seem similar to test_process.c
	* init/process.c (process_environment): Use event_operator_collect
	to gather the environment, instead of its own code (which pretty
	much got pasted into event_operator_collect anyway).  Force everything
	else to allocate matching the caller.
	* init/tests/test_process.c (test_spawn, test_environment): Had
	forgotten to set the value of the intermediate AND operator to TRUE,
	necessary now.

	* init/process.c (process_environment_add): Move and rename this
	function, since it's not really process associated
	(process_environment): Change to use environ_add or environ_setf
	instead.
	* init/process.h: Remove prototype.
	* init/environ.c (environ_add): New name/location of
	process_environment_add, modified to not take a copy of the string
	(environ_set): Wrapper for the above for common dealing with
	environment we want to set from a format string.
	(environ_get, environ_getn, environ_lookup): Functions to get an
	environment variable entry; largely cripped from event.c but
	bug-fixed at the same time.
	* init/environ.h: Function prototypes.
	* init/event.c (event_operator_match): Change to use environ_lookup
	* init/tests/test_process.c (test_environment_add): Move the tests.
	* init/tests/test_environ.c: Test suite for environment handling
	* init/Makefile.am (init_SOURCES): Build environ.c and environ.h
	(TESTS): Build environment test suite
	(test_environ_SOURCES, test_environ_LDFLAGS, test_environ_LDADD):
	Details for environment test suite
	(test_process_LDADD, test_job_LDADD, test_event_LDADD)
	(test_parse_job_LDADD, test_parse_conf_LDADD, test_conf_LDADD):
	Link environ.o to other test suites

	* init/job.c (job_new): Increment the number of instances.
	(job_instance): Simplify the function, it now only returns the
	existing instance or NULL.  This makes it easier to extend when
	we have env-limited instances later on.
	(job_handle_event): If job_instance returns NULL, create
	a new instance with job_new() and always reset the operator afterwards.
	* init/tests/test_job.c (test_new): Check that the instances variable
	is incremented when a new job is created.
	(test_instance): Change to check that it returns NULL when there is
	no active instance, or for multi-instance jobs, instead of creating
	a new one itself.
	(test_config_replace, test_find_by_pid)
	(test_find_by_id, test_change_goal, test_change_state)
	(test_next_state, test_run_process, test_kill_process)
	(test_child_handler, test_handle_event)
	(test_handle_event_finished): Call job_new to create a new instance
	from a config, instead of job_instance.

	* init/tests/test_conf.c (test_source_reload_job_dir)
	(test_file_destroy): Call job_new to create a new instance from a
	config, instead of job_instance.
	* init/tests/test_event.c (test_poll): Call job_new to create a new
	instance from a config, instead of job_instance.
	* init/tests/test_process.c (test_spawn, test_environment): Call
	job_new to create a new instance from a config, instead of job_instance

2008-02-29  Scott James Remnant  <scott@netsplit.com>

	* configure.ac: Compare the evaluated $sbindir against the common
	things we put in PATH, if it doesn't match, define EXTRA_PATH to
	contain it.
	* init/paths.h: Append EXTRA_PATH to PATH if defined.

	* init/Makefile.am (AM_CPPFLAGS): Replace TELINIT definition with
	SBINDIR, pointing at the common directory.
	* compat/sysv/Makefile.am (AM_CPPFLAGS): Replace SHUTDOWN definition
	with SBINDIR, pointing at the common directory.
	* init/paths.h (TELINIT): Redefine to be SBINDIR with "/telinit"
	on the end; define SBINDIR if necessary.
	* compat/sysv/reboot.c (SHUTDOWN): Redefine to be SBINDIR with
	"/shutdown" on the end; define SBINDIR if necessary.

2008-02-22  Scott James Remnant  <scott@netsplit.com>

	* init/event.c (event_operator_match): Rewrite to match both
	positionally and by name.
	* init/tests/test_event.c (test_operator_match): Update tests to
	check the new behaviour works.

	* init/parse_job.c (parse_on_operand): Add arguments to env list
	rather than args; sanity check afterwards to ensure that positional
	doesn't follow name-based -- when parsing the job is the right place
	to catch this.
	* init/tests/test_parse_job.c (test_stanza_start)
	(test_stanza_stop): Change args to env when checking operators.
	Check that arguments may be quoted in manners that we expect to be
	sane.  Check that positional arguments cannot follow name-based ones.
	* init/errors.h: Add new error.
	* init/conf.c (conf_reload_path): Treat expected variable as a
	permanent error.

	* init/tests/test_process.c (test_spawn, test_environment): 
	Update event_new() calls to remove extra argument.

	* init/main.c (main, cad_handler, kbd_handler, pwr_handler):
	Update event_new() calls to remove extra argument.

	* init/job.c (job_change_state): Update event_new () call.
	(job_emit_event): Update to put failure information in environment.
	* init/tests/test_job.c (test_new, test_instance)
	(test_child_handler, test_handle_event)
	(test_handle_event_finished): Remove extra argument to event_new,
	rename args to env in operator where necessary.
	(test_change_state): Update to check emitted event by full environment.

	* init/event.h (Event): Remove args member.
	(EventOperator): Rename args member to env.
	Update prototypes to match.
	* init/event.c (event_new): Remove args member.
	(event_finished): Remove copying of args member to failed event.
	(event_operator_new): Rename args member to env.
	(event_operator_copy): Rename args copying to env.
	(event_operator_match): ??
	* init/tests/test_event.c (test_new): Update test to remove args.
	(test_operator_new): Update test to rename args to env.
	(test_operator_copy): Update test to rename args to env.
	(test_operator_match): ???

	* TODO: Update with job atomicity notes.

2008-02-20  Scott James Remnant  <scott@netsplit.com>

	* init/job.c: Switch around job_find_by_pid and job_find_by_id
	* init/job.h: Likewise.

	* init/job.h: Update prototypes to match variable names in the
	code.

2008-02-17  Scott James Remnant  <scott@netsplit.com>

	* init/process.c (process_kill): Change to accept a JobConfig rather
	than a Job, since in theory this should only ever need that in a
	future where we can specify a kill signal (right now it's not used
	for anything!)
	* init/process.h: Update prototype.
	* init/tests/test_process.c (test_kill): Update test cases.
	* init/job.c (job_kill_process, job_kill_timer): Pass in JobConfig
	instead of Job.

	* init/process.c (process_spawn): Accept trace as an argument instead
	of using a random piece of job state to determine whether to trace
	or not.
	* init/process.h: Update prototype.
	* init/tests/test_process.c (test_spawn): Update tests to pass in
	via argument whether to trace the job or not.
	* init/job.c (job_run_process): Pass in the trace variable rather
	than relying on it working it out for itself; this means we don't
	need to set the state until after, therefore don't need to reset it.

	* AUTHORS, logd/jobs.d/logd.in: Update e-mail addresses.

	* README: Update kernel recommendation to 2.6.24, since that's
	the oldest version that the test suite will complete under.

2008-01-17  Scott James Remnant  <scott@netsplit.com>

	* TODO: Update.

	* init/job.c (job_run_process): Don't append the list of event
	names, they can be found in $UPSTART_EVENTS now.  This is better
	since it's consistent for exec and script.
	* init/tests/test_job.c (test_run_process): Drop test case.

	* init/process.c (process_environment): Function to build an
	environment table for a job containing built-in variables, those
	from the configuration, events and finally the upstart job ones.
	(process_environment_add): Helper function for the above that
	handles adding a variable to the array; dealing with fetching the
	value from init's environment if necessary.
	(process_setup_environment): This function now gets dropped in
	favour of the new ones.
	(process_spawn): Call the new process_environment() function and set
	the environ variable directly.
	* init/process.h (PROCESS_ENVIRONMENT): Define built-in environment
	variables that are always copied from our own environment.
	Add prototypes.
	* init/tests/test_process.c (test_environment): Check that the
	environment is built correctly and that each bit overrides the
	right other bit.
	(test_environment_add): Check that the array is built correctly.
	(test_spawn): Adjust order and values of expected environment
	to match what's now set.

2008-01-16  Scott James Remnant  <scott@netsplit.com>

	* init/job.c (job_failed): Separate the logic that marks the job
	and its associated events as failed into its own function, since
	it's a large enough amount of code that we were otherwise duplicating
	everywhere else (and in a few places, failing to mark the events as
	failed as well).
	(job_change_state, job_process_terminated): Call job_failed instead
	of doing it ourselves.
	(job_emit_event): De-nest the logic and fix so that we don't add
	environment to the failed respawn event.
	* init/tests/test_job.c (test_change_state): Add checks on whether
	the event was marked as failed or not.

	* TODO: Update.

	* configure.ac (AC_COPYRIGHT): Update copyright to 2008.

	* TODO: Update.

	* init/tests/test_job.c (test_child_handler): Don't run the signal
	and ptrace tests while in valgrind, sometimes signals (specifically
	SIGCONT after SIGSTOP) don't behave right and we kinda need that
	reliability.

	* init/tests/test_job.c (test_child_handler): After adding extra
	processes, make sure we clean up again so each test is roughly
	independant.  Fix the final test case to not rely on previous
	setup and work on its own.

	* init/tests/test_job.c (test_change_state): Remove useless check
	of job->start_on from a killed/post-stop check (noticed while
	writing the other).

	* init/job.c (job_change_state): Check the return value of
	job_run_process() and if particular processes fail, change the
	goal to stop and push the job into the next state; setting the job
	as failed along the way.
	(job_emit_event): If the exit_status is -1 then it means the job
	failed to spawn, so don't place EXIT_SIGNAL or EXIT_STATUS in the
	event environment.
	* init/tests/test_job.c (test_change_state): Check what happens when
	each process type fails, make sure that the job is stopped for
	pre-start, spawned and post-stop and the failure is ignored for
	post-start and pre-stop.

2008-01-15  Scott James Remnant  <scott@netsplit.com>

	* init/main.c: Selectively compile out certain pieces when make is
	run with CPPFLAGS=-DDEBUG, giving us a build that'll happily run from
	a user terminal.
	* init/event.h: Change the startup event to "debug" when built like
	that, so we don't accidentally do bad things.

	* init/job.c (job_run_process): Catch PROCESS_ERROR and abort the
	attempt to run the process, returning a non-temporary error condition.
	* init/tests/test_job.c (test_run_process): Add test case for
	attempting to spawn a file that doesn't exist.

	* init/process.c (process_error_read): Avoid the word process, since
	it's likely included in the higher error message.

	* init/process.c (process_spawn): Call process_error_abort() on any
	error condition.
	* init/tests/test_process.c (test_spawn): Add a test case for failing
	to spawn a process and receiving ProcessError correctly; fix other
	cases to ensure they return a pid.

	* init/errors.h: Add PROCESS_ERROR to the enum, but not to the string
	list since there's no specific defined string for this one.
	* init/process.h (ProcessError): Structure that builds on NihError
	to add additional information for a process error.
	(ProcessErrorType): enum of different process error types.
	* init/process.c (process_spawn): After forking read the error in
	the parent, returning if we raise one.
	Ensure we close the pipe if the fork fails.
	Re-order so that we set the environment, umask and priority after the
	resource limits (which should apply to them).
	(process_error_abort): New function to immediately abort with an
	error, writing it on the pipe first.
	(process_error_read): Counterpart function to read the error from
	the pipe and raise it, with appropriate error messages.

	* init/process.c (process_spawn): Create a pipe to use for
	communication with the child, ensuring its closed before the parent
	returns and ensuring that the writing end is close-on-exec in the
	child.

	* init/job.c (job_run_process): Change to return a value indicating
	whether there's been a non-temporary error (always returns zero so
	far).
	* init/job.h: Update prototype.
	* init/tests/test_job.c (test_run_process): Check that job_run_process
	always returns zero.

	* init/job.c (job_change_goal): Document in which states this function
	has unexpected side-effects such as freeing the job, since we do
	attempt to call it from within job_change_state().

	* init/process.c (process_setup_limits): Integrate this function back
	into process_spawn() since there's no reason for it to be separate.
	(process_setup_console): Alter this function so it closes the original
	console descriptors, opens the new ones and can reset them to if
	required -- in particular, this no longer takes a Job parameter.
	(process_spawn): Use the new process_setup_console function and
	integrate code from process_setup_limits().
	* init/process.h: Update function prototype.
	* init/main.c (main): Use the new process_setup_console() argument
	form.  Move syslog opening to the end of the function, rather than
	where it is now where it could be at risk of being closed again
	immediately.  Change the root directory in case we're run in some
	weird way.
	(reset_console): Remove function since the code is now in
	process_setup_console()
	* init/enum.h (console_type): Remove CONSOLE_LOGGED and make the
	CONSOLE_NONE constant be zero.
	* init/parse_job.c (stanza_console): Drop parsing of "logged"
	* init/tests/test_parse_job.c (test_stanza_console): Drop testing
	of "logged" parsing.

2008-01-14  Scott James Remnant  <scott@netsplit.com>

	* HACKING: Correct bzr URLs to trunk.

2007-12-15  Scott James Remnant  <scott@netsplit.com>

	* init/process.c (process_spawn): Fix some documentation strings.
	
	* init/process.c (process_kill): Move to beneath the process setup
	functions.
	* init/process.h: Adjust ordering here too.

	* init/process.c (process_spawn): Group console closing and setup
	together, becoming the session and process group leader first.

2007-12-07  Scott James Remnant  <scott@netsplit.com>

	* init/process.c (process_spawn): Drop the debug message since
	it's always repeated by the caller.
	* init/job.c (job_run_process): Drop the word Active which is a
	hold-over from when we had different process states.

	* TODO: Update.

	* init/job.c (job_child_handler): Add code to handle the trapped
	signal and ptrace event cases, distinguishing between a trapped
	signal and process stopped after exec or fork using our trace
	state member.  Call out to other functions to do the work.
	(job_process_trace_new): Called after the first exec to set the
	ptrace options, update the trace state and allow the process to
	continue without delivering the signal.  Also called after the
	fork to do the same.
	(job_process_trace_new_child): Called after a fork for the new child;
	increments the fork counter and if it goes over the number we want,
	detaches from the process and allows it to move to running.  Otherwise
	calls job_process_trace_new() instead.
	(job_process_trace_signal): Called when a signal is trapped, simply
	delivers it to the process unchanged.
	(job_process_trace_fork): Called before a fork for the parent, obtains
	the new child process id from the event, updating the job structure,
	and detaches from the parent which we're no longer interested in.
	(job_process_trace_exec): Called after an exec other than the first,
	assumed to be the end of forking so detaches from the process and
	allows it to move to running.
	* init/tests/test_job.c (test_child_handler): Add test cases for
	the various ptrace states.

	* init/job.c (job_run_process): Set process trace state to new for
	the main job if we need to wait for the daemon or fork; otherwise
	reset the state.
	* init/tests/test_job.c (test_run_process): Add test cases to make
	sure the trace state is set right and picked up by process_spawn.

	* init/process.c (process_spawn): Set a ptrace before execing the
	binary if the trace state is TRACE_NEW, set by the caller.
	* init/tests/test_process.c (test_spawn): Make sure that a job is
	ptraced if set up properly.
	(child): Add a simple case that just exits immediately for testing
	the above.

	* init/job.h (Job): Add new trace_forks member to keep count of how
	many forks we've seen and trace_state member to track whether we've
	just started the trace or just forked.
	* init/enum.h (TraceState): Add enumeration to keep track of ptrace
	state to differentiate between a signal and an event.
	* init/job.c (job_new): Initialise new members.
	* init/tests/test_job.c (test_new): Check new members are initialised

	* init/enum.h (JobWaitType): Add new daemon and fork wait types.
	* init/parse_job.c (stanza_wait): Add parsing for daemon and fork.
	* init/tests/test_parse_job.c (test_stanza_wait): Add tests too.

	* init/job.h (JobConfig): Remove daemon and pid members.
	(Job): Remove pid_timer member.
	(JOB_DEFAULT_PID_TIMEOUT): Remove this constant.
	* init/job.c (job_config_new, job_new): Remove initialisation of
	removed members.
	(job_change_state): Stay in spawned unless we're not waiting for
	anything -- remove the daemon flag.
	* init/tests/test_job.c (test_config_new, test_new): Remove checks
	for initialisation of removed members.
	(test_change_state): Remove daemon flag stays in spawned check since
	the daemon flag has gone.
	* init/parse_job.c (stanza_daemon, stanza_pid): Remove these
	functions since they have no members to set.
	* init/tests/test_parse_job.c (test_stanza_daemon, test_stanza_pid):
	Remove the tests for the now non-existant functions.

	* init/process.c (process_spawn): raise the system error before
	calling another syscall, in case we overwrite errno.

2007-12-06  Scott James Remnant  <scott@netsplit.com>

	* init/job.c (job_child_handler): Implement a combined child event
	handler to replace the multiple separate ones.  This handler deals
	with adding appropriate messages to the log and decoding any state
	information before calling specific action functions.
	(job_child_reaper): Remove, moving the bulk of the code into new
	(job_process_terminated): function that handles it cleanly.
	(job_child_minder): Remove, moving the bulk of the code into new
	(job_process_stopped): function that's a lot cleaner.
	* init/job.h: Update prototypes.
	* init/tests/test_job.c (test_child_reaper, test_child_minder):
	Combine unit tests from both functions into single new
	(test_child_handler): function.
	* init/main.c (main): Call the combined function on child events
	instead of separate ones.

	* init/job.c (job_child_minder): Add informational message and
	improve style and documentation.

2007-12-02  Scott James Remnant  <scott@netsplit.com>

	* init/enum.h (JobWaitType): Introduce a new enum that specifies
	how to transition the job from spawned to running; either we don't
	wait, or we wait for it to emit the stopped signal.
	* init/job.h (JobConfig): Add the wait_for member.
	Add protoype for job_child_minder.
	* init/job.c (job_config_new): Initialise to JOB_WAIT_NONE.
	(job_child_minder): New function to catch when a process is stopped
	by a signal, and move it to the next state when it does so.
	* init/tests/test_job.c (test_config_new): Check the initialisation
	of wait_for to JOB_WAIT_NONE.
	(test_child_minder): Tests for the new function.
	(test_change_state): Copy the daemon test case to refer to waiter.
	* init/main.c (main): Call job_child_minder whenever the job is
	stopped by a signal
	* init/parse_job.c (stanza_wait): Parse a new "wait" stanza that
	specifies what to wait for before leaving the spawned state.
	* init/tests/test_parse_job.c (test_stanza_wait): Check the new
	stanza.

2007-11-29  Scott James Remnant  <scott@netsplit.com>

	* init/tests/test_job.c (test_change_state): Add a few sets to NULL
	so gcc is happy.

2007-11-15  Scott James Remnant  <scott@netsplit.com>

	* init/job.c (job_child_reaper): Update argument names and types
	to match new NihChildHandler pattern; switch on event instead,
	which can now have three values not two (it always could, this was
	a bug) to output warning and assume that status is always non-zero
	if killed so no need to check that separately.
	* init/job.h: Update prototype.
	* init/tests/test_job.c (test_child_reaper): Update calls to
	job_child_reaper to pass an NihChildEvents member instead of FALSE
	or TRUE for killed.
	* init/main.c: Adjust call to nih_child_add_watch to indicate which
	events we want to pass to the reaper; we don't use NIH_CHILD_ALL
	since we're going to add ptrace stuff to a different function.

2007-11-07  Scott James Remnant  <scott@netsplit.com>

	* init/main.c (main): Tidy up.

2007-11-04  Scott James Remnant  <scott@netsplit.com>

	Complete the simplification of job config; rather than try and
	precompute job replacements, keeping them all in the same hash table
	and chaining them together, we just work it out when it's actually
	necessary based on what's in the conf_sources list.

	* init/job.h (JobConfig): Remove the replacement and replacement_for
	members and put a deleted member in instead.
	* init/job.c (job_config_new): Initialise deleted to FALSE; don't
	replace the job into the hash table, since we only want the current
	one in there now.
	(job_config_find_by_name): Now that there is only ever one job
	config in the hash table, we don't need any special function and
	can just use nih_hash_lookup directly, so drop this function.
	(job_config_should_replace): Rename to job_config_replace
	(job_config_replace): Rework, it now checks to see whether there
	are instances, and if not removes the job from the hash table
	before selecting a new one (which might be the same job).
	* init/tests/test_job.c (test_config_new): Update test to check
	deleted starts off as FALSE and that the job isn't in the hash.
	(test_config_find_by_name): Drop.
	(test_config_should_replace): Rename and rewrite to test replacement
	actually works as we expect.
	(test_change_state): Update tests for entering the waiting mode and
	replacing jobs.
	(test_find_by_pid, test_find_by_id, test_handle_event)
	(test_handle_event_finished): Add jobs to the hash table, otherwise
	we can't find them
	(test_child_reaper): Add job to the hash table, and also create a
	source for it since we end up with it in the waiting state so need
	to be able to keep it.
	* init/Makefile.am (test_process_LDADD, test_job_LDADD)
	(test_event_LDADD): Need the full .o file list now.
	* init/conf.c (conf_file_destroy): Rewrite to mark the job deleted,
	call job_config_replace if it's the current job and free it if
	it isn't the current job either before or after that call.
	(conf_reload_path): Handle job replacement here; look up the
	old job in the hash table, if it exists attempt a replacement
	otherwise add the new job to the hash table.
	* init/tests/test_conf.c (test_source_reload_job_dir)
	(test_source_reload_conf_dir, test_source_reload_file): Update
	tests to check job->deleted and use nih_hash_lookup to see whether
	it's the current job.
	(test_file_destroy): Write tests to check the common cases, we don't
	need to worry about the intermediate now since they can't happen.
	* init/parse_job.c (parse_job): Massively simplify, this only creates
	the config and parses it now.
	* init/tests/test_parse_job.c (test_parse_job): Remove the replacement
	checks.
	* init/tests/test_event.c (test_poll): Add configs to the hash
	table so they can be found.
	* TODO: Update.

2007-11-03  Scott James Remnant  <scott@netsplit.com>

	* init/conf.h (ConfSource): Remove priority, we'll place these
	in a linked list and use that order instead.
	(ConfSourcePriority): Drop accordingly.
	(ConfItem): Drop this structure; permitting jobs and states to be
	defined inside larger conf files made things complicated for no
	benefit; move the item union into
	(ConfFile): here, instead of the items list.
	(ConfItemType): Drop accordingly.
	* init/conf.c (conf_init): Store sources in a linked list, instead
	of a hash table; no idea why it ever was.
	(conf_source_new): Drop priority argument and add to list not hash.
	(conf_file_new): Set data to NULL instead of initialising items,
	set destructor to conf_file_destroy.
	(conf_item_destroy): Rename to conf_file_destroy
	(conf_file_destroy): and adjust to refer to ConfItem instead,
	getting the item type through the source.
	(conf_item_new): Drop.
	(conf_reload): Iterate as linked list not hash table.
	(conf_reload_path): Simplify handling of old files and items a
	little, just look it up and always free if it exists before parsing
	the new file.
	(conf_file_get): No longer any need for this function.
	* init/tests/test_conf.c (test_file_get, test_item_new): Drop
	test functions for those that have been removed.
	(test_item_destroy): Rename to test_file_destroy.
	(test_source_new): Don't pass or check priority, or hash lookup.
	(test_file_new): Check data is set correctly.
	(test_source_reload_job_dir, test_source_reload_conf_dir)
	(test_source_reload_file): Update tests accordingly.
	* init/parse_conf.c (stanza_job): Drop the job stanza, jobs
	may only be defined in dedicated directories.  
	* init/tests/test_parse_conf.c (test_parse_conf): Simply check to only
	make sure the file is parsed.
	(test_stanza_job): Drop function.
	* init/main.c: Update calls to conf_source_new.
	* init/init.supp: Update intermediate function in suppression.

2007-10-26  Scott James Remnant  <scott@netsplit.com>

	* init/process.c (process_spawn): Mask out all signals across the
	fork() rather than just SIGCHLD; reset the signal handlers to default
	before unmasking again.  The original rationale was we needed to
	avoid SIGCHLD occurring before we'd stashed the pid, but that's no
	longer a problem; the new rationale is that we want to avoid the
	signal handlers running in the newly forked child.

2007-10-20  Scott James Remnant  <scott@netsplit.com>

	* init/job.c (job_init): The job's name is the first item in the
	structure again, so we can use nih_hash_string_key.
	(job_config_name): Drop this function, then.

	* init/conf.h (ConfSourcePriority): Add a priority enum
	(ConfSource): Add priority member.
	* init/conf.c (conf_source_new): Take priority as an argument and
	set it in the structure.
	* init/tests/test_conf.c (test_source_new): Make sure priority
	is set from the argument.
	(test_file_new, test_file_get, test_item_new)
	(test_source_reload_job_dir, test_source_reload_conf_dir)
	(test_source_reload_file, test_source_reload, test_item_destroy):
	Pass in a priority when creating a ConfSource.
	* init/tests/test_parse_conf.c (test_parse_conf): Likewise.
	* init/main.c (main): Set relative priorities for the configuration
	directories.

	* init/conf.h (conf_file, conf_item): Add source and file members
	respectively that point to the parent structure.
	* init/conf.c (conf_file_new, conf_item_new): Set the members.
	* init/tests/test_conf.c (test_file_new, test_file_get)
	(test_item_new): Make sure the new members are set properly.

	* util/Makefile.am (install-data-hook, install-exec-hook): Apply
	transform to source and destination of both manpage and program
	symlinks.
	* compat/sysv/Makefile.am (install-data-hook, install-exec-hook): 
	Likewise for the compatibility symlinks.

	* TODO: Update.

	* init/tests/test_process.c (test_spawn): Make the event a child
	of the operator so it doesn't get freed first.

	* init/job.c (job_instance): Increment an instances counter each
	time we spawn an instance.
	(job_change_state): Decrement the instances counter again.
	(job_detect_stalled): Drop the main loop function, since we perform
	active detection of stall now.
	* init/job.h: Update header.
	* init/tests/test_job.c (test_change_state): Check that we get the
	stalled event for the last instance.
	(test_detect_stalled): Drop the test.
	* init/main.c: Remove job_detect_stalled from the main loop.

	* init/event.c (event_operator_destroy): Destructor for an
	EventOperator that unblocks and unreferences the event first.
	(event_operator_new): Set the operator.
	(event_operator_copy): Remove error handling since it's unnecessary
	with the destructor in place.
	* init/event.h: Add prototype.
	* init/tests/test_event.c (test_operator_destroy): Make sure it
	works properly.
	(test_operator_copy): Don't unblock or unref events before freeing
	them, since that's now taken care of when it's referenced.
	* init/job.c (job_new): Remove unnecessary error handling.
	* init/tests/test_job.c (test_run_process): Reference the event
	when setting it, otherwise we'll assert when we try to free it.
	* TODO: Update.

	* init/job.c (job_new): Drop the parent argument for consistency.
	(job_instance): Update call to job_new.
	* init/job.h: Update prototype.
	* init/tests/test_job.c (test_new): Adjust call, check the parent
	and make sure that start_on and stop_on are copied over properly.
	* TODO: Update.

	* init/conf.c (conf_file_get): Split out the allocation code from here
	(conf_file_new): into this new function.
	* init/conf.h: Add prototype.
	* init/tests/test_conf.c (test_file_new): New tests.
	* TODO: Update.

	* init/job.c (job_change_state): Hardcode the next state when we
	catch a runaway job to be JOB_WAITING.
	(job_next_state): Change next state for JOB_STARTING when goal is
	JOB_STOP to be JOB_STOPPING for consistency with the others; otherwise
	if our goal is stopped during our starting event, we'll never emit
	a stopping event to match it.
	* init/tests/test_job.c (test_next_state): Update test case.
	* doc/states.dot: Adjust the state transitions.
	* doc/states.png: Regenerate.
	* TODO: Update.

2007-10-19  Scott James Remnant  <scott@netsplit.com>

	Dealing with instances has always been tricky since they're copies
	that exist in the hash table; this patch changes that so the job's
	configuration is separated from its state.  The only difference
	between instance and non-instance jobs now is that non-instance
	jobs only ever have one entry in their instances list.

	* init/job.h (Job): Separate out the members that come from the
	configuration into a new JobConfig structure which can be shared
	amongst all of the instances; this means we can drop instance_of.
	(JobConfig): Add instances list.
	(JobProcess): Remove pid member, replaced by pid list in Job.
	Update prototypes of functions to match.
	* init/job.c (job_new): Split off initialisation of configuration
	pieces into new job_config_new function leaving the state here;
	copy the start_on and stop_on members from JobConfig
	(job_copy): Drop this function, we don't need to copy jobs now.
	(job_name): Rename to job_config_name.
	(job_init): Set key function to job_config_name.
	(job_process_new): Drop initialisation of pid.
	(job_process_copy): Drop this function entirely, we don't need it.
	(job_find_by_name): Rename to job_config_find_by_name; massively
	simplify now we won't find instances or deleted jobs in the list.
	(job_should_replace): Rename to job_config_should_replace; simplify
	now that we can do a simple check to see whether a job exists or not
	(job_find_by_pid, job_find_by_id): Loop through the instances after
	looping through the hash table.
	(job_instance): Simplify, now all it needs to do is call job_new()
	if there isn't anything in the instances list, or it's multi-instance.
	(job_change_goal): Document that job should not be used on return.
	No need to check for instance jobs anymore.  Place the job id in
	the output.
	(job_change_state): Document that job should not be used on return.
	Place the job id in the output.  Check for information in the job's
	config.  Merge the waiting and deleted states, so that a job instance
	is automatically deleted when it finishes.
	(job_next_state): Assert that we never call job_next_state when
	in JOB_WAITING since there's no possible next state.  Check config
	for whether a main process exists.
	(job_emit_event): Obtain config-replaced pieces from the job's config
	(job_run_process): Obtain process information from the job's config
	but store the pid in the Job.  Put job id in the output.
	(job_kill_process, job_kill_timer): We don't need to obtain the
	JobProcess just the pid from the job.  Put job id in the output.
	(job_child_reaper): Put job id in the output.  Check job config.
	(job_handle_event): Iterate job instances and process their stop_on
	operators, but process the start_on from the job configs.
	(job_handle_event_finished): Loop through the instances too.
	(job_detect_stalled): Check start_on from the config and just
	check whether there are any instances in the list.
	(job_free_deleted): No deleted state, so drop this function.
	* init/tests/test_job.c (test_new): Split into test_new and
	new test_config_new function.  Create JobConfig object and spawn
	Job instances from that.
	(test_copy): Drop the tests.
	(test_process_new): Drop check of pid.
	(test_process_copy): Drop test.
	(test_find_by_name): Rename to test_config_find_by_name.
	(test_should_replace): Rename to test_config_should_replace.
	(test_instance): Create JobConfig object, and adjust tests to ensure
	that we always get a Job object.
	(test_find_by_pid, test_find_by_id, test_change_goal): Create
	JobConfig object and spawn Job instances from that.
	(test_change_state): Create JobConfig object and spawn Job
	instances from that.  Adjust tests that previously checked for
	JOB_WAITING to check for job being freed.  Drop checks for JOB_DELETED.
	(test_next_state): Create JobConfig object and spawn Job instances
	from that.  Drop JOB_DELETED and JOB_WAITING checks.
	(test_run_process, test_kill_process, test_child_reaper)
	(test_handle_event, test_detect_stalled): Create JobConfig object
	and spawn Job instances from that.
	(test_free_deleted): Drop.
	* init/main.c: Don't add job_free_deleted to the main loop.
	* init/enum.h (JobState): Drop JOB_DELETED.
	* init/enum.c (job_state_name, job_state_from_name): Drop JOB_DELETED.
	* init/tests/test_enum.c (test_state_name, test_state_from_name):
	Drop tests that use the JOB_DELETED value.
	* init/process.c (process_spawn, process_setup_limits)
	(process_setup_environment, process_setup_console): Get details
	from the job config.  Put job id in the output.
	* init/tests/test_process.c (test_spawn, test_kill): Create
	a JobConfig object and make Job instances from that.
	* init/tests/test_event.c (test_poll): Create a JobConfig object
	and make Job instances from that.
	(test_operator_copy): Set pointers to NULL to avoid gcc complaining.
	* init/conf.h (ConfItem): Make the type for a job be JobConfig.
	* init/conf.c (conf_item_destroy): Don't attempt to replace the
	new middle-man target, if it was due to be replaced it would have
	already been.  If we can replace the config, ensure nothing points
	at it and then free it, rather than kicking state.
	* init/tests/test_conf.c (test_source_reload_job_dir)
	(test_source_reload_conf_dir, test_source_reload_file)
	(test_source_reload, test_item_destroy): Call job_config_new to
	create JobConfig objects, track when they are freed rather than
	marked in the deleted state.  Create instances with job_instance,
	and fetch from the instances list.  Expect the job to be freed
	with the item.
	* init/tests/test_parse_conf.c (test_parse_conf)
	(test_stanza_job): Change expected type from Job to JobConfig.
	* init/parse_job.c: Update prototypes of all functions to refer to
	JobConfig instead of Job.
	(parse_job): If the old job already has a replacement, remove the
	replacement from the hash table -- but don't free it because it's
	linked by a ConfItem -- this is temporary.  Likewise for when we
	replace the old job.
	* init/parse_job.h: Update prototype.
	* init/tests/test_parse_job.c: Update all functions to use JobConfig
	instead of Job.
	(test_parse_job): Create an instance.
	* doc/states.dot: Remove the deleted state.
	* doc/states.png: Regenerate.
	* TODO: Update with notes from the conversion.

2007-10-16  Scott James Remnant  <scott@netsplit.com>

	Update to catch up with changes in libnih that make code a little
	bit easier to follow (we hope).

	* init/tests/test_process.c (test_spawn, test_kill): Replace calls
	to nih_list_free() with nih_free()
	* init/event.c (event_poll): Replace nih_list_free with nih_free
	since the former function has gone from libnih.
	(event_new): Adjust setting of the destructor.
	(event_operator_new): Set destructor for the tree node.
	* init/tests/test_event.c (test_new, test_find_by_id, test_ref)
	(test_unref, test_block, test_unblock, test_poll)
	(test_operator_match): Replace nih_list_free with nih_free.
	(test_poll): Use TEST_FREE_TAG and TEST_FREE rather than abusing
	destructors.
	* init/job.c (job_new): Set destructor to nih_list_destroy.
	(job_copy, job_free_deleted): Use nih_free instead of nih_list_free
	* init/tests/test_job.c (test_new, test_copy, test_find_by_name)
	(test_find_by_pid, test_find_by_id, test_instance)
	(test_change_goal, test_change_state, test_next_state)
	(test_should_replace, test_run_process, test_kill_process)
	(test_child_reaper, test_handle_event)
	(test_handle_event_finished, test_detect_stalled)
	(test_free_deleted): Replace all uses of nih_list_free with nih_free
	(test_child_reaper, test_free_deleted): Replace destructor abuse
	with TEST_FREE, etc.
	* init/conf.c (conf_reload_path): Use nih_free instead of nih_list_free
	(conf_source_new, conf_file_get, conf_item_new): Set destructor
	(conf_source_reload, conf_delete_handler): Use nih_free not the
	custom conf_file_free() function.
	(conf_reload_path): Use nih_free not the custom conf_item_free()
	function.
	(conf_delete_handler): Use nih_free not nih_watch_free()
	(conf_source_free, conf_file_free): Drop these functions, since
	all the free chaining happens properly with destructors.
	(conf_item_free): Rename to conf_item_destroy and turn into destructor
	* init/conf.h: Update prototypes.
	* init/tests/test_conf.c (test_source_new, test_file_get)
	(test_item_new, test_source_reload_job_dir)
	(test_source_reload_conf_dir, test_source_reload_file)
	(test_item_free): Replace nih_list_free calls with nih_free
	(test_source_reload_job_dir, test_source_reload_conf_dir)
	(test_source_reload_file, test_source_reload, test_item_free): Replace
	calls to conf_source_free with nih_free
	(test_source_free, test_file_free): Drop functions.
	(test_item_free): Rename to test_item_destroy
	(test_item_new): Assign a job before freeing, otherwise the destroy
	function will foul up as it expects one.
	* init/parse_conf.c (stanza_job): Replace nih_list_free with nih_free
	* init/tests/test_parse_conf.c (test_parse_conf)
	(test_stanza_job): Replace conf_source_free() with nih_free()
	(test_parse_conf, test_stanza_job): Replace conf_item_free()
	with nih_free()
	* init/parse_job.c (parse_job, parse_on_paren, parse_on_collect):
	Replace nih_list_free with nih_free
	(parse_on): always cut out the stack head before returning (it won't
	be empty on error) otherwise we end up with a bunch of list entries
	pointing to it -- and it's way out of scope when we try and free them
	(parse_on_operator, parse_on_operand): Use the job as the context
	not the operator for consistency of freeing.
	* init/tests/test_parse_job.c: Replace all instances of nih_list_free
	with nih_free (too many functions to list).

2007-10-15  Scott James Remnant  <scott@netsplit.com>

	Strip out all of the IPC code, removing it and consigning it to the
	great revision control history in the sky.  We're going to switch
	from home-brew to D-BUS. so all this is somewhat obsolete.  Rather
	than maintain this while we carry on developing, we'll strip it out
	now and put the D-BUS code in ater once the rest of the core changes
	are done (otherwise we'd just be dragging those through maintenance
	too).

	* Makefile.am (SUBDIRS): Remove the upstart sub-directory entirely;
	comment out util, compat/sysv & logd since we'll fix them up later
	* configure.ac (AC_CONFIG_FILES): Remove from here too.
	* upstart/enum.c, upstart/enum.h, upstart/tests/test_enum.c: Move
	these files into the init/ sub-directory; strictly speaking we'll
	probably need to share them again later in some way, but for now
	they can live with the rest of the daemon code.
	* upstart/: Delete.
	* init/Makefile.am (init_SOURCES): Remove control.c, control.h,
	notify.c and notify.h;  add enum.c and enum.h
	(TESTS): Remove test_control and test_notify; add test_enum
	(test_control_SOURCES, test_control_LDFLAGS, test_control_LDADD)
	(test_notify_SOURCES, test_notify_LDADD): Remove.
	(test_enum_SOURCES, test_enum_LDFLAGS, test_enum_LDADD): Add details
	(init_LDADD): Remove libupstart
	(test_process_LDADD, test_job_LDADD, test_event_LDADD)
	(test_parse_job_LDADD, test_parse_conf_LDADD, test_conf_LDADD): Remove
	libupstart, control.o and notify.o; add enum.o
	* init/control.c, init/control.h, init/tests/test_control.c: Delete
	* init/notify.c, init/notify.h, init/tests/test_notify.c: Delete
	* init/enum.c, init/job.c, init/job.h: Update include path for enum.h
	* init/parse_job.c: Remove unnecessary enum.h include
	* init/tests/test_enum.c: Update to reflect where it is.
	* init/main.c (main): Drop control socket opening.
	* init/tests/test_job.c: Remove unnecessary control.h include
	* init/event.c (event_pending, event_finished): Remove calls to
	notify_event and notify_event_finished
	* init/job.c (job_change_goal, job_change_state): Remove calls
	to notify_job.
	* init/tests/test_parse_conf.c: Remove calls to notify_init
	* init/tests/test_parse_job.c: Remove calls to notify_init
	* init/tests/test_event.c (test_poll): Strip out the part of the
	test that checks processes are notified.
	(check_event, check_event_finished): Remove.

	* configure.ac: Bump Autoconf dependency to 2.61 to match libnih
	* HACKING: Bump dependency in docs too.

	* NEWS: Copy in news from 0.3.9; that release doesn't appear in
	this ChangeLog since it was made on a separate branch by backporting
	bug fixes made here.
	* configure.ac: Bump version to 0.5.0, which is where development
	is heading for.

2007-10-12  Scott James Remnant  <scott@netsplit.com>

	* HACKING: Change URL for libnih.

2007-10-08  Scott James Remnant  <scott@netsplit.com>

	* configure.ac (AM_GNU_GETTEXT_VERSION): Bump to 0.16.1 since this
	version of gettext is needed for compatibility with Automake 1.10
	* HACKING: Bump version in the docs too.

	* compat/sysv/Makefile.am: Only create symlinks if COMPAT_SYSV is
	enabled, otherwise we leave dangling ones.

	* Makefile.am (ACLOCAL_AMFLAGS): Specify that aclocal install
	ordinarily system-wide macros into m4 (libtool.m4, specifically).
	This makes it easier for packagers to modify autoconfery since
	aclocal is no longer a destructive event.
	* configure.ac (AM_INIT_AUTOMAKE): Increase Automake requirement to
	1.10 to ensure we have aclocal --instal
	* HACKING: Increase Automake version in the docs.

2007-09-21  Scott James Remnant  <scott@netsplit.com>

	* init/job.c (job_detect_stalled, job_free_deleted): Call job_init()
	on entry, since we don't have a Job pointer passed to us, we need
	to make sure we don't dereference a potentially NULL list.

2007-06-22  Scott James Remnant  <scott@netsplit.com>

	* TODO: Update.

	* init/job.h: Update prototype of job_change_goal.
	(Job): Remove cause member.
	* init/job.c (job_change_goal): Drop additional argument since cause
	is no longer used.
	(job_change_state, job_child_reaper, job_handle_event): Only pass
	two arguments to job_change_goal.
	* init/control.c (control_job_start, control_job_stop): Only pass
	two argumenst to job_change_goal.
	* init/tests/test_job.c (test_change_goal, test_change_state): Only
	pass two arguments to job_change_goal.

	* init/job.c (job_new): Drop setting of cause.
	(job_change_cause): Drop this function entirely.
	(job_change_goal, job_change_state): Drop calls to job_change_cause
	(job_change_state, job_child_reaper): Don't pass job->cause to
	job_change_goal calls.

	* init/tests/test_job.c: Remove all tests that checked the value of
	job->cause, since that variable is going away.
	(test_change_goal): Remove the specific tests that checked whether
	cause was updated or not.

	* init/job.c (job_run_process): Replace the arguments from the event
	with a list of event names.
	* init/tests/test_job.c (test_run_process): Update test case to
	supply arguments from the list of events.

	* init/process.c (process_setup_environment): Drop the UPSTART_EVENT
	environment variable; it doesn't make sense when you can have multiple
	events.
	(process_setup_environment): Put all variables from the job's start
	events into the job's environment; replacing the UPSTART_EVENT variable

	* init/job.c (job_change_cause): Don't notify the job event
	subscribers when changing the cause.
	* init/notify.c (notify_job_finished): Instead notify them when
	the job reaches a rest state.

	* init/notify.c (notify_job): Call notify_job_event regardless,
	since this now looks over the start_on and stop_on fields.
	(notify_job_event): Rewrite to iterate over start_on and stop_on,
	and notifying for each cause event found.
	(notify_job_event_caused): Static function that is the guts of the
	above function.
	* init/tests/test_notify.c (test_job, test_job_event): Modify tests
	to refer exclusively to the start_on/stop_on expressions rather than
	the cause.

	* init/job.c (job_change_cause): Only notify the job event and
	update the cause member, we don't need to ref or block it anymore
	since that's handled by start_on and stop_on.
	* init/tests/test_job.c (test_change_goal): Drop checks on cause
	being referenced and blocked.
	(test_change_state, test_child_reaper, test_handle_event): Update
	test cases to not reference ->cause, and not count any references
	or blockers towards it.
	* init/tests/test_event.c (test_poll): Update expected reference
	and block counts for events handled by jobs.
	
	* init/tests/test_process.c (test_kill): Make sure that all processes
	in the process group are killed, rather than just the lone one.
	* init/process.c (process_kill): Send the signal to all processes
	in the same process group as the pid.
	* init/tests/test_job.c (test_change_state, test_kill_process):
	After spawning a child, call setpgid() to put it in its own process
	group otherwise we could end up TERMing ourselves.

	* init/tests/test_job.c (test_child_reaper): Update test cases to
	include checking of the start_on and stop_on expression trees.
	* init/job.c (job_child_reaper): Mark all blocked events in the
	start_on and stop_on trees as failed; since these are copies of
	the cause event, we can drop that setting already.

	* TODO: Update again, still thinking about the atomicity of event
	expressions.

2007-06-21  Scott James Remnant  <scott@netsplit.com>

	* init/tests/test_job.c (test_change_state): Include tests on a job's
	start_on and stop_on event expression trees, and make sure that events
	are unblocked and unreferenced at the appropriate moments.
	* init/job.c (job_change_state): Unblock the events that started the
	job in running (if a service), and reset when we reach waiting (leave
	referenced otherwise so the environment is always present).
	Unblock and unreference the events that stopped the job in
	starting (for restarting), running (if coming from pre-stop) and
	waiting.
	
	* init/tests/test_job.c (test_handle_event): Rewrite tests using
	event expressions, and make sure events are referenced and blocked
	correctly matching how jobs are affected.  Include tests for correct
	instance behaviour.
	(test_instance): Make sure that instances copy across the expression
	state, and reset the parent.
	* init/job.c (job_instance): After spawning a new instance, reset
	the start_on expression of the master job.

	* init/event.c (event_operator_copy): Change to making the parent
	of copies nodes be the actual tree parent, rather than the top
	parent; otherwise you can't free an entire tree in one go.
	* init/tests/test_event.c (test_operator_copy): Check parents of
	copied nodes.
	* init/tests/test_job.c (test_copy): Update parent checks here too.

	* init/tests/test_job.c (test_copy): Make sure that the job copy
	references and blocks the event; and in the event of failure, doesn't
	* init/job.c (job_copy): Reset the start_on and stop_on expressions
	in the event of failure.

2007-06-20  Scott James Remnant  <scott@netsplit.com>

	* TODO: Update.

	* init/parse_job.c (parse_on): New generic parsing function to deal
	with event expressions, including operators, parentheses, etc.
	(parse_on_operator): Function called by parse_on() to deal with an
	operator or operand.
	(parse_on_paren): Function called by parse_on() to deal with a
	parenthesis.
	(parse_on_operand): Function called by parse_on_operator() to deal
	with a non-operator token.
	(parse_on_collect): Function called by all of the above to collect
	the operators on the stack and deposit them into the output box,
	either for collection by a later operator or for returning from
	parse_on().
	(stanza_start, stanza_stop): Call the new parse_on() function to
	deal with "start on" and "stop on", storing it in the appropriate
	part of the job.
	* init/tests/test_parse_job.c (test_parse_job): Replace list empty
	checks for start_events/stop_events with NULL checks on the new
	start_on/stop_on members.
	(test_stanza_start, test_stanza_stop): Test new stanza code.

	* init/errors.h (PARSE_EXPECTED_EVENT, PARSE_EXPECTED_OPERATOR)
	(PARSE_MISMATCHED_PARENS): Add numerics and strings for the errors
	that can be generated by parsing an event expression.
	* init/conf.c (conf_reload_path): Handle the new errors properly,
	including the line number where they occurred.
	* logd/jobs.d/logd.in: Update "stop on" to work with the new parser.

	* init/parse_job.c (stanza_emits): Each entry in the emits list
	is now an NihListEntry with the event name as the string data
	pointer, rather than an EventInfo structure (since that structure
	is gone).
	* init/tests/test_parse_job.c (test_stanza_emits): Update test
	case to check for NihListEntry structures.

	* init/parse_job.c: Where the stanza function parses an argument and
	can possibly reject it, save the position and line number and do not
	return that unless we're happy with the argument.  This ensures errors
	are raised pointing *at* the argument, rather than past it.
	* init/tests/test_parse_job.c: Fix several test case errors where
	the buffer was built incorrectly.  Pedantically check pos and lineno
	after successful parsing, and after errors, to make sure they are
	where they should be.

2007-06-18  Scott James Remnant  <scott@netsplit.com>

	* init/job.h (Job): Replace the start_events and stop_events NihLists
	with start_on and stop_on EventOperators.
	* init/job.c (job_new): Drop list initialising, and instead just set
	the new start_on/stop_on members to NULL.
	(job_copy): Copy the entire event operator tree to the new job,
	including references and blockers.  emits has changed to a list of
	NihListEntry with embedded strings, so copy them that way.
	(job_run_process): Drop "->info."
	(job_handle_event): Instead of iterating the events lists, call
	event_operator_handle and check the return value and top node value.
	(job_detect_stalled): Modify to iterate the start_on tree.
	* init/tests/test_job.c (test_change_state, test_detect_stalled): 
	Drop references to "->info." since we can get the variables directly.
	(test_new): Check that start_on and stop_on are NULL.
	(test_copy): Adjust tests of copying start_on and stop_on trees as
	well as the emits list.
	(test_handle_event, test_handle_event_finished) 
	(test_detect_stalled): Change references from start_events to start_on,
	stop_events to stop_on and construct using EventOperators instead.
	(test_handle_event): Update number of blockers now that the event
	expressions themselves will block the event.
	* init/tests/test_event.c (test_poll): Update number of blockers since
	both the events and cause will block it for now; also change
	start_events and stop_events to start_on and stop_on respectively.

	* init/event.c (event_operator_copy): Copy the children nodes as well.
	* init/tests/test_event.c (test_operator_copy): Test copying
	with children nodes.

	* init/tests/test_control.c (test_event_emit): Drop "->info."

	* init/notify.c (notify_event, notify_event_finished): Drop
	"->info." from event references.

	* init/process.c (process_setup_environment): Drop "->info." from
	cause references
	* init/tests/test_process.c (test_spawn): Likewise.

	* init/event.h (Event): Directly include the name, args and env
	fields rather than using an interim structure; this makes more sense
	since we use them differently than a match does.
	(EventOperatorType, EventOperator): New structure to build event
	expression trees that combine a match with "or" and "and" boolean
	operators; solve some problems by holding the reference and blocker
	on the matched event inside this structure directly and provide
	methods to unblock and reset them.
	(EventInfo): Drop this structure completely now that it is unused.
	* init/event.c (event_info_new): Rename this structure to
	event_operator_new() and initialise the new fields properly.
	(event_info_copy): Likewise rename to event_operator_copy and deal
	with copying event references and blockers over to the new structure,
	since the state is useful to copy.
	(event_match): Rename to event_operator_match and switch the arguments
	around since it makes slightly more sense that way.
	(event_operator_update): Function to update the value of an EVENT_OR
	or EVENT_AND operator based on the value of the two children.
	(event_operator_handle): Function to iterate an entire expression
	tree looking for a given event, and update the values of other
	operators if matched.
	(event_operator_unblock): Function to iterate an expression tree
	and release any events we're blocking.
	(event_operator_reset): Function to iterate an expression tree,
	unreferencing any events and resetting all values back to FALSE.
	(event_new, event_pending, event_finished): Update references to
	the Event structure to discard the intermediate "->info."
	* init/tests/test_event.c (test_info_new): Rename to
	test_operator_new() and test various features of the function added
	in the converstion.
	(test_info_copy): Likewise rename to test_operator_copy() and add a
	few more tests, especially that blockers and references are copied.
	(test_match): Rename to test_operator_match() and adjust argument
	order to match the change.
	(test_new) Call event_init() to avoid a valgrind error and update
	references to drop "->info."
	(test_poll): Use EventOperators in the job to test event polling,
	rather than the old structures.
	(test_operator_update, test_operator_handle, test_operator_unblock)
	(test_operator_reset): Test behaviour of the new functions.

2007-06-13  Scott James Remnant  <scott@netsplit.com>

	* TODO: Update utmp/wtmp thoughts.

2007-06-12  Scott James Remnant  <scott@netsplit.com>

	* init/paths.h: Remove extra /, oops.
	* init/Makefile.am (install-data-local): Make destination
	configuration directories as part of "make install".
	(AM_CPPFLAGS): Define LEGACY_CONFDIR to be $(sysconfdir)/event.d
	* logd/Makefile.am (jobs.d/logd): Replace mkdir_p with MKDIR_P
	* init/main.c: Use macro to pick up /etc/event.d so it can be moved
	by configure

	* TODO: Update.

	* init/Makefile.am (AM_CPPFLAGS): Define CONFDIR to be
	$(sysconfdir)/init, replacing the old CFG_DIR definition.
	* init/paths.h (CFG_DIR): Replace with CONFDIR definition,
	and set the default to /etc/init
	* init/main.c: Load configuration from /etc/init/init.conf,
	/etc/init/conf.d and /etc/init/jobs.d; retain loading from /etc/event.d
	for the time being.
	* init/man/init.8: Change reference to directory.
	* logd/Makefile.am: Replace references of eventdir with jobsdir,
	and event.d with jobs.d
	* logd/event.d: Rename to logd/jobs.d

	* init/conf.c (conf_reload): Ignore ENOENT, it's not interesting
	in the general case.

	* init/tests/test_conf.c (test_source_reload): Test the general
	reload function.

	* init/tests/test_conf.c (test_source_free): s/unlink/rmdir/
	(test_source_reload_file): Test that configuration files work, and
	are parsed with anything alongside ignored automatically.
	* init/conf.c (conf_file_filter): As well as not filtering out the
	source path itself, we also need to not filter out the path we're
	watching which is different in the case of files; we need to know
	about it because we handle its removal.
	(conf_delete_handler): Compare the path deleted against the path
	we're watching, rather than the source path, since this means the
	watch needs to be freed.

	* compat/sysv/shutdown.c: Use nih pidfile functions since they're
	more reliable than doing it ourselves.

2007-06-11  Scott James Remnant  <scott@netsplit.com>

	* init/conf.c (conf_reload_path): Call parse_conf for mixed files
	and directories.  Make a correction to the old_items code, was
	passing the wrong arguments to nih_list_add; the effect we wanted
	was that we add the old items head into the list, and remove the
	existing head (what we did was add the first item to the old_items
	list and then cut the rest out).
	* init/tests/test_conf.c (test_source_reload_dir): Rename to
	test_source_reload_job_dir, since that's what this does.
	(test_source_reload_conf_dir): Add another function that tests
	directories of mixed configuration.

	* init/parse_conf.c (parse_conf): Parse a configuration file that
	defines jobs by name.
	(stanza_job): Job stanza, slightly trickier than it would appear to
	need to be, to parse the block in-place and keep pos/lineno
	consistent.
	* init/parse_conf.h: Prototype for external function.
	* init/tests/test_parse_conf.c: Test suite for mixed configuration
	parsing.
	* init/Makefile.am (init_SOURCES): Build and link parse_conf.c and
	parse_conf.h
	(TESTS): Build and run parse_conf tests
	(test_parse_conf_SOURCES, test_parse_conf_LDFLAGS) 
	(test_parse_conf_LDADD): Details for parse_conf test suite.
	(test_conf_LDADD): Add parse_conf.o and conf.o since this calls
	them now.

	* init/conf.c (conf_source_reload, conf_source_reload) 
	(conf_reload_path): Add some debugging messages.

	* init/conf.c (conf_source_new): Add missing call to conf_init()

	* init/conf.c (conf_item_new): Drop source parameter, since it's
	unused in the function and makes it harder to call this when we
	only have one data pointer.
	(conf_reload_path): Drop source from conf_item_new() call.
	* init/conf.h: Update prototype.
	* init/tests/test_conf.c (test_item_new, test_item_free) 
	(test_file_free): Drop source parameter from calls.

2007-06-10  Scott James Remnant  <scott@netsplit.com>

	* init/main.c (main): Add a handler for the SIGHUP signal
	(hup_handler): Handler for SIGHUP, just calls conf_reload().

	* init/main.c (main): Read the configuration again.

	* TODO: Update.

	* init/tests/test_conf.c (test_source_reload_dir): Reset the priority
	and clean up consumed inotify instances.
	(test_source_free, test_file_free, test_item_free): Test the free
	functions on their own, paying special attention to conf_item_free()
	even though this really duplicates other tests.

	* init/conf.c (conf_reload_path): In the case where we fail to map
	the file into memory, we still need to purge all the items that
	previously existed.
	* init/tests/test_conf.c (test_source_reload): Rename to
	test_source_reload_dir, so that we can keep this and the file
	tests separate to make it easier to deal with.
	(test_source_reload_dir): Add tests for physical and parse errors
	when re-loading jobs with and without inotify, and for inotify-based
	modification handling of jobs.

	* init/tests/test_conf.c (test_source_reload): Add test for walk
	of non-existant directory with and without inotify; also test for
	what happens when the top-level directory is deleted, again with
	and without inotify.
	* init/conf.c (conf_delete_handler): Handle the case of the top-level
	directory being deleted by freeing the watch (so next time we asked
	to reload, we can restore it).

	* init/tests/test_conf.c (test_source_reload): Add a test for
	deletion of a running job.

	* init/conf.c (conf_item_free): Fix this up; when deleting an item
	from a source, we first mark it for deletion unless it's already
	marked for replacement.  Then if it's the replacement for something
	else, we mark that to be replaced by whatever we're being replaced
	by (so there are no references to us) and change that state if
	necessary.  Finally we replace our own item and free the record
	before returning.
	* init/tests/test_conf.c (test_source_reload): Check that we handle
	the cases of modiciation of a running job, modification of a
	replacement of a running job and deletion of a replacement for a
	running job.

	* init/parse_job.c (parse_job): Instead of freeing the previous
	replacement, which could leave invalid references to it, mark it
	for deletion and change the state.
	* init/tests/test_parse_job.c (test_parse_job): Adjust the test so
	that we hold a reference to the replacement job and make sure that
	the state is changed to deleted, rather than checking for a destructor
	being called on it.

	* init/init.supp (conf-init): Add valgrind suppression for the
	configuration sources hash table.

	* init/conf.c (conf_item_free): Don't overwrite any previous
	replacement, only mark us for deletion if we wouldn't otherwise
	be replaced.  Add some commented possible code for testing.
	* init/tests/test_conf.c (test_source_reload): Test replacement of
	jobs works properly; test modification with direct write and with
	atomic rename replace; test deletion.

	* init/conf.c (conf_reload_path): It turns out that the flag trick
	doesn't work for items since we often reparse them within the same
	file tag (it works with files because they're atomic and reparsed).
	Store the old items in a different list instead.
	(conf_source_free): We need to be careful about freeing sources,
	so have a function to do it properly.
	(conf_item_new): Since the flag member isn't useful, don't bother
	setting it.
	* init/conf.h: Add conf_source_free prototype.
	(ConfFile): Remove flag member.
	* init/tests/test_conf.c (test_source_reload): Add test for inotify
	create detection.

	* init/conf.c (conf_file_delete): Rename to conf_file_free and match
	the pattern of those kinds of functions.
	(conf_item_delete): Likewise rename to conf_item_free and match the
	pattern of these kinds of functions.
	* init/conf.h: Add prototypes.

	* init/conf.c (conf_reload_path): Fix bug with job name generation.
	Allow non-parsing errors to be returned from the function.
	(conf_item_delete): Drop all replacement management code, we'll put
	this back through testing.
	* init/tests/test_conf.c (test_source_reload): Test reloading adds
	the right inotify watch and parses the files, also check that loading
	without inotify and mandatory reloading work.

	* init/conf.c (conf_source_reload): Move the item deletion detection
	code from this function, where it would only happen on a mandatory
	reload
	(conf_reload_path): to this function, where it will happen every time
	the file is parsed; which is actually what we want.

2007-06-08  Scott James Remnant  <scott@netsplit.com>

	* init/conf.h (ConfItem): Drop the name and replace it with a type.
	(ConfItemType): Enum for different types of configuration items
	(ConfFile): Change items from a hash table to a list.
	* init/conf.c (conf_file_get): Initialise the items member as a list.
	(conf_item_set): Rename to conf_item_new again.
	(conf_item_new): Allocates a new ConfItem and adds it to the file's
	list, we won't reuse items anymore since it doesn't really make sense.
	(conf_source_reload): Adjust clean-up code now that items is a list.
	(conf_reload_path): Work out the name of jobs found by filename,
	allocate a new item for them and parse the job into it.  Perform
	handling of errors by outputting a warning.
	(conf_item_delete): Takes both source and file so we can make
	intelligent decisions.
	(conf_file_delete): Takes a source and passes it to conf_item_delete
	(conf_delete_handler): Pass both source and file to conf_file_delet
	* init/tests/test_conf.c (test_file_get): Check that the items
	list is empty; rather than the hash being unallocated.
	(test_item_set): Rename back to test_item_new and only allocate a
	single item which should get added to the list.

2007-06-06  Scott James Remnant  <scott@netsplit.com>

	* init/parse_job.c (stanza_respawn): Permit the word "unlimited",
	raise a specific error for illegal limit and illegal interval.
	(stanza_pid, stanza_kill, stanza_normal, stanza_umask) 
	(stanza_nice, stanza_limit): Raise specific errors rather than
	a generic "illegal value" error.
	* init/tests/test_parse_job.c (test_stanza_respawn): Check that
	we can use "unlimited", also check for new error return.
	(test_stanza_pid, test_stanza_kill, test_stanza_normal) 
	(test_stanza_umask, test_stanza_nice, test_stanza_limit): Check
	for new specific errors.
	* init/errors.h: Replace CFG_ILLEGAL_VALUE with a series of parse
	errors.

	* init/conf.c: Comments.

	* init/conf.c (conf_item_set): Call out to conf_item_delete() to
	handle unsetting of an item's data.
	(conf_source_reload): Add code to deal with mandatory reloading,
	calls conf_file_delete() and/or conf_item_delete() as appropriate.
	(conf_delete_handler): Call conf_file_delete() on the ConfFile that
	we find.
	(conf_file_delete): Function to delete all items in a file.
	(conf_item_delete): Placeholder function to delete an item.

	* init/conf.c (conf_file_new): Rename to conf_file_get; in practice
	we never just want to allocate one of these, we always want to
	return the existing entry if it exists.
	(conf_item_new): Rename to conf_item_set; again in practice we always
	want to update an existing item.  This function will grow the "deal
	with replacement" stuff.
	(conf_reload): Start putting in place the code that will allow
	mandatory reloads, as well as initial setup.  This function iterates
	over the sources and deals with errors.
	(conf_source_reload): Function to reload an individual source, calls
	out to one of the following two functions and will eventually perform
	the deleted items scan.
	(conf_source_reload_file): Set up a watch on a file, and reload it.
	(conf_source_reload_dir): Set up a watch on a directory and reload it.
	(conf_file_filter): Filter for watching parent directory of files.
	(conf_create_modify_handler): File creation and modification handler.
	(conf_delete_handler): File deletion handler.
	(conf_file_visitor): Tree walk handler.
	(conf_reload_path): Function that deals with files themselves,
	currently just sorts out the ConfFile structure and maps the file
	into memory.
	* init/conf.h: Add new prototypes, update existing ones.
	* init/tests/test_conf.c (test_file_new): Rename to test_file_get,
	also test repeated calls when already in the table.
	(test_item_new): Rename to test_item_set, also test repeated calls
	when already in the table.
	(test_source_reload): Start of test for reloading sources.

2007-06-05  Scott James Remnant  <scott@netsplit.com>

	* init/conf.c: Make a start on the new configuration management
	routines, which will allow finer-grained tracking of configuration
	and support mandatory reloading.
	(conf_source_new, conf_file_new, conf_item_new): Start off with the
	functions to allocate the tracking structures we need to use.
	* init/conf.h: Structures and prototypes
	* init/tests/test_conf.c: Test suite for allocation functions.
	* init/Makefile.am (init_SOURCES): Build and link conf.c and conf.h
	(TESTS): Run the conf test suite.
	(test_conf_SOURCES, test_conf_LDFLAGS, test_conf_LDADD): Details for
	the conf test suite.

2007-06-04  Scott James Remnant  <scott@netsplit.com>

	* init/parse_job.c (stanza_description, stanza_author, stanza_version)
	(stanza_chroot, stanza_chdir, stanza_pid): Instead of erroring when
	the string has already been allocated, free it and replace it with the
	new one. Attempting to forbid duplicates is just too inconsistent,
	especially for the integer ones which we compare against the default;
	using the last one allows us to be entirely consistent.
	(stanza_daemon, stanza_respawn, stanza_service, stanza_instance):
	Don't error if the flag is already set, just ignore it.
	(stanza_respawn, stanza_pid, stanza_kill, stanza_console) 
	(stanza_umask, stanza_nice): Don't compare the current value against
	the default, just overwrite it!
	(parse_exec, parse_script): Free existing process command string
	before setting a new one over the top.
	(parse_process, stanza_exec, stanza_script, stanza_limit): Instead of
	erroring if the structure is already set and allocated, just don't
	allocate a new one and allow its members to be overwritten.
	* init/tests/test_parse_job.c (test_stanza_exec) 
	(test_stanza_script, test_stanza_pre_start) 
	(test_stanza_post_start, test_stanza_pre_stop) 
	(test_stanza_post_stop, test_stanza_description) 
	(test_stanza_author, test_stanza_version, test_stanza_daemon) 
	(test_stanza_respawn, test_stanza_service, test_stanza_instance) 
	(test_stanza_pid, test_stanza_kill, test_stanza_console) 
	(test_stanza_umask, test_stanza_nice, test_stanza_limit) 
	(test_stanza_chroot, test_stanza_chdir): Replace tests that check
	for an error in the case of duplicate stanzas with tests that make
	sure the last of the duplicates is used.
	* init/errors.h (CFG_DUPLICATE_VALUE, CFG_DUPLICATE_VALUE_STR): Drop
	this error, since we don't consider this a problem anymore.

	* upstart/Makefile.am (libupstart_la_LIBADD): Add $(LTLIBINTL)
	* init/Makefile.am (init_LDADD): Reorder and add $(LTLIBINTL)
	* util/Makefile.am (initctl_LDADD): Reorder and add $(LTLIBINTL)
	* compat/sysv/Makefile.am (reboot_LDADD): Reorder and add $(LTLIBINTL)
	(runlevel_LDADD): add $(LTLIBINTL)
	(shutdown_LDADD): Reorder and add $(LTLIBINTL)
	(telinit_LDADD): Reorder and add $(LTLIBINTL)
	* logd/Makefile.am (logd_LDADD): Add $(LTLIBINTL)

2007-06-03  Scott James Remnant  <scott@netsplit.com>

	* init/tests/test_job.c (test_run_process): Add a test case for a
	crasher when the event has no arguments.
	* init/job.c (job_run_process): Fix the bug, we need to check the
	arguments before trying to append them.

	* init/cfgfile.c, init/cfgfile.h, init/tests/test_cfgfile.c: Rename
	to parse_job and strip out all functions except the parsing and stanza
	ones.
	* init/Makefile.am (init_SOURCES): Build and link parse_job.c and h
	(TESTS): Run the parse job test suite
	(test_cfgfile_SOURCES, test_cfgfile_LDFLAGS, test_cfgfile_LDADD):
	Rename and update.
	* init/parse_job.c: Rename all cfg_stanza_*() functions to just
	stanza_*(), rename all cfg_parse_*() functions to just parse_*().
	(parse_job, parse_process, stanza_exec, stanza_script, stanza_start)
	(stanza_stop, stanza_emits, stanza_normal, stanza_env, stanza_limit):
	Don't use NIH_MUST, it's fine to be out of memory and we should fail
	in that case with a useful error.  The user can always reload the
	config file.
	(cfg_read_job, cfg_watch_dir, cfg_job_name, cfg_create_modify_handler)
	(cfg_delete_handler, cfg_visitor): Drop these functions for now.
	* init/parse_job.h: Update so it just contains the one prototype.
	* init/tests/test_parse_job.c: Update all tests to pass a string
	to parse_job(), and check errors raised; rather than mucking around
	with file descriptors all of the time.  Spend the effort while we're
	in here to run TEST_ALLOC_FAIL where we can.
	* init/main.c: Drop config file loading for now since it's missing.

2007-05-27  Scott James Remnant  <scott@netsplit.com>

	* init/cfgfile.h (CFG_DIR): Drop this define, since it's in paths.h
	(CfgDirectory): 

	* init/cfgfile.c (cfg_read_job): Separate out the job-handling code
	into a new function that we could call from a stanza if we want
	later; this one now just maps the file into memory and deals with
	exceptions from the parsing.
	(cfg_parse_job): Function containing the seperated out code; parses
	a new job, marking it as a replacement for any existing job with the
	same name.  Drop the warnings for using pid options without a daemon,
	since these are actually useful for other things later.
	* init/tests/test_cfgfile.c (test_read_job): Drop the check on
	unexpected daemon options, since we don't issue these warnings
	anymore.

2007-05-20  Scott James Remnant  <scott@netsplit.com>

	* init/event.c (event_match): Change to accept Event as the first
	argument and EventInfo as the second, making it obvious that this
	matches a received Event against known EventInfo rather than just
	comparing two info structs (since the order matters).
	* init/event.h: Update prototype.
	* init/tests/test_event.c (test_match): Update test accordingly.
	(test_poll): Fix typo.
	* init/job.c (job_handle_event): Pass in the event as the first
	argument to event_match, rather than its info.
	* TODO: Update.

	* init/job.c (job_emit_event): Return the event that we emit; don't
	bother tracking block status or setting blocked, leave that to the
	state loop so things are more obvious.
	(job_change_state): Set the blocked flag here for starting and stopping
	to the return value of job_emit_event().

	* init/event.c (event_ref, event_unref): Reference counting of events
	so we don't free those we still need.
	(event_block, event_unblock): Blocker counting that replaces the
	previous jobs member.
	(event_new): Initialise refs and blockers fields.
	(event_emit_finished): Remove this function.
	(event_poll): Handle the new done state, and deal with the blockers
	and references counts; turns out that we can fall all the way through
	this switch if these are zero without needing to check again.
	(event_pending): Remove call to event_emit_finished, the event_poll()
	loop handles this case now.
	(event_finished): Set progress to done on the way out.
	* init/event.h (EventProgress): Add new done state
	(Event): Add refs and blockers members, replacing jobs
	* init/tests/test_event.c (test_new): Check refs and blockers are
	initialised to zero.
	(test_ref, test_unref, test_block, test_unblock): Check the ref
	counting function behaviours.
	(test_emit_finished): Drop this function since it's not used
	* init/job.c (job_change_cause): Reference and block the event,
	and unblock and unreference before changing.
	(job_emit_event): Reference the event that blocks the job from
	continuing.
	(job_handle_event_finished): Unreference the blocking event again.
	(job_change_state): Make sure that blocked has been cleared before
	allowing a state change.
	* init/tests/test_job.c: Change tests to use refs/blockers on the
	cause event when counting, and also to follow the status of blocked
	since that is now ref-counted as well.

2007-05-18  Scott James Remnant  <scott@netsplit.com>

	* init/main.c (main, cad_handler, kbd_handler, pwr_handler): Use
	event_new rather than event_emit.
	* init/job.h (Job): Change type of cause and blocked to Event
	* init/job.c (job_change_goal, job_change_cause, job_emit_event) 
	(job_handle_event, job_handle_event_finished): Update all references
	to EventEmission to use Event instead.
	(job_detect_stalled): Call event_new instead of event_emit
	(job_run_process): Use the info member of cause, not event member
	* init/tests/test_job.c (test_change_goal, test_change_state) 
	(test_run_process, test_child_reaper, test_handle_event) 
	(test_handle_event_finished): Update all references to EventEmission
	to use Event instead.
	(test_detect_stalled): Correct to use right structure types.
	* init/process.c (process_setup_environment): Use cause's info member,
	rather than event member.
	* init/tests/test_process.c (test_spawn): Update to use Event.
	* init/notify.h (NotifySubscription): Change member to event
	* init/notify.c (notify_subscribe_event) 
	(notify_subscription_find, notify_job_event, notify_event) 
	(notify_event_finished): Update functions to use event member and
	Event structures.
	* init/tests/test_notify.c (test_subscribe_event) 
	(test_subscription_find, test_job, test_job_event, test_event) 
	(test_event_finished): Update to use Event instead of EventEmission
	* init/control.c (control_event_emit): Update to use event_new.
	* init/tests/test_control.c (test_event_emit) 
	(test_subscribe_events, test_unsubscribe_events): Update to use
	Event rather than EventEmission.

	* init/event.h: Fix up a few references.
	* init/tests/test_event.c (test_new): Remove reference to emission.

	* init/event.h (EventEmission): Rename to Event, and rename event
	member to info.
	* init/event.c (event_emit_next_id): Rename to event_next_id
	(event_emit): Rename to event_new, and add standard parent argument.
	(event_emit_find_by_id): Rename to event_find_by_id
	(event_poll): Iterate over Events in the list
	(event_pending, event_finished): Operate on Event
	* init/tests/test_event.c (test_emit): Rename to test_new and
	adjust for names and arguments.
	(test_emit_find_by_id): Rename to test_find_by_id and adjust for
	names.
	(test_emit_finished, test_poll): Adjust names.

	* init/cfgfile.c (cfg_stanza_start, cfg_stanza_stop) 
	(cfg_stanza_emits): Convert to use EventInfo and event_info_*.
	* init/job.c (job_copy): Use EventInfo and event_info_copy.
	(job_handle_event, job_detect_stalled): Iterate EventInfo structures
	* init/tests/test_cfgfile.c (test_stanza_start, test_stanza_stop) 
	(test_stanza_emits): Update to use EventInfo
	* init/tests/test_job.c (test_copy, test_handle_event) 
	(test_handle_event_finished, test_detect_stalled): Update to use
	EventInfo and event_info_new
	* init/event.c (event_copy): Use nih_str_array_copy here, to make the
	code somewhat simpler.
	(event_finished): Copy the arguments and environment from the old
	event, rather than stealing and reparenting.
	* init/job.c (job_copy): Use nih_str_array_copy here too.
	(job_run_process): Use nih_str_array_append to add the arguments from
	the emission onto the command run.

	* init/event.h (Event): Rename to EventInfo, since this structure
	representations information about an event, rather than an actual
	event in progress.
	* init/event.c (event_new): Rename to event_info_new, also now can
	take arguments and environment like event_emit() can.
	(event_copy): Rename to event_info_copy.
	* init/tests/test_event.c (test_new): Rename to test_info_new,
	update names in test and test being given args or env.
	(test_copy): Rename to test_info_copy and update names in test.
	(test_match, test_poll): Use EventInfo.

	* TODO: Update.

2007-04-24  Scott James Remnant  <scott@netsplit.com>

	* configure.ac: Add AM_PROG_CC_C_O since we use per-target flags
	for one of the test cases.

2007-03-16  Scott James Remnant  <scott@netsplit.com>

	* upstart/message.c (upstart_message_newv): Add va_end to match
	va_copy because the standard says so.
	* upstart/wire.c (upstart_push_packv, upstart_pop_packv): Add
	va_end here as well.

2007-03-13  Scott James Remnant  <scott@netsplit.com>

	* init/main.c: Wait until we've closed inherited standard file
	descriptors and opened the console instead before trying to open the
	control socket; otherwise we end up closing it by accident if we
	weren't opened with sufficient descriptors in the first place.
	Also wait until we've set up the logger before trying to parse the
	configuration.  In fact both of these things need to be pretty low
	down the main() function.

	* init/tests/test_job.c (test_run_process): Skip /dev/fd test cases
	if that's not available.

	* init/tests/test_control.c (test_log_priority): Make sure we know
	that the message has been sent before calling the watcher.

	* init/cfgfile.c (cfg_watch_dir): We get ENOSYS for missing inotify
	support, not EOPNOTSUPP.
	* init/tests/test_cfgfile.c (test_watch_dir): Actually make the
	directory tree before testing for inotify, since we use the same
	tree there too.

	* util/initctl.c (job_info_output): Restructure so gcc doesn't think
	name can be used uninitialised.
	* init/tests/test_cfgfile.c (test_watch_dir): Correct an error where
	i wouldn't be initialised if we skipped the inotify tests.

	* util/initctl.c (job_info_output): Restructure so gcc doesn't think
	* init/process.c (process_setup_environment): job id fits inside
	a %u now

	* upstart/message.h: Style; always refer to "unsigned int" as
	"unsigned int", and never "unsigned.
	* upstart/tests/test_message.c (my_handler): Catch a stray couple
	of "unsigned"s

	* init/control.c (control_job_query, control_job_start) 
	(control_job_stop): Change type of id argument to unsigned int,
	and call printf with %u to output it.
	* init/tests/test_control.c (check_job, check_job_instance) 
	(check_job_instance_end, check_job_status__waiting) 
	(check_job_status_end__waiting, check_job_status__starting) 
	(check_job_status_end__starting, check_job_status__running) 
	(check_job_status_end__running, check_job_status__pre_stop) 
	(check_job_status_end__pre_stop, check_job_status__stopping) 
	(check_job_status_end__stopping, check_job_status__deleted) 
	(check_job_status_end__deleted, check_job_unknown) 
	(check_job_invalid, check_job_unchanged, check_event): Change
	type of id arguments to unsigned int.
	(check_list): Change type of id to unsigned int.
	* init/tests/test_notify.c (check_job_status) 
	(check_job_status_end, check_job_finished, check_event) 
	(check_event_caused, check_event_finished): Change type of id
	arguments to unsigned int.

	* init/job.h (Job): Change the type of the id to unsigned int.
	* init/job.c (job_next_id): Change ids to be unsigned ints, and now
	we can just use %u in the nih_error call.
	(job_find_by_id): Change argument to be unsigned int
	* init/tests/test_job.c (test_find_by_id): Change id type to unsigned
	int.
	* init/event.h (Event): Change the type of the id to unsigned int.
	* init/event.c (event_emit_next_id): Change ids to be unsigned ints,
	and now we can just use %u in the nih_error call.
	(event_emit_find_by_id): Change argument to be unsigned int
	* init/tests/test_event.c (test_emit, test_emit_find_by_id) 
	(check_event, check_event_finished): Change id type to unsigned int.

	* util/initctl.c (output_name): Use an unsigned int for the job id,
	which means we can use ordinary %u for the printf argument.
	(handle_job, handle_job_finished, handle_job_instance) 
	(handle_job_instance_end, handle_job_status) 
	(handle_job_status_end, handle_job_unknown, handle_job_invalid) 
	(handle_job_unchanged, handle_event, handle_event_caused) 
	(handle_event_finished): Change argument type of id from uint32_t
	to unsigned int.
	(job_info_output): Change output type of id from %zu to %u

	* upstart/message.c (upstart_message_handle): Use unsigned int for
	ids, rather than a fixed-width type.
	* upstart/tests/test_message.c (my_handler): Use unsigned int for
	the ids, and give "unsigned int" instead of "unsigned" to va_arg as
	a matter of style.

	* upstart/wire.c (upstart_push_int, upstart_pop_int): Send over the
	wire using a plain old integer type, instead of a fixed width type;
	there's no advantage to using the fixed-width type and we could hurt
	ourselves if we tried running on ILP64.
	(upstart_push_unsigned, upstart_pop_unsigned): Likewise use a plain
	unsigned int over the wire.
	(upstart_push_string, upstart_pop_string): Use an unsigned int for
	the length of the string, technically this means that we silently
	truncate any string that's greater than 4GB on 64-bit platforms;
	it's either that or make the test cases harder (we did this before
	anyway).
	(upstart_push_header, upstart_pop_header): Type is always an unsigned
	int (best conversion from an enum)

2007-03-11  Scott James Remnant  <scott@netsplit.com>

	* configure.ac: Bump version to 0.3.9

	* NEWS: Update.

	* util/man/initctl.8: Document the new commands.

	* TODO: Update.

	* init/job.c (job_handle_event): Correct the function so we don't
	try and stop the master of an instance, and cause an assertion error.

	* util/initctl.c: Oops, correct function pointers in command table

	* util/tests/test_initctl.c (test_version_action): 

	* util/initctl.c (handle_version): Handle receipt of the version
	reply.
	(version_action): Send the version-query message to the server and
	expect one response.
	(log_priority_action): Parse the single argument into an NihLogLevel
	and send it to the server.

	* init/control.c (control_version_query, control_log_priority):
	Functions to handle the new messages from the server pov
	* init/tests/test_control.c (test_version_query) 
	(test_log_priority): Test the new messages are handled properly.
	(check_version): Check the version string matches.
	* upstart/message.h: Add messages for querying the version of the
	init daemon and changing the log priority.
	* upstart/message.c (upstart_message_newv)
	(upstart_message_handle): Marshal the new messages.
	* upstart/tests/test_message.c (test_new, my_handler) 
	(test_handle): Test the marshalling of the new messages,

	* upstart/libupstart.ver: Add enum functions to the global list.

	* util/initctl.c (start_action, stop_action): Imply --no-wait if
	we take the job id or name from an environment variable, since we'd
	end up waiting for ourselves otherwise
	* util/tests/test_initctl.c (test_start_action, test_stop_action):
	Update test cases to make sure no-wait is implied.

2007-03-09  Scott James Remnant  <scott@netsplit.com>

	* configure.ac: Bump version to 0.3.8

	* NEWS: Updated.
	* configure.ac: Increase version to 0.3.7

	* init/tests/test_job.c (test_change_state): Add a test case for
	deleting the last instance of a replaced job.
	* init/job.c (job_change_state): When moving a instance of a job into
	the deleted state, check whether we should replace the job it's an
	instance of, and if so, change that job's state too.
	* TODO: Update.

	* util/initctl.c (handle_job_list): Always allocate current_list,
	since we need it to be the parent of pointers we attach to it.
	(handle_job_list_end): Always free the current list, only suppress
	output if there aren't any entries in it.
	(initctl_recv): Check the current_list pointer, no need for in_list
	(handle_job_instance, handle_job_instance_end, handle_job_status):
	Check current_list not in_list.
	* util/tests/test_initctl.c: Correct some memory leaks.

	* init/process.c (process_setup_environment): Set the UPSTART_JOB_ID
	environment variable to the job's unique id.
	* init/tests/test_process.c (test_spawn): Make sure it's set.

	* util/man/initctl.8: Update the initctl manpage.
	* compat/sysv/man/reboot.8: Correct a minor grammar error.
	* compat/sysv/man/shutdown.8: Fix reference from runlevel to telinit.

	* README: Add a README that copies the text from the web page and
	adds some notes about recommended operating system versions.

	* util/initctl.c: Completely rewrite initctl, top to bottom; handling
	of the new messages is done natively, meaning that the commands just
	vary the requests send and number of responses expected.
	* util/tests/test_initctl.c: Test all of the new code.

	* init/main.c: Improve restarting and rescuing a little; store the
	program path in a static variable so we can always access it, and
	use the exported loglevel to pass the same to the new process.
	* TODO: Update.

	* compat/sysv/shutdown.c: More error/fatal adjustments.
	* compat/sysv/telinit.c: More error/fatal adjustments.

2007-03-08  Scott James Remnant  <scott@netsplit.com>

	* init/main.c (main, crash_handler): Promote deadly errors to nih_fatal
	* logd/main.c (main): Promote deadly errors to nih_fatal
	* compat/sysv/reboot.c (main): Promote deadly errors to nih_fatal
	* compat/sysv/shutdown.c (main, shutdown_now): Promote deadly errors
	to nih_fatal
	* compat/sysv/telinit.c (main): Promote deadly errors to nih_fatal

	* init/event.c (event_pending): The message that we're handling an
	event should be logged with --verbose.

	* init/cfgfile.c (cfg_parse_script): Remove the unnecessary check for
	a token inside a script block.

	* TODO: Update.

	* init/control.c (control_watch_jobs): Rename to control_subscribe_jobs
	and update to handle new event name.
	(control_unwatch_jobs): Rename to control_unsubscribe_jobs and update
	to handle the new event name.
	(control_watch_events): Rename to control_subscribe_events and update
	to handle the new event name.
	(control_unwatch_events): Rename to control_unsubscribe_events and
	update to handle the new event name.
	* init/tests/test_control.c (test_watch_jobs): Rename to
	test_subscribe_jobs and update to new event name.
	(test_unwatch_jobs): Rename to test_unsubscribe_jobs and update to 
	new event name.
	(test_watch_events): Rename to test_subscribe_events and update to
	new event name.
	(test_unwatch_events): Rename to test_unsubscribe events and update
	to new event name.

	* upstart/message.h: Rename the watch commands to subscribe/unsubscribe
	and regroup with new message numbers.
	* upstart/message.c (upstart_message_newv) 
	(upstart_message_handle): Marshal the updated subscription messages.
	* upstart/tests/test_message.c (test_new, my_handler) 
	(test_handle): Update tests to new names and numbers.
	* TODO: Update.

	* upstart/message.c (upstart_message_handle): Raise a the unknown
	message error if the type is unknown, rather than the invalid message
	error.
	* upstart/tests/test_message.c (test_handle): Correct test case.

	* init/job.c (job_change_state): Correct a problem here too, when
	moving from pre-stop to running, we don't want to emit a started event
	since we never emitted a stopping event and never killed the process
	anyway.  We do need to notify the job as finished, since the process
	that tried to stop it will need to be told not to wait any longer.
	* init/tests/test_job.c (test_change_state): Add a test for pre-stop
	back to running.

	* doc/states.dot: Fix an error in the state diagram; when moving from
	starting back to waiting, due to a failed respawn, we need to emit
	the stopped event otherwise it will never happen.
	* doc/states.png: Update.

2007-03-05  Scott James Remnant  <scott@netsplit.com>

	* upstart/message.c (upstart_message_new): Make this a wrapper around
	(upstart_message_newv): which has all the old code, but accepts a
	va_list instead of making its own.
	* upstart/message.h: Add prototype.

	* init/main.c (crash_handler): Simply trying to leave a SEGV handler
	doesn't work so well, we end up repeating the problem instruction.
	We really can't resume from this point, and can't even jump elsewhere
	since our state is probably buggered up.  Only thing for it is to
	re-exec ourselves with a clean state.

	* init/cfgfile.c (cfg_read_job, cfg_delete_handler): Don't try and
	free the magic (void *)-1 replacement (delete).

	* util/events.c, util/events.c, util/jobs.c, util/jobs.h: With the
	new message responses, that intermix event and job information freely,
	it no longer makes sense to distinguish between them.  So fold these
	files back into the main initctl.c
	* util/initctl.h: Drop unused header.
	* util/Makefile.am (initctl_SOURCES): Update sources list.
	(TESTS): Change which tests we build
	(test_initctl_SOURCES, test_initctl_CFLAGS, test_initctl_LDFLAGS) 
	(test_initctl_LDADD): Build the new combined test case binary, use
	an automake feature to rebuild initctl.c with -DTEST and a different
	.o file, and thus be able to define out main()

	* util/tests/test_events.c, util/tests/test_jobs.c: Collapse the two
	test case files into one single
	* util/tests/test_initctl.c

	* init/control.c (control_job_find): And implement the find function
	that returns a list of jobs matching an optional pattern.
	* init/tests/test_control.c: Make sure we do send all messages.
	(check_list): Complex function to check the responses to a job list
	(test_job_find): Test a couple of job lists.
	* init/tests/test_notify.c: Make sure we do send all messages.

	* init/control.c (control_job_query): Implement the query message,
	this just needs to return the status or instance set.
	* init/tests/test_control.c (test_job_query): Test the query command.
	(check_job_status__deleted, check_job_status_end__deleted): Pair of
	functions to check we can query deleted jobs directly.

	* init/control.c (control_send_instance): Function to send an instance
	job, collating all of its instances together.
	* init/control.h: Update.
	* init/tests/test_control.c (test_send_instance): Check we receive
	the right messages.
	(check_job_instance, check_job_instance_end): Pair of functions to
	check the instance messages.

	* upstart/message.h: Add new UPSTART_JOB_INSTANCE and
	UPSTART_JOB_INSTANCE_END messages which we'll use to communicate that
	a job is an instance, and group the instances of it together.
	* upstart/message.c (upstart_message_new, upstart_message_handle):
	Marshal the new instance messages.
	* upstart/tests/test_message.c (test_new, my_handler) 
	(test_handle): Test the new message types.

	* upstart/message.h: Restore arguments to JOB_LIST, but rename to
	pattern since that's what it is.
	* upstart/message.c (upstart_message_handle): Restore arguments
	with updated name.
	* upstart/tests/test_message.c (test_new, my_handler) 
	(test_handle): Restore tests for arguments, rename and make sure we
	include a wildcard.

2007-03-04  Scott James Remnant  <scott@netsplit.com>

	* upstart/message.h: Drop arguments to JOB_LIST.
	* upstart/message.c (upstart_message_new, upstart_message_handle):
	Drop arguments to JOB_LIST.
	* upstart/tests/test_message.c (test_new, my_handler) 
	(test_handle): Drop the arguments from the test.

	* init/control.c (control_job_start): Update to return INVALID for
	instances and replacements; add the forgotten UPSTART_JOB message.
	(control_job_stop): Update to return INVALID for replacements; add
	the forgotten UPSTART_JOB message.  Deal with instance masters
	magically by iterating all instances and stopping those instead.
	* init/tests/test_control.c (check_job_deleted): Rename to 
	check_job_invalid and check that message.
	(check_job): Function to check the job we've acted upon.
	(test_job_start): Check that we get the UPSTART_JOB message first,
	restore the check on deleted jobs causing an error and add checks
	that instance and replacement jobs also cause an error.
	(test_job_stop): Check that we get the UPSTART_JOB message first,
	restore the check on deleted jobs causing an error.  Make sure
	instances are handled.

	* upstart/message.h: More message changes; add a JOB_FIND message
	and replace UPSTART_JOB_DELETED with UPSTART_JOB_INVALID since there's
	a few more problem conditions.
	* upstart/message.c (upstart_message_new, upstart_message_handle):
	Marshal the new message and update names.
	* upstart/tests/test_message.c (test_new, my_handler) 
	(test_handle): Update tests to check the new message and update the
	values and names of the existing ones.

	* init/job.h (Job): Remove the delete flag, add replacement and
	replacement_for pointers instead.
	* init/job.c (job_new): Initialise replacement and replacement_for
	pointers to NULL.
	(job_find_by_name): Update to return what job the one we found is
	a replacement for, and to skip DELETED jobs.
	(job_instance): Make it simply illegal to call this for deleted jobs,
	instances or replacements.
	(job_change_goal): Make it illegal to change the goal of a replacement
	job.
	(job_free_deleted): Remove the previous code to handle deleted instance
	masters, because it's now bogus.
	(job_should_replace): New function to determine whether a job is
	replaceable.
	* init/tests/test_job.c (test_new): Check pointers are set.
	(test_copy): Check that replacement and replacement_for are not
	copied, since their state of an individual job.
	(test_find_by_name): Update tests to make sure we ignore deleted jobs,
	instances and replacements.
	(test_instance): Remove test that will now cause an assertion,
	and no longer check delete is set.
	(test_change_goal): Remove test that will now cause an assertion.
	(test_free_deleted): Remove test cases for deleted masters.
	(test_should_replace): Test the new check function.
	(test_change_state): Make sure that we end up in deleted for instances
	and replaced jobs, and that replacements become the real job.
	* init/cfgfile.c (cfg_read_job): Update to handle replacement jobs;
	the old job's previous replacement is discarded, and set to the
	current job; and then if the job should be replaced, it's moved
	to deleted (which should promote the new job).
	(cfg_delete_handler): Handle deletion of a job in a similar manner,
	except we sent the replacement pointer to the special -1 value since
	we have no actual replacement.
	* init/tests/test_cfgfile.c (test_watch_dir): Update tests to make
	sure that deletion and modification are handled wrt replacement.
	(test_read_job): Make sure that reparsing an existing file is handled.
	* init/tests/test_control.c (test_job_start): Remove checks that
	delete gets set to true for instances.
	(test_job_stop, test_job_start): Temporarily comment out deleted
	job behaviour, since that's been somewhat changed.

	* upstart/message.h: We're not going to return JOB_LIST for JOB_STOP
	since that's just awkward for the client; just act on the master,
	and return JOB_UNCHANGED.

	* init/notify.c (notify_job_status): Move this function to
	* init/control.c (control_send_job_status): here, since we need it for
	the new control responses.
	(control_job_query): New single function to list all jobs or a
	particular job.
	* init/control.h: Add prototype.
	* init/tests/test_control.c (test_error_handler): Simplify this a
	little to just sending a NO_OP message, since we can send an entire
	stream of messages and leave them in the queue.
	(check_job_status__stopping, check_job_process) 
	(check_job_status_end__stopping): Trio of check functions for a job
	status that's stopping, with an active main process.
	(test_send_job_status): Test the now global status function.
	(check_job_status__starting, check_job_status_end__starting): Pair
	of check functions for a starting job with no process yet.
	(test_watch_jobs, test_unwatch_jobs): Update to expect the full new
	job status messages, with an optional process part as well.
	(check_event): Function to check an event.
	(test_watch_events): Minor update to use above function.
	(check_job_status__waiting, check_job_status_end__waiting): Pair of
	check functions for the first step in starting a job (goal change only)
	(check_job_unknown, check_job_deleted, check_job_unchanged): Trio
	of functions to check common error responses.
	(test_job_start): Update tests to newer behaviour.
	(check_job_status__running, check_job_status_end__running) 
	(check_job_status__pre_stop, check_job_status_end__pre_stop): Checks
	for the states we go through when stopping a job.
	(test_job_stop): Update tests to newer behaviour.
	* init/notify.c (notify_job, notify_job_event, notify_job_finished):
	Update to call the newly exported function.
	* init/job.c: Make job_id and job_id_wrapped externally available.
	* init/job.h: Update.
	* init/event.c: Make emission_id and emission_id_wrapped externally
	available.
	* init/event.h: Update.

	* upstart/message.h: Rename UPSTART_JOB_INVALID to
	UPSTART_JOB_UNCHANGED, as it's not really invalid just a no-op
	* upstart/message.c (upstart_message_new, upstart_message_handle):
	Update the constant, fields are unchanged,
	* upstart/tests/test_message.c (test_new, my_handler) 
	(test_handle): Rename constants/messages.

	* upstart/message.h: Turns out we need extra errors to indicate that
	the job was deleted or already at that goal, otherwise the client
	would sit there waiting for the finished event.	
	* upstart/message.c (upstart_message_new, upstart_message_handle):
	Marshal the new error messages.
	* upstart/tests/test_message.c (test_new, my_handler) 
	(test_handle): Test the handling of the new messages.

	* init/tests/test_job.c (test_free_deleted): Found a bug; because
	master instances never change state, they never end up in the deleted
	state so are never reaped.  Add some test cases for cleaning them up,
	but not while they have remaining instances.
	* init/job.c (job_free_deleted): Implement the bug fix.

	* init/job.c (job_instance): Split out the instance spawning code
	into its own function, as we'll frequently need a pointer to the
	instance before we try and change the goal.
	(job_change_goal): Clean this function back up again, it no longer
	needs to return values and can assert that it's never called for
	deleted jobs or instance mastersr.
	(job_handle_event): Spawn an instance when we get a start event.
	* init/job.h: Update.
	* init/tests/test_job.c (test_instance): Check instance creation.
	(test_change_goal): Update tests now that it doesn't return a value
	again, and doesn't spawn instances itself.
	(test_handle_event): Make sure instances are spawned.

	* init/tests/test_event.c (test_poll): Needs a slight fix now that
	we generate more events than we check, and that subscriptions go
	away automatically.

	* init/notify.c (notify_job_status): Static function to handle
	sending the more complicated job status message series 
	(notify_job): Call notify_job_status() to send the new-style message
	(notify_job_event): Send the new UPSTART_EVENT_CAUSED message with
	the emission id, then call notify_job_status() to send the new-style
	common status message.
	(notify_job_finished): New function to be called when we reach the
	job rest state, notifies and unsubscribes directly subscribed
	processes, and includes failed information.
	(notify_event_finished): Unsubscribe processes after sending the
	finished event, since the event has gone away.  Also don't send
	this to processes subscribed to all events, since it's not useful
	for them.
	* init/notify.h: Add prototype.
	* init/tests/test_notify.c: Update all test cases and helper
	functions to the new message types.
	(test_job_finished): Check the new finished message is sent with
	a status message preceeding it.
	* init/job.c (job_change_state, job_change_state): Notify subscribed
	processes with notify_job_finished() when in the running (for service)
	or waiting states, just before we drop the cause.

	* upstart/message.h: Add failed, failed_process and exit_status
	arguments to UPSTART_JOB_FINISHED.
	* upstart/message.c (upstart_message_new, upstart_message_handle): 
	Marshal the new arguments.
	* upstart/tests/test_message.c (test_new, my_handler) 
	(test_handle): Test the new arguments.

	* upstart/message.h: Update the message types, introducing a more
	structured job message set and replacing the UPSTART_EVENT_JOB_STATUS
	message with UPSTART_EVENT_CAUSED which will be immediately followed
	by an ordinary UPSTART_JOB_STATUS message.
	* upstart/message.c (upstart_message_new, upstart_message_handle):
	Marshal the new messages.
	* upstart/tests/test_message.c (test_new, my_handler) 
	(test_handle): Test the new message types.
	* TODO: Update.

2007-03-03  Scott James Remnant  <scott@netsplit.com>

	* TODO: Update.

	* init/cfgfile.c (cfg_parse_exec, cfg_parse_script): Separate out
	the parsing of an exec or script stanza into separate functions,
	seeing as this is quite a common operation.  This also means we
	just need to change them in one place now.
	(cfg_parse_process): Function to call either of the above depending
	on the next argument.
	(cfg_stanza_exec): Call cfg_parse_exec instead.
	(cfg_stanza_script): Call cfg_parse_script instead.
	(cfg_stanza_pre_start, cfg_stanza_post_start) 
	(cfg_stanza_pre_stop, cfg_stanza_post_stop): Call cfg_parse_process
	with the right arguments instead of doing by hand in each function.

	* init/event.c (event_emit_next_id): Split the id assigning code into
	a static inline function for easier modification.
	* init/job.c (job_next_id): Use the same style function here too.

2007-03-02  Scott James Remnant  <scott@netsplit.com>

	* init/event.c (event_emit): Port the slightly more efficient in the
	early case code from job_new.

	* init/job.h (Job): Add a unique id to the job structure.
	* init/job.c (job_new): Assign an incrementing id to each new job
	allocated.
	(job_find_by_id): Locate a job by its unique id, sadly not very
	efficient in a hash table ;-)
	(job_name): New hash key function since name isn't the first entry
	anymore.
	(job_init): Change hash key function.
	* init/tests/test_job.c (test_find_by_id): Make sure we can find a
	job by its id.

	* init/job.c (job_change_goal): Return the new instance in that
	circumstance, and clean up a little bit.
	* init/job.h: Update prototype.
	* init/tests/test_job.c (test_change_goal): Update tests.

	* init/job.c (job_find_by_name): Skip jobs marked for deletion too.
	* init/tests/test_job.c (test_find_by_name): Update test case.

	* init/event.h, init/notify.h, upstart/message.h: Provide C-level names
	for enums, this makes the compiler generate things that gdb can get.

	* init/job.c (job_run_process, job_kill_process, job_kill_timer):
	Change process argument to be a plain ProcessType, this means we
	know exactly which process we're trying to run or kill.
	(job_change_state): Update calls to job_run_process
	and job_kill_process
	* init/tests/test_job.c (test_run_process, test_kill_process): Update
	function calls to just pass a ProcessType in.

	* upstart/enum.h: Rename JobAction to ProcessType.
	* upstart/enum.c (job_action_name): Rename to process_name.
	(job_action_from_name): Rename to process_from_name.
	* upstart/tests/test_enum.c (test_action_name, test_action_from_name):
	Rename and update to match.
	* init/job.c (job_new, job_copy, job_change_state) 
	(job_next_state): Change JOB_*_ACTION constants to PROCESS_*.
	(job_find_by_pid): Change JobAction argument to ProcessType.
	(job_emit_event): Call process_name on the failed process.
	(job_child_reaper): Update to use ProcessType instead of JobAction.
	* init/job.h (Job): Change type of failed_process to ProcessType.
	* init/tests/test_job.c (test_find_by_pid): Update to use ProcessType
	instead of JobAction in tests.
	(test_new, test_copy, test_change_goal, test_change_state) 
	(test_next_state, test_run_process, test_kill_process) 
	(test_child_reaper, test_handle_event_finished): Change JOB_*_ACTION
	constants to PROCESS_*
	* init/cfgfile.c (cfg_stanza_exec, cfg_stanza_script) 
	(cfg_stanza_pre_start, cfg_stanza_post_start) 
	(cfg_stanza_pre_stop, cfg_stanza_post_stop): Change JOB_*_ACTION
	constants to PROCESS_*
	* init/tests/test_cfgfile.c (test_stanza_exec) 
	(test_stanza_script, test_stanza_pre_start) 
	(test_stanza_post_start, test_stanza_pre_stop) 
	(test_stanza_post_stop, test_read_job, test_watch_dir): Change
	JOB_*_ACTION constants to PROCESS_*
	* init/tests/test_event.c (test_poll): Change JOB_*_ACTION constants
	to PROCESS_*
	* init/tests/test_control.c (test_job_start, test_job_stop): Change
	JOB_*_ACTION constants to PROCESS_*

	* init/cfgfile.c (cfg_watch_dir): Restore the prefix argument; pass
	as the data pointer to the inotify callbacks and visitor function.
	Change the return value to be the watch structure.
	(cfg_job_name): Add prefix argument and prepend to relative path.
	(cfg_create_modify_handler, cfg_delete_handler, cfg_visitor): Get
	the prefix for the job names from the data pointer and pass to
	cfg_job_name().
	* init/cfgfile.h: Update prototypes.
	* init/tests/test_cfgfile.c (test_watch_dir): Actually test the
	watch functions.
	* init/main.c (main): Pass NULL for the prefix for the global job
	directory, compare the return value against (void *)-1.
	* TODO: Update.

	* init/cfgfile.c (cfg_stanza_on): Drop the simple on stanza.
	* init/tests/test_cfgfile.c (test_stanza_on): Remove test case.

	* TODO: Update.

2007-03-01  Scott James Remnant  <scott@netsplit.com>

	* util/jobs.c (handle_job_status): Drop the process field from the
	output for now.
	* util/events.c (handle_event_job_status): Likewise
	* util/tests/test_jobs.c (test_start_action, test_list_action) 
	(test_jobs_action): Drop pid from messages we simulate.
	* util/tests/test_events.c (test_emit_action): Likewise.

	* upstart/message.c (upstart_message_new, upstart_message_handle):
	Remove the pid field from the job status and event job status
	messages.
	* upstart/message.h: Update description of job status and event
	job status message to remove the pid field.
	* upstart/tests/test_message.c (test_new, my_handler) 
	(test_handle): Remove checks using the pid field.

	* init/control.c (control_job_start, control_job_stop) 
	(control_job_query, control_job_list): Remove the pid field from
	the messages, it'll come back later when we get better message
	formats.
	* init/tests/test_control.c (check_job_status, check_job_waiting) 
	(check_job_started, check_job_stopped): Remove checks on the process
	id, since that field is gone from the message.
	(test_job_stop): Use the pid field of the main process.
	(test_job_start): Initialise the main action process.

	* init/notify.c (notify_job, notify_job_event): Remove the pid field
	from the message, it'll come back later when we get better message
	formats.
	* init/tests/test_notify.c (check_job_status) 
	(check_event_job_status): Remove checks on the pid, since that field
	is no longer present.

	* init/job.c (job_process_copy): Use job_process_new here, oops.

	* init/cfgfile.c (cfg_stanza_exec, cfg_stanza_script) 
	(cfg_stanza_pre_start, cfg_stanza_post_start) 
	(cfg_stanza_pre_stop, cfg_stanza_post_stop): Use job_process_new
	to allocate process structures and store in the process array.
	* init/tests/test_cfgfile.c (test_read_job, test_stanza_exec) 
	(test_stanza_script, test_stanza_pre_start) 
	(test_stanza_post_start, test_stanza_pre_stop) 
	(test_stanza_post_stop): Update test cases to use process array
	member information.

	* init/tests/test_event.c (test_poll): Update to use newer job process
	array and find the pid under there.

	* init/job.h (Job): Remove the pid and aux_pid fields; replace the
	individual JobProcess pointers with an array of them of a fixed
	minimum size; replace failed_state with failed_process.
	(JobProcess): add a pid field here, so now we can obtain the pid on
	an individual process/action basis rather than global.
	* init/job.c (job_process_new): Function to create a JobProcess
	structure, setting the initial values to FALSE/NULL/0.
	(job_process_copy): Function to copy a JobProcess.
	(job_new): Don't initialise the pid or aux_pid members, initialise
	the process array to a fixed initial size and set the members to NULL,
	initialise the failed_process member to -1.
	(job_copy): Update to use job_process_copy and copy the process array.
	(job_find_by_pid): Look through the process structures in the job's
	process array to find the pid, and optionally return which action it
	was.
	(job_change_state): Call job_kill_process in the JOB_KILLED state if
	we have a main process and that has a pid, pass in the main process.
	(job_next_state): Check the process id of the main process when
	deciding what the next state is for running.
	(job_run_process): Store the process id in the process structure
	(job_kill_process): Accept a process structure and use that to obtain
	the process id we need to send TERM too.  Remove the code that forced
	a state change if kill() failed, since we will get a child signal
	anyway and should do it there.
	(job_kill_timer): Likewise, accept a process structure and don't
	forcibly change the state anymore.
	(job_child_reaper): Rewrite to switch based on the action that died,
	rather than the state we were in; assert that the state is what we
	expected.
	(job_emit_event): The argument to the failed event is now the action
	name, rather than the state name; an action of -1 indicates that
	respawn failed.
	* init/tests/test_job.c (test_process_new, test_process_copy): Make
	sure the structure is created and copied properly.
	(test_new, test_copy): Drop checks on the pid and aux_pid members,
	add checks for the process array and pid members of processes.
	(test_find_by_pid): Update test case to make sure we can find the pid
	of any process, returning the action index rather than the process
	pointer.
	(test_run_process, test_kill_process, test_change_goal)
	(test_change_state, test_next_state, test_child_reaper): Update test
	cases to use pid fields inside process structures rather than the
	pid or aux_pid members.
	(test_handle_event, test_handle_event_finished) 
	(test_free_deleted): Update to avoid pid field checks.

	* upstart/enum.h (JobAction): Enumeration of different actions.
	* upstart/enum.c (job_action_name, job_action_from_name): Enumeration
	to string conversion functions.
	* upstart/tests/test_enum.c (test_action_name) 
	(test_action_from_name): Tests for the new functions.

	* init/cfgfile.c (cfg_read_job): Instead of trying to copy over an
	old job's state and instances into the new one, mark the old job
	as deleted.  This ensures we never end up applying a new post-stop
	script to a job started with an old pre-start script, etc.  It also
	makes life so much simpler.
	* init/tests/test_cfgfile.c (test_read_job): Update tests to make
	sure the old job is marked for deletion, instead of freed.
	* TODO: Update.

	* init/notify.c (notify_job): Split out notification to processes
	subscribed to the cause event into a new function
	(notify_job_event): We can call this when we change cause.
	* init/job.c (job_change_state): Notify anyone subscribed to the
	job after we've changed the state, rather than before, otherwise
	we won't know the new pids or anything.
	(job_change_cause): Call notify_job_event before changing the cause
	so that subscribers get a final status update.
	* init/tests/test_notify.c (test_job_event): Check the new function.
	* TODO: Update.

	* init/cfgfile.c (cfg_stanza_respawn): Remove the shortcut that
	lets you specify "respawn COMMAND".  It was confusing as it hid
	the common "[when] exec"/"[when] script" syntax, made it non-obvious
	that "exec" and "respawn" were the same flag, etc.
	* init/tests/test_cfgfile.c (test_stanza_respawn): Update tests.
	(test_stanza_service): Fix test case to not use shortcut.
	* logd/event.d/logd.in: Update to not use respawn shortcut.

2007-02-25  Scott James Remnant  <scott@netsplit.com>

	* init/job.c (job_child_reaper): Shift the signal value into the
	higher byte to make it easier to detect, and not stamp over exit
	statuses between 128 and 255.
	(job_emit_event): Detect the signal stored in the new way.
	* init/cfgfile.c (cfg_stanza_normal): Store signal in the higher bytes.
	* init/tests/test_job.c (test_copy, test_change_state) 
	(test_child_reaper): Update test cases.
	* init/tests/test_cfgfile.c (test_stanza_normal): Update test.

	* TODO: Update.

	* init/event.h (PWRSTATUS_EVENT): Add new power-status-changed event.
	* init/main.c (pwd_handler): Handle the SIGPWR signal by generating
	the new event, leave it up to a job to parse the file and do
	whatever it likes.

	* TODO: Update.

2007-02-13  Scott James Remnant  <scott@netsplit.com>

	* upstart/tests/test_message.c (test_reader, test_handle_using)
	(test_handle); Usual fix for gcc optimiser thinking that fixed
	for loops might not be.
	* init/tests/test_job.c (test_run_process, test_kill_process):
	Likewise.
	* init/tests/test_notify.c (test_subscription_find): I still don't
	know what a type-punned pointer is, nor why dereferencing such a
	thing would break strict-aliasing rules.
	* init/tests/test_cfgfile.c (test_read_job): More type-punning.
	* util/tests/test_jobs.c (test_start_action): More for-loop action.
	* util/tests/test_events.c (test_emit_action): And again.

2007-02-11  Scott James Remnant  <scott@netsplit.com>

	* init/job.c (job_change_goal): We need to be able to stop a running
	job without a process, because that's what a job-as-state is!  The
	check was added because job_child_reaper calls job_change_goal and
	then job_change_state immediately after, we should fix that instead.
	(job_child_reaper): If we call job_change_goal while in the running
	state, it will call job_change_state for us; so check for that first
	and don't change the state!
	* init/tests/test_job.c (test_change_goal): Update the test to ensure
	that we can stop a job with no running process.

	* init/cfgfile.c (cfg_stanza_normalexit): normalexit is inconsistent,
	change to "normal exit"
	* init/tests/test_cfgfile.c (test_stanza_normalexit): Update.

	* init/cfgfile.c (cfg_stanza_start, cfg_stanza_stop) 
	(cfg_stanza_pre_start, cfg_stanza_post_start) 
	(cfg_stanza_pre_stop, cfg_stanza_post_stop, cfg_stanza_respawn):
	We're not going to allow stanza keywords to be quoted, since this
	gives us an easy way to allow users to make something explicitly
	not a keyword.

2007-02-10  Scott James Remnant  <scott@netsplit.com>

	* configure.ac: Bump version to 0.3.6

	* configure.ac: Increase version to 0.3.5
	* NEWS: Update.
	* TODO: Update.

	* TODO: More notes.

	* TODO: Note an issue with using JobProcess->pid

	* init/cfgfile.c (cfg_stanza_pre_start, cfg_stanza_post_start) 
	(cfg_stanza_pre_stop, cfg_stanza_post_stop): Add a needed check
	for a token when parsing "exec".  Correct line number we expect
	to see the duplicated value on.  Correct expected error for missing
	argument from "Unexpected token" to "Expected token".

	* init/tests/test_cfgfile.c (main): Actually invoke the tests for
	the scripts.

	* init/cfgfile.c (cfg_read_job): Correct type of lineno in error.

	* TOOD: Minor notify bug

	* TODO: Big update.

	* init/tests/test_job.c (test_child_reaper): Make sure that we can
	reap post-start and pre-stop processes, and have only the aux_pid
	changed.  Also make sure that if the running process dies while
	in these states, with or without an aux process, that we don't
	transition badly.

	* init/job.c (job_find_by_pid): Check aux_pid as well.
	* init/tests/test_job.c (test_find_by_pid): Make sure we can find it.

	* init/job.h (Job): Add an auxiliary pid member.
	* init/job.c (job_new): Initialise the aux_pid member.
	(job_change_state): Run the post-start and pre-stop scripts when we
	enter the state with the same name (assuming they exist).
	(job_run_process): Store the pid in aux_pid when starting the
	post-start or pre-stop processes.
	* init/tests/test_job.c (test_change_state): Add tests for running
	the new post-start and pre-stop scripts; which get their process ids
	stored in aux_pid instead of pid.
	(test_new): Make sure the aux_pid member is initialised properly.
	(test_copy): Make sure the aux_pid member is not copied.

	* TODO: Update.

	* init/tests/test_job.c (test_change_state): Add a check for the
	daemon stanza holding the job in spawned; we snuck this in a while
	back and never tested it (there's no support to get it out of
	spawned yet).

	* init/job.h (Job): Add new post_start and pre_stop scripts.
	* init/job.c (job_new): Initialise new scripts to NULL.
	(job_copy): Copy the information from the new scripts over as well.
	* init/tests/test_job.c (test_new): Check they're initialised.
	(test_copy): Check that the information is copied properly.
	* init/cfgfile.c (cfg_stanza_post_start, cfg_stanza_pre_stop): Add
	new script stanza functions for the additional two scripts that
	we want.
	* init/tests/test_cfgfile.c (test_stanza_post_start) 
	(test_stanza_pre_stop): Add tests for the new stanzas.

	* init/cfgfile.c (cfg_stanza_exec, cfg_stanza_script): Rewrite to
	allocate a JobProcess and parse the command or script into it.
	(cfg_read_job): Fix the long broken assumption that pid_file and
	pid_binary are required for respawn, when they're actually required
	for daemon.
	(cfg_stanza_start, cfg_stanza_stop): Remove script second-level.
	(cfg_stanza_respawn): Parse into the job's process.
	(cfg_stanza_pre_start, cfg_stanza_post_stop): New stanzas for the
	processes alone.
	* init/tests/test_cfgfile.c (test_read_job): Update a few test
	cases to match reality.
	(test_stanza_start, test_stanza_stop): Remove script-related checks.

2007-02-09  Scott James Remnant  <scott@netsplit.com>

	* init/tests/test_job.c (test_kill_process): Poll the event queue
	after each test to get rid of the allocated events and make valgrind
	happy.
	* init/tests/test_control.c (test_job_start, test_job_stop)
	(test_event_emit): Poll the event queue after each test to get rid
	of the allocated events, as they make valgrind complain.
	(test_event_emit): Free args and env when done.

	* init/job.h (JobName): Drop obsolete structure
	(JobProcess): Add a new structure to represent a single process
	within the job, instead of using two variables to pick either the
	script or command.
	(Job): Change command and script to a single JobProcess called process;
	change start_script and stop_script to a JobProcess called pre_start
	and post_stop respectively.
	* init/job.c (job_new): Initialise new members to NULL.
	(job_copy): Copy the process structures across, including contents.
	(job_change_state): Call job_run_process passing in the structure;
	rather than fiddling with if statements.
	(job_run_script, job_run_command, job_run_process): Combine all of
	these three functions into a single new job_run_process function.
	* init/tests/test_job.c (test_new, test_copy, test_change_goal) 
	(test_change_state, test_child_reaper) 
	(test_handle_event_finished): Change to using JobProcess for when
	we need to construct a command.
	(test_run_script, test_run_command): Merge into single new
	(test_run_process) function.
	* init/tests/test_event.c (test_poll): Replace command with process.
	* init/tests/test_control.c (test_job_start): Change to using
	JobProcess to specify the command.

	* init/main.c (main): Run job_free_deleted each time through the
	main loop.

	* init/job.c (job_change_goal): Minor tweak to the logic; we may
	have just made the job an instance, that should still let us stop
	the one underneath.

	* TODO: Update.

	* util/jobs.c (do_job): Always expect a list of replies.

	* init/control.c (control_job_status, control_job_stop)
	(control_job_query): Reply with information about all instances of
	the job.
	* init/tests/test_control.c (test_job_status, test_job_stop)
	(test_job_query): Make sure we get the list end even for a single job;
	and make sure we get details of all instances attached to the job.

	* init/tests/test_job.c (test_change_goal): Check that starting
	an instance job actually starts a new instance of it.

	* init/cfgfile.c (cfg_stanza_limit): Support the word "unlimited" in
	limit arguments for both the soft and hard values.
	* init/tests/test_cfgfile.c (test_stanza_limit): Make sure that we
	can make limits be unlimited.

	* init/event.c (event_copy): Function to copy an event structure.
	* init/event.h: Add prototype.
	* init/tests/test_event.c (test_copy): Make sure we copy the event
	correctly, with or without arguments and/or environment.
	* init/job.c (job_copy): Function to copy a job structure, leaving
	the state as it is.
	* init/job.h: Add prototype.
	* init/tests/test_job.c (test_copy): Make sure that we copy the
	job details whether they are NULL or non-NULL, but don't copy the
	state.
	* init/init.supp: Update supression.
	* init/job.c (job_find_by_name): If we get a job that's an instance,
	return what it's an instance of.
	* init/tests/test_job.c (test_find_by_name): Restore accidentally
	deleted test function; test that we get the real job, not an instance.

	* init/job.c (job_new): instance_of is initialised to NULL.
	* init/job.h: Add a new instance_of pointer, pointing to the parent
	that we're an instance of.
	* init/tests/test_job.c (test_new): Check that.
	* init/tests/test_cfgfile.c (test_read_job): Make sure instance_of
	pointers are updated.

	* init/job.c (jobs): Store jobs in a hash table.
	(job_new): Add to hash table, not to a list.
	(job_handle_event, job_handle_event_finished, job_detect_stalled) 
	(job_free_deleted): Iterate across the hash table, rather than list.
	(job_find_by_name): Use nih_hash_lookup, we keep this function because
	we'll add "is instance or not" smarts soon!
	(job_find_by_pid): Iterate across the entire hash table.
	* init/tests/test_job.c (test_find_by_name): Drop test since this
	function is now gone.
	(test_free_deleted): Can't assume things are in a line now.
	* init/control.c (control_job_list): Iterate the hash table.

	* init/event.c: Don't hide the events list anymore
	* init/event.h: Publish it and the init function.
	* init/job.c: Don't hide the jobs list anymore.
	(job_list): Since we don't hide it, we can drop this.
	* init/job.h: Publish it and the init function.
	* init/notify.c: Don't hide the subscriptions list anymore.
	* init/notify.h: Publish it and the init function.
	* init/control.c (control_job_list): Iterate the job list directly
	* init/tests/test_control.c (test_event_emit): Use the events list
	available to us.
	* init/tests/test_event.c (test_poll): Call job_init directly and
	just use the events list available to us.
	* init/tests/test_job.c (test_new): Call job_init directly.
	(test_change_state): Use the events list available to us.
	* init/tests/test_notify.c (test_unsubscribe): Use the subscriptions
	list available to us.

	* doc/states.dot: Add updated state graph.
	* doc/Makefile.am (EXTRA_DIST): Ship the states diagram.
	(states.png): Include rules to build the png, we'll put it in bzr
	anyway, but this is useful.

	* init/cfgfile.c (cfg_delete_handler): Handle deleted jobs; mark
	the job as deleted, and if it's dormant, invoke a state change.

	* upstart/enum.h: Add a new JOB_DELETED state.
	* upstart/enum.c (job_state_name, job_state_from_name): Add the new
	state to the string functions.
	* upstart/tests/test_enum.c (test_state_name) 
	(test_state_from_name): Check the enum works.
	* init/job.c (job_change_goal): New decision; we can start a waiting
	job if it's marked delete (it might be a new instance) -- we'll use
	the new deleted state to decide that we shouldn't.
	(job_change_state): Once we reach waiting, if the job is to be deleted,
	move to the next state.
	(job_next_state): The next state for a waiting job if the goal is stop
	is deleted.  We should never call job_next_state () for a deleted job.
	(job_free_deleted): Very simple function, just detects
	deleted jobs and frees them.
	* init/job.h: Add prototype for new function.
	* init/tests/test_job.c (test_change_goal): Update test to use new
	deleted state; and don't even change the goal.
	(test_change_state): Add a check to make sure we end up in deleted.
	(test_next_state): Make sure waiting goes to deleted.
	(test_free_deleted): Check the function.

	* init/job.c (job_change_goal): Don't try and start a job if it's
	marked to be deleted and is just waiting for cleanup.
	* init/tests/test_job.c (test_change_state): Make sure that the cause
	is released when we reach waiting.

	* init/tests/test_cfgfile.c (test_read_job): Make sure that a deleted
	job gets resurrected.

	* init/cfgfile.c (cfg_visitor): Correct number of arguments and call
	to cfg_job_name.

	* TODO: Update.

	* init/cfgfile.c (cfg_stanza_daemon): Don't allow arguments anymore.
	* init/tests/test_cfgfile.c (test_stanza_daemon): Update tests.

	* init/job.c (job_handle_event_finished): Function to unblock all
	jobs blocked on a given event emission.
	(job_new, job_emit_event): Rename blocker to blocked; it's useful for
	testing for truth.
	* init/job.h: Add prototype, rename member.
	* init/tests/test_job.c (test_handle_event_finished): Test it.
	(test_new, test_change_state): Update name here too.
	* init/event.c (event_finished): Call job_handle_event_finished
	function to unblock jobs.
	* init/tests/test_event.c (test_poll): Make sure the job gets
	unblocked; a few other tests have to change since running event_poll
	always unblocks the job if nothing listens to it.

	* init/job.c (job_child_reaper): Set failed back to FALSE if
	we're respawning, since we don't want to be failing.
	* init/tests/test_job.c (test_child_reaper): cause will be NULL.
	also free and poll events when done.
	(test_handle_event): pid can never be -1
	(test_change_state): poll events when done

	* init/tests/test_job.c (test_child_reaper): Process will always
	be zero on return from reaper.

	* init/tests/test_job.c (test_child_reaper): Killed doesn't go past
	stopping; it goes to waiting, which will clear the cause.

	* init/tests/test_job.c (test_child_reaper): Fill in values before
	we test against them.

	* init/tests/test_job.c (test_kill_process): Fix violated assertion

	* init/tests/test_job.c (test_change_state): This should be failed
	because nothing cleared it.

	* init/tests/test_job.c (test_change_state): Fix a couple of array
	index problems.

	* init/tests/test_job.c (test_change_state): Why set that which
	does not change?

	* init/tests/test_job.c (test_change_state): Add newline to test.

	* init/job.c (job_emit_event): Add the job name as an argument;
	oops.

	* init/tests/test_control.c (test_job_stop): Need to kill the process
	ourselves, as we're blocked on an event.
	(test_job_query): Fix wrong value in test.
	(check_job_stopped, test_job_stop, test_unwatch_jobs): Change job
	name to match the test.

	* init/job.c (job_change_state): Must only not enter some states
	with no process now; others like killed actually usually want one!

	* init/tests/test_cfgfile.c (test_read_job): Fix test case.

	* init/tests/test_job.c (test_handle_event): Clean up tests.
	(test_detect_stalled): Clean up.

	* init/job.c (job_child_reaper): Update the reaping of the child
	processes; there's a much larger state range for the main process
	now, so that needs to be taken into account.
	* init/tests/test_job.c (test_child_reaper): New test cases.

	* init/job.c (job_next_state): Encapsulate the slightly odd three
	exit states of running in this function, otherwise we'll end up
	special-casing it in places I'd rather not think about.
	(job_change_goal): Only change the state of a running job if it
	has a process.
	* init/tests/test_job.c (test_next_state): Add a test case for the
	dead running job
	(test_change_goal): Add test case for the dead running job

	* init/tests/test_job.c (test_change_state): Add test cases for
	the forgotten stopping to killed transition.

	* init/job.c (job_kill_process, job_kill_timer): Just check the pid
	and state, and no longer any need to notify jobs since we're just
	called from one state amongst many.
	(job_change_state): Skip over the killed state if there's no process.
	* init/tests/test_job.c (test_kill_process): Update test cases.

	* init/job.c (job_run_process): Simplify a little bit, no need to
	do the state assertions here, just make sure there's no already
	a process running.
	* init/tests/test_job.c (test_run_command, test_run_script): Run
	tests in the spawned state, since that's where we run the primary
	command or script.  Drop check for process state since that's no
	longer set.

	* init/job.c (job_change_state, job_next_state): Ok, here's the big
	one ... rewrite this to use the new state transitions.  This has
	suddenly got a lot simpler and easier to read, this was definitely a
	good idea.
	(job_emit_event): Function to make emission of events easier.
	(job_failed_event): replaces this one which wasn't so easy.
	* init/tests/test_job.c (test_change_state): I can't say how much I
	wasn't looking forwards to rewriting these test cases; anyway, it's
	done now and I hope they're all right;
	(test_next_state): Make sure the state transitions are correct too.

	* init/job.h: Rename is_instance to delete and spawns_instance to
	just instance.
	* init/job.c (job_new): Update.
	* init/tests/test_job.c (test_new): Update.
	* init/cfgfile.c (cfg_stanza_instance): Update.
	* init/tests/test_cfgfile.c (test_stanza_instance): Update.

	* init/event.h: Correct the event names.

	* init/job.h: Add blocker event member.
	* init/job.c (job_new): Initialise it to NULL.
	* init/tests/test_job.c (test_new): Check it.

	* init/job.c (job_change_goal): Have a stab at this function with the
	new state machine; it gets somewhat simpler (until we introduce the
	second scripts), now we just induce things by a state change.
	* init/tests/test_job.c (test_change_goal): Made easier (for now)
	because we don't need to deal with processes and can just wait to
	be blocked on an event.

2007-02-08  Scott James Remnant  <scott@netsplit.com>

	* init/cfgfile.c (cfg_read_job): Drop check for useless respawn script
	(cfg_stanza_respawn): Drop handling of "respawn script"
	* init/tests/test_cfgfile.c (test_stanza_respawn): Drop the checks
	for "respawn script"

	* init/job.h: Move things about a bit more; remove respawn_script
	since that state is going away.
	* init/job.c (job_new): Drop initialisation of process_state.
	* init/tests/test_job.c (test_new): Improve the tests.

	* init/main.c (STATE_FD): Remove this define, not used anymore.

	* init/tests/test_event.c (test_poll): Update the event checking
	to match what's likely to happen.

	* init/event.h: Remove commented out bit.

	* init/tests/test_notify.c (check_job_status, test_job): Correct
	state usage to match a possible state.

	* init/control.c (control_job_start, control_job_stop) 
	(control_job_query, control_job_list): Drop process state and
	description from the job status messages we send back.
	* init/tests/test_control.c (test_error_handler) 
	(check_job_started, test_job_start, check_job_stopped) 
	(check_job_stopping, test_job_query, check_job_starting) 
	(test_job_list, test_watch_jobs, test_unwatch_jobs): Remove
	process_state and description, and update usage of job states.

	* init/notify.c (notify_job): Don't include process state or
	description in the job status message anymore.
	* init/tests/test_notify.c (check_job_status, test_job): Update tests

	* init/cfgfile.c (cfg_read_job): Drop the copying of the process_state
	member, since it doesn't exist anymore.
	* init/tests/test_cfgfile.c (test_read_job): Drop the check too.

	* init/job.h (Job): Drop the process_state member.

	* util/jobs.c (handle_job_status): Drop the process_state and
	description arguments; output a process id only if it's greater
	than zero.
	* util/tests/test_jobs.c (test_start_action, test_list_action) 
	(test_jobs_action): Update tests to use newer states and arguments.
	* util/events.c (handle_event_job_status): Simplify in the same way

	* upstart/message.h: Remove process_state and description from the
	job status event (we already had the foresight to not put them in
	the event job status event).
	* upstart/message.c (upstart_message_new, upstart_message_handle):
	Update handling of the messages to reduce the arguments.
	* upstart/tests/test_message.c (test_new, my_handler) 
	(test_handle): Update the tests for the new job status message.

	* upstart/enum.h (JobState): Change the job states to the new set
	of states that we've planned.
	(ProcessState): Drop process state entirely; this information is now
	contained in the single JobState field.
	* upstart/enum.c (job_state_name, job_state_from_name): Update
	strings to match the new state names.
	(process_state_name, process_state_from_name): Drop these functions.
	* upstart/tests/test_enum.c (test_state_name) 
	(test_state_from_name): Update test cases to match new names.
	(test_process_state_name, test_process_state_from_name): Drop.

	* init/main.c (main): Remove the logd hack for now.
	* init/job.c (job_new): Change the default console to none for now.
	* init/tests/test_job.c (test_new): Update test.
	* init/cfgfile.c (cfg_stanza_console): Can't guard against duplicates
	for a while.
	* init/tests/test_cfgfile.c (test_stanza_console): Comment out dup test

	* init/cfgfile.c (cfg_read_job): Remove the restriction that there
	must be either an 'exec' or 'script' for a job; jobs without either
	define states others can use.
	* init/tests/test_cfgfile.c (test_read_job): Convert the test to
	a "must work".
	* init/job.c (job_change_state): Remove restriction that we must
	have either a script or a command; having neither should just wedge
	the job at the running rest state.  Note that there's no way to get
	it out yet, because we don't force that particular state change.
	* init/tests/test_job.c (test_change_state): Make sure that works.

	* init/job.c (job_change_cause): Put the knowledge about how to
	change the cause into a separate function, since it's slightly
	tricky.
	(job_change_goal, job_change_state): Set the cause using the above
	function.

	* init/job.h (Job): Rename goal_event to cause, also shuffle things
	around so that the state is mostly together.
	* init/job.c, init/process.c, init/notify.c, init/cfgfile.c: Update
	references (and comments) to match the new name.
	* init/tests/test_job.c, init/tests/test_event.c,
	init/tests/test_process.c, init/tests/test_cfgfile.c,
	init/tests/test_notify.c: Likewise.

	* init/job.c (job_child_reaper): Don't change the goal event; the
	state changes will handle this.
	(job_change_goal): Only dereference/reference the goal event if we're
	actually changing it.
	* init/tests/test_job.c (test_change_state, test_child_reaper):
	Update tests to not assume that the goal event gets changed.
	(test_kill_process): Eliminate race condition.

	* init/job.c (job_child_reaper): Correct some problems with job and
	event failure; we now don't overwrite an existing failure record,
	and don't record failure if the main process failed and the goal was
	stop; since we likely caused it.
	* init/tests/test_job.c (test_child_reaper): More test cases.

	* logd/event.d/logd.in: Stop on the new runlevel events, not the
	shutdown event.

	* compat/sysv/shutdown.c (shutdown_now): Emit an ordinary runlevel
	change event now; including the INIT_HALT environment variable
	* compat/sysv/man/shutdown.8: Update the manual

	* compat/sysv/telinit.c: Now just sends out a runlevel event with
	an argument giving the new runlevel.
	* compat/sysv/man/telinit.8: Update description of the command.

	* upstart/message.h: Remove the UPSTART_SHUTDOWN message.
	* upstart/message.c (upstart_message_new, upstart_message_handle):
	Remove handling for the shutdown message.
	* upstart/tests/test_message.c (test_new, test_handle): Remove
	tests against the shutdown message.
	* init/control.c (control_shutdown): Remove the shutdown command
	from the server.
	* init/tests/test_control.c (test_shutdown): Remove tests for it.
	* init/event.h: Remove the shutdown event.
	* util/initctl.c: Remove the shutdown command reference.
	* util/events.c (shutdown_action): Remove the command.
	* util/events.h: Update.
	* util/tests/test_events.c (test_shutdown_action): Remove tests.

	* init/job.c (job_detect_idle): Rename to job_detect_stalled
	(job_detect_stalled): Remove the idle state detection
	(job_set_idle_event): Idle event has been removed.
	* init/job.h: Update.
	* init/tests/test_job.c (test_detect_idle): Rename to
	(test_detect_stalled): and remove idle detection tests.
	* init/main.c (main): Replace job_detect_idle with job_detect_stalled
	* init/control.c (control_shutdown): Don't set the idle event.
	* init/tests/test_control.c (test_shutdown): Don't detect the idle
	event (and thus the second event)

	* init/cfgfile.c (cfg_stanza_service): Parser for service stanza.
	* init/tests/test_cfgfile.c (test_stanza_service): Test the service
	stanza.
	(test_stanza_respawn): Check that respawn implies service.
	* TODO: Update.

	* init/job.h (Job): Add a new service member.
	* init/job.c (job_new): Service starts off as false.
	(job_change_state): Check service instead of respawn.
	* init/tests/test_job.c (test_change_state): Check with service
	instead of respawn, since that's what we really mean.

	* init/cfgfile.c (cfg_read_job): Copy a whole bunch more state
	into the newly parsed job.
	* init/job.c (job_run_process): Only output the first error.
	* init/tests/test_cfgfile.c (test_read_job): Make sure important
	things are copied.
	* TODO: Update.

	* init/main.c: Restore a much simplified version of the term
	handler that doesn't try and copy across any state.

	* compat/sysv/telinit.c: Update call to event_emit; we'll revisit
	this shortly when we get rid of the shutdown event.

	* util/events.c (handle_event): Add new id field (but ignore it)
	Functio
	(handle_event_job_status): New function to handle the new event.
	(handle_event_finished): Function to handle the end of the event.
	(emit_action): Send the newer event, and loop over replies until
	we get a finished one.
	* util/tests/test_events.c (test_emit_action): Update tests cases.

	* init/control.c (control_event_emit): New function to handle the
	new-style emit message.
	* init/tests/test_control.c (test_event_emit): Make sure the new
	message function behaves.

	* init/event.c, init/job.c, init/main.c, init/tests/test_event.c,
	init/tests/test_job.c: Completely drop the serialisation code, it's
	getting out of date and in the way.

	* init/event.h: Remove compatibility macros.
	(EventEmission): Drop the callback function; it was too error prone
	to try and do it this way, and we only ever wanted to release a job
	anyway as control requests are better handled through the notify
	interface.
	(EventEmissionCb): Drop unused typedef.
	* init/event.c (event_emit): Drop callback argument.
	(event_finished): Don't call the callback
	* init/tests/test_event.c: Update to avoid callbacks.
	* init/job.c (job_change_state): Convert to using event_emit and
	EventEmission.
	(job_detect_idle): Drop extra arguments to event_emit.
	* init/main.c (main, cad_handler, kbd_handler): Drop extra arguments
	to event_emit.
	* init/control.c (control_shutdown): Use event_emit instead of
	event_queue.
	* init/tests/test_control.c (test_shutdown): Convert to using
	EventEmission.
	(test_watch_events, test_unwatch_events): Drop extra arguments to
	event_emit.
	* init/tests/test_notify.c (test_subscribe_event, test_job) 
	(test_event, test_event_finished): Drop extra arguments to event_emit
	* init/tests/test_job.c (test_change_goal, test_change_state) 
	(test_run_script, test_child_reaper, test_detect_idle): Drop
	extra arguments to event_emit.
	* init/tests/test_process.c (test_spawn): Drop extra arguments to
	event_emit.

	* TODO: Update.

	Rewrite the notification subsystem quite significantly; now we
	have individual functions to subscribe to different types of
	notification, and can even subscribe to individual jobs or events.

	* init/notify.c (notify_subscribe_job, notify_subscribe_event) 
	(notify_unsubscribe): New subscription and unsubscription functions
	that assume one record per subscription, not process.
	(notify_subscription_find): Function to find a subscription.
	(notify_job): Send a message to anything subscribed to the goal event
	as well.
	(notify_event): Use EventEmission and include the id in the event.
	(notify_event_finished): New function, sends a finished message and
	includes both the id and whether the event failed.
	* init/notify.h (NotifySubscribe): New notify structure that is
	once per subscription, rather than per-process; and allows
	subscription to individual jobs or events.
	* init/tests/test_notify.c (test_subscribe_job) 
	(test_subscribe_event, test_unsubscribe): Test the new subscription
	functions, replacing the old
	(test_subscribe): tests.
	(test_subscription_find): Check finding works
	(check_event, test_event): Update to use emissions, and check that the
	id is correct.
	(test_event_finished): Check this one works too
	(check_event_job_status, test_job): Make sure processes subscribed
	via the goal event are notified too.
	* init/event.c (event_pending): Pass the emission directly.
	(event_finished): Notify subscribers that the event has finished.
	* init/control.c (control_error_handler): Call notify_unsubscribe
	(control_watch_jobs, control_unwatch_jobs, control_watch_events) 
	(control_unwatch_events): Update to the new subscription API.
	* init/tests/test_control.c (test_error_handler): Use new API
	(test_watch_jobs, test_unwatch_jobs, test_watch_events)
	(test_unwatch_events): Also update these to the new API; use a
	destructor to make sure the subscription is freed.

	* init/tests/test_process.c: Don't use printf, use TEST_FUNCTION

2007-02-07  Scott James Remnant  <scott@netsplit.com>

	* upstart/message.h: Allocate new grouped event messages.
	* upstart/message.c (upstart_message_new, upstart_message_handle):
	Add support for the new grouped event messages.
	* upstart/tests/test_message.c (test_new, test_handle) 
	(my_handler): Make sure the new messages are passed correctly.

	* init/job.c (job_change_state): Clear the goal event whenever we
	reach the final rest state of a job (waiting for all jobs, running
	for services).
	* init/tests/test_job.c (test_change_state): Check that the goal
	event goes away at the right times.
	* TODO: Update.

	* init/tests/test_job.c (test_child_reaper): Make sure that the
	event is marked failed properly

	* init/job.c (job_start_event, job_stop_event): There's no reason
	for these to exist as seperate functions anymore, especially since
	we want to eventually have some kind of match table.
	(job_handle_event): Perform the iterations and match calls here
	instead, since we just call job_change_goal now.
	* init/job.h: Remove prototypes.
	* init/tests/test_job.c (test_start_event, test_stop_event): Fold into
	(test_handle_event): which now handles all the cases.

	* init/job.c (job_detect_idle): Call event_emit
	* init/main.c (main, cad_handler, kbd_handler): Call event_emit
	instead of event_queue.
	* init/tests/test_event.c (test_new): Call event_poll
	* init/tests/test_job.c (test_change_state, test_child_reaper) 
	(test_detect_idle, test_change_state): Update to use newer event API.
	* TODO: Update.

	* init/job.c (job_start, job_stop): Drop these functions; call
	job_change_goal instead (which is now public).
	(job_change_state, job_child_reaper): Call job_change_goal instead.
	* init/job.h: Update.
	* init/tests/test_job.c (test_start, test_stop): Merge into new
	(test_change_goal): function.
	* init/main.c (main): Call job_change_goal instead of job_start.
	* init/control.c (control_job_start, control_job_stop): Call
	job_change_goal instead.

	* init/tests/test_job.c (test_new, test_change_state) 
	(test_run_script, test_start, test_stop, test_start_event): 

	* init/job.h (Job): goal_event is now an EventEmission, and is
	a direct pointer to the one in the events queue, rather than a copy.
	* init/process.c (process_setup_environment): Reference the event
	name and environment through the goal event, not directly.
	* init/job.c (job_run_script): Reference the event name and
	environment through the goal event, not directly.
	(job_change_state, job_child_reaper): Replace direct setting of the
	job goal with a call to job_stop; the process state is always
	PROCESS_NONE in all three cases, so this is completely safe.
	(_job_start, _job_stop): Merge these two functions together into
	(job_change_goal): which behaves a lot more like job_change_state,
	except that it doesn't loop.  This handles the changing of the
	emission.
	(job_start, job_start_event, job_stop, job_stop_event): Simplify
	these functions, now they just call job_change_goal passing in
	the emission pointer (or NULL).

	* init/main.c, init/job.c, init/job.h, init/event.c, init/event.h,
	init/tests/test_job.c, init/tests/test_event.c: Remove state
	serialisation code for the time being; maintaining it is getting
	increasingly harder, and it introduces some major bugs.  It will
	get rewritten shortly.

	* init/event.c (event_pending): Pass the emission directly to
	job_handle_event now.
	* init/job.c (job_handle_event, job_start_event, job_stop_event):
	Deal with event emissions rather than just plain events, the change
	so far doesn't do anything else other than take the structure change.
	* init/job.h: Change prototypes.
	* init/tests/test_job.c (test_start_event, test_stop_event)
	(test_handle_event): Update tests to use emissions.

	* init/tests/test_event.c (test_read_state, test_write_state): Check
	the passing of the progress information.
	* init/event.c (event_read_state, event_write_state): Add progress
	field to the serialisation (oops).

	* init/event.h: Add missing attribute for event_read_state.
	* init/cfgfile.h: Add missing attributes.
	* init/main.c (read_state): Don't discard return value.
	* TODO: Update.

	* init/main.c (read_state): Handle the Emission keyword; also handle
	Event really being an EventEmission.
	* init/event.c (event_emit): Make the next emission id a static global
	(event_read_state, event_write_state): Serialise event emission
	structures, not plain events; also send over the last id we used so
	it appears seamless.  This doesn't yet handle the callback/data bit
	of the serialisation, which turns out to be a little tricky ... oops
	* init/event.h: Update.
	* init/tests/test_event.c (test_read_state, test_write_state): Check
	that serialisation is done with EventEmissions instead, and all the
	fields are passed (except callback and data which are ... tricky).

	* init/main.c (main): Call event_poll instead of event_queue_run.

	* init/event.c (event_poll): Add the new function that replaces
	event_queue_run(); handles the new-style event emission structures
	in the list and only returns when there are no non-handling events.
	(event_pending, event_finished): Handling of particular event states
	during poll; split out for readability.
	(event_queue, event_queue_run): Drop these obsolete functions.
	(event_read_state): Force type from event_queue.
	* init/event.h: Add event_poll prototype; remove prototypes of old
	functions, replacing with #defines for now so things still compile.
	* init/tests/test_event.c (test_queue): Drop tests.
	(test_read_state, test_write_state): Force type from event_queue
	Change type we check size of.
	(test_poll): Pretty thoroughly test the new poll function.
	* init/job.c (job_change_state): Force type from event_queue
	* init/control.c (control_event_queue): Force type from event queue
	* init/tests/test_job.c (test_detect_idle): Force type from event_queue
	* init/tests/test_control.c (test_event_queue, test_shutdown):
	Force type from event_queue

	* init/event.c: Revert to a single list of events with an enum
	(event_emit): Set the progress to pending initially.
	(event_emit_find_by_id): Simplify now it just checks one list
	(event_emit_finished): Function for jobs to call once they've done
	with an event; just sets the progress to finished for the event
	queue to pick up.
	* init/tests/test_event.c (test_emit_finished): Check it.

	* init/event.h: Add prototype.
	(EventProgress): Add new enum	
	(EventEmission): And add progress member to this structure
	* init/tests/test_event.c (test_emit): Make sure the event is pending

	* init/event.c (event_emit_find_by_id): Locate an event emission
	by its id in either the pending or handling queue.
	* init/event.h: Add prototype
	* init/tests/test_event.c (test_emit): Make sure that the emission
	id is unique each time.
	(test_emit_find_by_id): Test the function.

	* init/event.c (event_emit): New function to replace event_queue();
	returns an EventEmission structure with the details filled in as
	given.
	* init/event.h: Add prototype.

	* init/event.c (event_init): Rename the single events queue to
	pending and add a new handling list.

	* init/event.h (EventEmission, EventEmissionCb): Add a new emission
	structure that wraps an event, for use in the queue.

	* util/tests/test_events.c (test_events_action): Update test now
	that nih_message is more sensible.
	* util/tests/test_jobs.c (test_start_action, test_list_action) 
	(test_jobs_action): Update test

	* util/events.c (emit_action): Actually pass the emit_env array
	* util/tests/test_events.c (test_emit_action): Make sure it does.

	* util/initctl.c (main): Catch nih_command_parser() returning a
	negative value to indicate an internal error, and always exit 1.

	* util/events.c (handle_event): Build up multiple lines to describe
	the event, including its arguments and environment.
	* util/tests/test_events.c (test_events_action): Check the new output
	format is right.

	* init/main.c (main): Take out inadvertantly leaked debugging code;
	sorry about that.

	* init/job.c (job_child_reaper): Rewrite this to make the logic a
	little easier to follow, and support signals in normalexit.  This
	also now applies to deciding whether the job failed, if it did, we
	store that information in the job so the stop and stopped events
	can get it.
	* init/tests/test_job.c (test_child_reaper): Add new test cases for
	the setting of the failed flags.

	* init/cfgfile.c (cfg_stanza_normalexit): Allow signal names in the
	arguments, which are added to the normalexit array or'd with 0x80
	* init/tests/test_cfgfile.c (test_stanza_normalexit): Check that we
	can now parse signal names correctly.

	* init/job.c (job_failed_event): Change add to addp to fix leak.

	* init/job.c (job_failed_event): Function to turn an event into one
	that includes all the necessary arguments and environment.
	(job_change_state): Call job_failed_event for the stop and stopped
	events (bit hacky at the moment, will improve later).
	* init/tests/test_job.c (test_change_state): Check that the failed
	events are generated properly.

2007-02-06  Scott James Remnant  <scott@netsplit.com>

	* init/job.c (job_change_state): Reset the failed member when
	we enter the starting state.
	* init/tests/test_job.c (test_change_state): Make sure that the
	failed member is reset when we enter the starting state.

	* init/job.h (Job): Add failed, failed_state and exit_status members.
	* init/job.c (job_new): Initialise new members.

	* init/job.c (job_child_reaper): Convert signals to names when
	outputting status messages.
	* init/tests/test_job.c (test_child_reaper): Check that the signal
	name gets converted over.

	* init/event.h (CTRLALTDEL_EVENT): Now we've broken the shared
	namespace of events and jobs, rename the control-alt-delete event
	back to control-alt-delete.

	* init/job.c (job_change_state): Replace the events generated as
	part of the job state, named for the job and state, with new state
	events that have the job name as an argument.
	* init/event.h: Define new job event names.
	* init/tests/test_job.c (test_change_state): Make sure the new
	events are correct, with the job name as an argument.

	* init/job.c (job_change_state): Remove the job event; this has
	been repeatedly proved to be confusing.
	* init/tests/test_job.c (test_change_state): Remove checks for the
	job event.

	* util/events.c (emit_action): Pass in extra arguments.
	(env_option): Function to parse an option given an environment
	variable.
	* util/events.h: Add prototype.
	* util/tests/test_events.c (test_emit_action): Make sure that the
	emit action works with no arguments and with arguments.
	(test_events_action): Send back events with the right number of args.
	(test_env_option): Check the env option parser works.
	* util/initctl.c: Give shutdown its own command and options, give
	emit a new -e option.

	* util/events.c (shutdown_action): Split out from emit, seeing as
	these are going to be different from now on.
	* util/events.h: Add prototype.
	* util/tests/test_events.c (test_shutdown_action): Copy test cases.

	* init/control.c (control_event_queue): Take the arguments and
	environment from the event queue request; and reparent into the
	event.
	* init/tests/test_control.c (test_event_queue): Check that arguments
	and environment are copied across properly.

	* init/notify.c (notify_event): Pass in the arguments and environment
	for the event.
	* init/tests/test_notify.c (check_event): Check for event arguments
	and environment from the notify process.
	(test_event): Add arguments and environment to the event we test with

	* upstart/tests/test_message.c (test_new, test_handle): Send
	arguments and environment with the UPSTART_EVENT_QUEUE and
	UPSTART_EVENT messages.
	* upstart/wire.c (upstart_pop_int, upstart_pop_unsigned): Shrink
	only once.
	(upstart_pop_string): Check the length is at least one first, as
	we may just have an 'S'.

	* upstart/message.c (upstart_message_new, upstart_message_handle):
	The UPSTART_EVENT and UPSTART_EVENT_QUEUE messages gain new array
	arguments containing the arguments and environment for the event.
	* upstart/message.h: Document the new arguments.

	* util/tests/test_events.c, util/tests/test_jobs.c: Update the
	message format checks here too.

	* upstart/tests/test_wire.c (test_pop_pack): Free the array.

	* upstart/tests/test_message.c (test_new, test_handle)
	(test_handle_using, test_reader): Update tests to include and
	expect new type markers between each field.

	* upstart/wire.c (upstart_push_int, upstart_push_unsigned):
	Take out silly asserts; it must have room!

	* upstart/wire.c (upstart_push_string, upstart_pop_string): Rewrite
	to use a type like the rest of the functions; this removes the strange
	length restriction and allows us to make the pop function
	non-destructive.
	* upstart/tests/test_wire.c (test_push_string): Update.
	(test_pop_string): Update, adding in non-destructive, wrong type
	and insufficient space for type test cases.
	(test_push_array, test_pop_array): These needed updated too,
	changing the string format changed the array format.
	(test_push_pack, test_pop_pack): And obviously the pack format changed.

	* upstart/wire.c (upstart_pop_header): Make the function
	non-destructive in the face of errors.
	* upstart/tests/test_wire.c (test_pop_header): Make sure that
	invalid headers are non-destructive on error.

	* upstart/tests/test_wire.c (test_pop_int, test_pop_unsigned):
	Make sure that insufficient space is non-destructive.

	* upstart/wire.c (upstart_push_int, upstart_pop_int) 
	(upstart_push_unsigned, upstart_pop_unsigned): Convert to array-style
	type first format.
	(upstart_push_string, upstart_push_header): Write the length and
	type fields out by hand so they don't get an 'i' prefix.
	(upstart_pop_string, upstart_pop_header): Read the length and type
	fields by hand so they don't get an 'i' prefix.
	* upstart/tests/test_wire.c (test_push_int, test_pop_int) 
	(test_push_unsigned, test_pop_unsigned): Update test cases to match.
	(test_push_pack, test_pop_pack): Pack format was changed too.

	* upstart/wire.c (upstart_push_packv, upstart_pop_packv): Add calls
	to push and pop array.
	* upstart/tests/test_wire.c (test_push_pack, test_pop_pack): Test
	support for arrays.

	* upstart/wire.c (upstart_push_array, upstart_pop_array): Implement
	new array functions; note that these use a newer format that allows
	us to transmit NULL without needing to limit the size of the array.
	* upstart/wire.h: Add prototypes.
	* upstart/tests/test_wire.c (test_push_array, test_pop_array):
	Test the new array functions.

	* init/job.c (job_run_script): Build up the argument list, appending
	those from the goal event if one is set.
	(job_run_command): Use nih_str_array_add to build up the arguments,
	but don't append those from the goal event (use script).
	* init/tests/test_job.c (test_run_script): Make sure the arguments get
	passed to the running shell scripts.

	* init/job.c (job_run_script): Only use the /dev/fd trick if we can
	actually stat /dev/fd; also don't hardcode that path ...
	* init/paths.h (DEV_FD): Add here.

	* init/process.c (process_setup_environment): Copy environment
	variables from the goal event into the job's process.
	* init/tests/test_process.c (test_spawn): Make sure the environment
	reaches the job, but doesn't override that in the job already.

	* init/tests/test_job.c (test_start_event): 

	* init/job.c (job_start_event, job_stop_event): Copy the arguments
	and environment from the event into the goal event.

	* init/job.c (job_read_state, job_write_state): Read and write
	arguments and environment for goal event.
	* init/tests/test_job.c (test_read_state, test_write_state): Test
	with arguments and environment to the goal event.

	* init/event.c (event_read_state, event_write_state): Read and write
	the arguments and environment of the event.
	* init/tests/test_event.c (test_read_state, test_write_state): Make
	sure arguments and environment are correctly serialised.

	* init/cfgfile.c (cfg_stanza_console): Fix a leak of the console
	argument in the case of duplicated options.
	(cfg_stanza_env): Drop the counting now nih_str_array_addp does it;
	and be sure to use that function.
	(cfg_stanza_umask): Fix leak of umask argument
	(cfg_stanza_nice): Fix leak of nice argument
	* init/tests/test_event.c (test_new): Call event_queue_run so init
	is called outside of a TEST_ALLOC_FAIL block.

	* init/event.c (event_new): Start off with NULL args and env, to
	match job (saves a few bytes).
	(event_match): Watch for NULL arguments!
	* init/tests/test_event.c (test_new): Check for NULL not alloc'd

	* init/cfgfile.c (cfg_stanza_on, cfg_stanza_start) 
	(cfg_stanza_stop): Parse arguments to the on stanza and store them
	directly in the event.
	* init/tests/test_cfgfile.c (test_stanza_on, test_stanza_start) 
	(test_stanza_stop): Make sure arguments are parsed into the event.

	* init/event.c (event_new): Use nih_str_array_new.
	* init/cfgfile.c (cfg_stanza_env): Rewrite to use nih_str_array.

	* init/job.c (job_run_script): Check the error returned from
	nih_io_reopen; don't just loop.  We only ever expect ENOMEM (the
	other error, EBADF, is impossible).

	* init/job.c (job_change_state): Reset the goal_event to NULL when
	we catch a run-away job (as it's not stopping for the same event
	it started with).
	(job_child_reaper): Reset the goal_event to NULL after setting the
	goal to STOP.
	* init/tests/test_job.c (test_change_state, test_child_reaper):
	Check that the goal event gets reset whenever the goal gets changed.

	* init/tests/test_event.c: Use TEST_ALLOC_FAIL

	* init/event.c (event_match): Match arguments using fnmatch() and
	allow more arguments in event1 than event2 (but not the other way
	around).
	* init/tests/test_event.c (test_match): Check the new permitted
	combinations.

	* init/event.h (Event): Add args and env members to Event.
	* init/event.c (event_new): Initialise args and env members to
	zero-length arrays.
	* init/tests/test_event.c (test_new): Use TEST_ALLOC_FAIL and
	make sure args and env are both initialised to a list containing
	just NULL.

	* util/jobs.c (start_action): Get the UPSTART_JOB environment variable
	and use that if we don't have any arguments passed to us.
	(do_job): Code split from the above function that handles a named job
	* util/tests/test_jobs.c (test_start_action): Make sure UPSTART_JOB
	is picked up.

	* init/process.h: Add necessary attributes.

	* init/process.c (process_setup_environment): Set the UPSTART_JOB
	environment variable from the job, and the UPSTART_EVENT environment
	variable from the job's goal_event member (if set).
	* init/tests/test_process.c (test_spawn): Make sure we get the
	environment in the job.

	* init/job.h: Add attributes to job_new and job_read_state.
	* init/tests/test_job.c: Use CHECK_ALLOC_FAIL on the functions we
	didn't get around to touching while we were in here.

	* init/job.c (job_start_event, job_stop_event): Set the goal_event
	member to a copy of the event we found.
	(job_read_state): Use event_new instead of trying to do it by hand.
	* init/tests/test_job.c (test_start_event, test_stop_event): Use 
	CHECK_ALLOC_FAIL; and make sure the goal_event is set properly.
	(test_start, test_stop, test_write_new): Use event_new here too

	* init/job.c (job_write_state): Output a goal_event field containing
	the event name or nothing for NULL.
	(job_read_state): Parse the goal_event field
	* init/tests/test_job.c (test_write_state): Make sure the state is
	written out properly.
	(test_read_state): Make sure that the state is parsed correctly too.

	* init/job.c (job_start, job_stop): Split all of the code except
	the goal_event setting into two new static functions that this calls
	(_job_start, _job_stop): New static functions
	(job_start_event, job_stop_event): Call _job_start and _job_stop
	instead of job_start and job_stop

	* init/job.c (job_catch_runaway): Move this function up a bit.

	* init/job.c (job_start, job_stop): Clear the goal_event member,
	these functions are called for a manual start.
	* init/tests/test_job.c (test_start, test_stop): Make sure the
	goal_event member is freed and set to NULL.

	* init/job.h (Job): Add a new goal_event member
	* init/job.c (job_new): Initialise the goal_event member to NULL.
	* init/tests/test_job.c (test_new): Check with TEST_ALLOC_FAIL;
	also make sure goal_event is initialised to NULL.

2007-02-05  Scott James Remnant  <scott@netsplit.com>

	* configure.ac: Bump version to 0.3.3

	* NEWS: Update.

	* init/process.c (process_spawn): Exit with 255 so we don't clash
	with anything that uses 1 as a normal exit code.  Note why we only
	close 0..2 (everything else is FD_CLOEXEC).
	* init/cfgfile.c (cfg_watch_dir): Mark the inotify watch descriptor
	as FD_CLOEXEC.
	* init/control.c (control_open): nih_io_set_cloexec can only ever
	return EINVAL, so no point checking it.

2007-02-04  Scott James Remnant  <scott@netsplit.com>

	* init/tests/test_control.c: Remove strange old code.

2007-02-03  Scott James Remnant  <scott@netsplit.com>

	* init/control.c (control_open_sock, control_reopen)
	(control_close_handler): Drop these functions; unconnected datagram
	sockets don't close -- so why try dealing with it?
	(control_error_handler): Don't reopen the socket on error, just log
	it -- the socket should be fine, there's no remote end to be lost,
	after all.
	* init/tests/test_control.c (test_close_handler): Drop.
	(test_error_handler): Drop the reopen tests.

	* init/tests/test_job.c (test_run_script): Control socket doesn't
	get unexpectedly opened anymore; so no need to close it.

	* init/control.c (control_open): Remove the strange behaviour that
	this can be called to get the socket.  Instead make control_io
	global; we're all adults after all.
	* init/tests/test_control.c (test_open): Remove the test for the
	silly behaviour.
	* init/notify.c (notify_job, notify_event): Use the control_io
	pointer directly, and just do nothing if we lost it somehow.

	* init/main.c (main): Being unable tp open the control socket, or
	parse the configuration, should be a fatal error; stop being so
	damned liberal! <g>   Don't reset the signal state if we're
	being restarted, as this loses any pending signals -- be happy
	that our parent left them in a good state.  Set SIGCHLD to the
	standard handler, otherwise we might lose this before we start
	the main loop (which does the same anyway).
	(term_handler): Rework so we don't need to close and open the
	control socket; instead we just close it in the child that's
	going to send the state, and notify the parent that it's safe to
	exec (which will cause it to be closed so the new init can open it).

	* init/tests/test_control.c (test_open): Fix valgrind error
	* init/tests/test_notify.c (test_subscribe): Fix valgrind error

	* init/notify.c (notify_subscribe): Make safe against ENOMEM.
	* init/tests/test_notify.c (test_subscribe): Use TEST_ALLOC_FAIL

	* init/control.c: Add needed attributes; tidy up formatting.
	(control_open): Don't let ENOMEM fail opening the control socket.
	* init/control.h: Add needed attributes.
	* init/tests/test_control.c (test_open): Test for failed allocation.
	* init/main.c (term_handler): Make sure we catch failure to open
	the control socket again.

	* TODO: Update

	* init/cfgfile.c (cfg_watch_dir): Clean this up a bit; now we only
	output a warning if inotify failed for any reason other than not
	being supported AND walking worked.

	* init/cfgfile.c (cfg_watch_dir): Update to even newer watch API;
	our create_handler is now always called if inotify is successful,
	so we just need to fall back to walking the directory when it
	isn't -- if inotify isn't supported, don't even bother complaining.
	(cfg_create_modify_handler): Check the stat of the file visited to
	make sure it's a regular file.
	(cfg_visitor): Check the stat of the file visited to make sure it's
	a regular file.

	* init/cfgfile.c: Update include to upstart/enum.h
	* init/job.c: Update include to upstart/enum.h
	* init/job.h: Update include to upstart/enum.h

	* logd/main.c: Add attribute to open_logging

	* util/initctl.c: Split out the command functions into new files;
	* util/jobs.c: This gets the job-related commands
	* util/events.h: This gets the event-related commands
	* util/initctl.h, util/jobs.h, util/events.h: Headers
	* util/tests/test_jobs.c: Test suite for job-related commands.
	* util/tests/test_events.c: Test suite for event-related commands.
	* util/Makefile.am (initctl_SOURCES): Add new files.
	(TESTS): Build new test suites.
	(test_jobs_SOURCES, test_jobs_LDFLAGS, test_jobs_LDADD):
	Details for job-related commands test suite binary.
	(test_events_SOURCES, test_events_LDFLAGS, test_events_LDADD):
	Details for event-related commands test suite binary.
	* TODO: Remove item about splitting initctl now we've done it.

	* TODO: Big update; strip anything we have a spec for.

	* upstart/message.c (upstart_message_handle): Make sure that if we
	fail to parse a message, we don't leave strings around in memory.
	* upstart/tests/test_message.c (test_open): Check that we get a
	raised EADDRINUSE if we try an open a socket twice.
	(test_handle): Add lots of checks for things like NULL names and
	incomplete messages; as well as the obvious unknown message.
	(test_reader): Make sure that errors while handling messages are
	dealt with by logging it.

	* upstart/job.c, upstart/job.h, upstart/tests/test_job.c: Rename to
	enum.c, enum.h and tests/test_enum.c; since this just includes enums
	and convert functions really.
	* upstart/Makefile.am: Update.
	* upstart/libupstart.h: Update include.
	* upstart/tests/test_message.c: Update include.

2007-02-01  Scott James Remnant  <scott@netsplit.com>

	* logd/main.c (main): Ensure we error if daemonise fails.

	* compat/sysv/shutdown.c (main): Ensure that signals and timers
	are added, even if we run out of memory.

	* upstart/tests/test_message.c: Change from assert to assert0 
	* upstart/tests/test_wire.c: Change from assert to assert0
	* init/tests/test_notify.c: Change from assert to assert0
	* init/tests/test_control.c: nih_io_message_send should always return
	a value greater than zero.

	* upstart/tests/test_wire.c: Change to use assert instead of NIH_ZERO;
	the rationale here is that in test cases we just want to fail, not
	try again repeatedly.
	* upstart/tests/test_message.c: Likewise.

	* init/tests/test_control.c: Use assert to ensure we get the expected
	return values of functions that raise errors.
	* init/tests/test_notify.c: Use assert to ensure we get the expected
	return values of functions that raise errors.

	* init/cfgfile.c (cfg_watch_dir): Port to the new NihWatch API and
	use nih_dir_walk().  This also fixes the long-standing bug where we
	wouldn't watch the configuration directory if inotify was disabled.
	Drop both the parent and prefix members for now, until we clean this
	up later.
	(cfg_create_modify_handler): Wrap cfg_read_job after figuring out
	the job name.
	(cfg_job_name): Function to figure out the job name from a path.
	(cfg_visitor): Visitor function to handle initial parsing, figuring
	out the job name; otherwise identical to the standard handler.
	* init/cfgfile.h: Update prototype for cfg_watch_dir.
	* init/main.c (main): Update call to cfg_watch_dir.

2007-01-31  Scott James Remnant  <scott@netsplit.com>

	* upstart/tests/test_message.c: Use TEST_ALLOC_FAIL to make sure
	allocations are handled properly.

2007-01-30  Scott James Remnant  <scott@netsplit.com>

	* upstart/wire.c: Note that if any of the push functions fail, the
	entire buffer should be discarded.
	* upstart/tests/test_wire.c (test_push_int, test_push_unsigned) 
	(test_push_string, test_push_header, test_push_pack): Us
	TEST_ALLOC_FAIL to ensure that failing to allocate memory is caught.

	* upstart/tests/test_message.c (my_handler): Free the name and
	description after checking; they aren't otherwise.

	* upstart/wire.c (upstart_push_packv, upstart_pop_packv): Consume
	a copy of the va_list, so these can be called multiple times on the
	same list without ill effect.

	* upstart/message.h: Add warn_unused_result attributes to
	upstart_message_handle and upstart_message_handle_using as they raise
	errors.

	* upstart/wire.c: push functions return negative values to indicate
	insufficient memory.
	* upstart/wire.h: Add warn_unused_result attributes to push functions

	* upstart/tests/test_message.c: Guard calls to nih_io_buffer_push and
	nih_io_message_add_control with NIH_ZERO to ensure they succeed.
	* upstart/tests/test_wire.c: Guard calls to nih_io_buffer_push

	* HACKING: Update from libnih with new Documentation,
	Function Attributes and Test Cases sections.

2007-01-10  Scott James Remnant  <scott@netsplit.com>

	* init/main.c (crash_handler): s/SEGV/SIGSEGV/

	* init/main.c (main): Rename variable

	* TODO: Update.

	* init/main.c (main): Change the way we clear the arguments; by
	deleting just the final NULL terminator, we fool the kernel into
	only returning one argument in cmdline.

	* init/main.c (segv_handler): Rename to crash_handler and handle
	SIGABRT as well, so we can catch assertion errors.  Of course, in
	theory, with our high test converage this should never happen in
	practice <chortle>

2007-01-09  Scott James Remnant  <scott@netsplit.com>

	* init/main.c (main): Clear arguments so that upstart only ever
	appears as /sbin/init in ps, top, etc.

	* TODO: Update.

	* util/initctl.c: Add data pointer to functions and handle calls.

	* init/control.c: Add data pointer to all functions.
	* init/tests/test_control.c: Pass data pointer to
	upstart_message_handle_using()
	* init/tests/test_notify.c: Pass data pointer to
	upstart_message_handle_using()

	* upstart/message.c (upstart_message_handle) 
	(upstart_message_handle_using): Add a data pointer argument to these
	functions and pass it to the handler.
	(upstart_message_reader): Pass the io structure's data pointer.
	* upstart/message.h (UpstartMessageHandler): Add a data pointer to
	the message handler.
	* upstart/tests/test_message.c (test_handle, test_handle_using):
	Pass a data pointer to the function call and check it's passed
	to the handler correctly.
	(test_reader): Check that the io data pointer gets passed.

	* init/tests/test_cfgfile.c (test_stanza_console, test_stanza_env) 
	(test_stanza_umask, test_stanza_nice, test_stanza_limit): Finish off
	the newer style test cases.

	* init/cfgfile.c (cfg_stanza_console, cfg_stanza_umask)
	(cfg_stanza_nice, cfg_stanza_limit, cfg_stanza_chroot)
	(cfg_stanza_chdir): Guard against duplicate uses of the stanzas.
	* init/tests/test_cfgfile.c (test_stanza_daemon) 
	(test_stanza_respawn): Check that neither daemon or respawn override
	exec if they have no arguments.
	(test_stanza_script): Add missing function
	(test_stanza_chroot, test_stanza_chdir): Add tests for these simple
	stanzas.

	* init/cfgfile.c: Change remaining uses of nih_error_raise and
	return to just nih_return_error.

	* init/cfgfile.c (cfg_stanza_exec, cfg_stanza_daemon)
	(cfg_stanza_respawn, cfg_stanza_script): Disallow duplicates,
	both of command strings, scripts, limits and of just the flags.
	* init/tests/test_cfgfile.c (test_stanza_exec) 
	(test_stanza_daemon, test_stanza_respawn, test_stanza_instance):
	Check the behaviour of these stanzas.
	
	* init/cfgfile.c (cfg_stanza_start, cfg_stanza_stop): Disallow
	duplicate values for the script.
	* init/tests/test_cfgfile.c (test_stanza_start, test_stanza_stop):
	Test cases for those two functions.

	* init/cfgfile.c (cfg_stanza_description, cfg_stanza_author) 
	(cfg_stanza_version): Don't allow stanza to be duplicated anymore.
	* init/tests/test_cfgfile.c (test_stanza_description) 
	(test_stanza_author, test_stanza_version): Test cases for these
	simple stanza; making sure duplication is not permitted.
	(test_stanza_on): Add a test case for this stanza too.

	* init/cfgfile.c (cfg_stanza_kill): Guard against duplicate uses
	of the kill timeout stanza.
	* init/tests/test_cfgfile.c (test_stanza_kill): Test the complex
	kill stanza.
	(test_stanza_pid): Check duplicate usage results in an error.

	* init/job.h (Job): Rename pidfile to pid_file and binary to pid_binary
	* init/job.c (job_new): Update names here too.
	* init/errors.h: Add a new "duplicate value" error.
	* init/cfgfile.c (cfg_read_job): Change name of variables, and catch
	the duplicate value error to add the line number.
	(cfg_stanza_pid): Change variable names, and clean this function up
	a little.  Make it an error to use a stanza more than once.
	* init/tests/test_cfgfile.c (test_stanza_pid): Write a newer test
	case function for the pid stanza.

	* init/cfgfile.c (cfg_stanza_normalexit): Use do/while instead of
	while, that we don't have to test has_token first as next_arg does
	that for us.

	* init/cfgfile.c (cfg_stanza_normalexit): Change to peek at the next
	token to see whether it's missing or not, and then just fetch each
	next argument at a time.  This is more efficient than parsing them
	all in one go, and also means we can report the error in the right
	place!
	* init/tests/test_cfgfile.c (test_stanza_normalexit): Since we've
	changed the function that parses the stanza, add a proper test case
	function for it, covering all the behaviours.

	* init/job.c (job_new): Initialise the emits member to an empty list.
	* init/job.h (Job): Add the emits member as a list.
	* init/tests/test_job.c (test_new): Check the emits list starts off
	empty.
	* init/tests/test_cfgfile.c (test_stanza_emits): Test the new emits
	stanza; this function will also serve as a prototype for cleaning up
	the config tests.

	* init/cfgfile.c (cfg_stanza_emits): Add function to parse the new
	emits stanza.

	* init/cfgfile.c (cfg_stanza_depends): Remove the depends stanza
	from the configuration file.  Dependency support has never been used,
	and is to be replaced by a more flexible event/state configuration
	and blocking on the starting/stopping events.
	* init/tests/test_cfgfile.c: Remove references and tests for the
	depends stanza.
	* init/job.h: Remove the depends list from the job structure.
	* init/job.c (job_new): No depends list to initialise.
	(job_change_state): No dependencies to release
	(job_start): No dependencies to iterate; this removes a particularly
	hairy and complex interaction between state changes.  Remove the
	dependency event.
	(job_release_depends): Drop this function.
	* init/tests/test_job.c (test_start, test_stop): Massively simplify
	these tests cases now we don't have dependencies to worry about.
	(test_release_depends): Drop tests

2007-01-08  Scott James Remnant  <scott@netsplit.com>

	* init/cfgfile.c: Rewrite using the nih_config API, rather than one
	huge function we now just have seperate handler functions for each
	stanza.  We can also use more fine-grained parsing than slurping
	all args in and counting them.
	(cfg_read_job): Catch exceptions from the configuration parser and
	add the line number where the problem occurred to an output message.
	Parser errors are now fatal, and not ignored.
	* init/errors.h: Add a file containing errors raised within the init
	daemon codebase.
	* init/Makefile.am (init_SOURCES): Build with errors.h
	* init/tests/test_cfgfile.c: Update test cases now we don't expect
	a job to be returned if there's a parser error.

	* TODO: Update

2007-01-06  Scott James Remnant  <scott@netsplit.com>

	* logd/main.c (logging_reader): Fix inadvertent shadowing of the
	len parameter.

	* compat/sysv/telinit.c: Oops, nearly forgot to port this to send
	the messages in the new way.
	* compat/sysv/shutdown.c (shutdown_now): Likewise, port this too.

	* TODO: Update.

	* util/initctl.c (handle_job_status): Output the process argument,
	not the pid argument which contains the origin of the message.

	* upstart/message.c (upstart_message_handle): Raise a new unknown
	message error if we don't have a handler  and a new illegal message
	error if the source is illegal.
	* upstart/tests/test_message.c (test_handle): Adjust tests to check
	for the new errors that we raise.
	* upstart/errors.h: Define strings for new errors.

	* util/initctl.c: Yet another makeover for this little program,
	port it to the new message/control framework using handler functions
	and NihIoMessage.  This starts to make each action function look
	very similar, so there's method to this madness.

2007-01-05  Scott James Remnant  <scott@netsplit.com>

	* logd/main.c (main): Make sure that we add the SIGTERM handler.

	* init/tests/test_job.c (test_run_script): This test case relies
	on there only being one file descriptor watch, which won't be true
	if the control socket has been opened because there's a message to
	go out.  Make sure it's closed first.

	* init/init.supp: Update supressions file now that control_init
	has been renamed to notify_init

	* init/Makefile.am: Include notify.o from all tests.
	* init/job.c (job_change_state, job_kill_process, job_start) 
	(job_stop): Use the new notify_job function name.
	* init/event.c (event_queue_run): Use the new notify_event function
	name.

	* init/control.c (control_error_handler): Handle ECONNREFUSED now
	that the process id is available to us.
	* init/tests/test_control.c (test_error_handler): Make sure children
	going away is handled properly.

	* upstart/message.c (upstart_message_new): Store the process id in
	the int_data message field.
	* upstart/tests/test_message.c (test_new): Check the int_data field
	is filled in.

	* init/main.c (main): Guard against various things returning an error
	that we weren't catching.

	* init/tests/test_notify.c: Whitespace fix.

	* init/control.c (control_watch_jobs, control_unwatch_jobs) 
	(control_watch_events, control_unwatch_events): Restore functionality
	to subscribe and unsubscribe from job and event notifications.	
	* init/tests/test_control.c (test_watch_jobs, test_unwatch_jobs) 
	(test_watch_events, test_unwatch_events): Check that the subscription
	and unsubscription messages work.
	* init/Makefile.am (test_control_LDADD): Link to notify.o

	* init/control.c: Drop unused include of upstart/errors.h

	* init/notify.c: Move functions that handle subscription and
	notification from control.c.  Other than changing the names, we're
	keeping the API the same for now; expect it to change later when we
	add the ability to subscribe to individual jobs or events.
	(notify_init): initialise the subscriptions list; we don't have a
	separate send queue now that the control I/O is always asynchronous.
	* init/notify.h: Moved notification enum, structure and prototypes
	from control.h, changing the names so they match notify_* in the
	process.
	* init/Makefile.am (init_SOURCES): Build and link notify.c using
	notify.h
	(TESTS): Build the notify test suite binary.
	(test_notify_SOURCES, test_notify_LDFLAGS, test_notify_LDADD): Details
	for notify test suite binary.
	* init/tests/test_notify.c: Rewrite test cases in the manner of
	test_control.c so that we have one function for notify_job and
	one for notify_event, each of which contains the child process that
	receives the notification,

	* init/control.c (control_open): Allow this to be called to obtain
	the control socket, which means we can make it static.
	* init/tests/test_control.c (test_open): Check that it works.

	* init/control.c, init/control.h, init/tests/test_control.c: Move
	functions that handle subscription and notification to new notify.c
	(control_init): Drop completely, no need to maintain a send queue now
	(control_open): Change to return an NihIo that uses the default
	control watcher, and our error handler.  Split socket opening into
	(control_open_sock): which can be called from other functions.
	(control_close): Use nih_io_close() to close the socket and free the
	structure in one go.
	(control_reopen): Close the open control socket and open it again
	without destroying the NihIo structure, its queues or state.
	(control_close_handler): Handle the control socket going away
	(control_error_handler): Handle errors on the control socket,
	including the connection refused error that indicates a client went
	away.
	(control_handle): Split this into a miriad of small functions with
	a table to link them to the message type; this will make expanding
	each message handler much easier in future.
	* init/control.h: Update.
	* init/tests/test_control.c: Rewrite test cases to check the new
	handler functions; as a side-effect, this gets rid of the evil giant
	child/parent functions in favour of one test function per handler
	function.

	* upstart/message.c (upstart_message_handle_using): Wrapper function
	around upstart_message_handle that ensures all messages as passed to
	a single function.
	* upstart/message.h: Update.
	* upstart/tests/test_message.c (test_handle_using): Make sure it
	calls the single function.

2007-01-04  Scott James Remnant  <scott@netsplit.com>

	* upstart/message.c (upstart_message_reader): Handle any errors
	that occurred while handling the message.

2007-01-02  Scott James Remnant  <scott@netsplit.com>

	* upstart/message.c (upstart_message_handle): Check that the name
	argument is never NULL.
	(upstart_message_reader): Simple message reader function that can
	be associated with an I/O watch and handles each message received.
	* upstart/message.h: Add prototype.
	* upstart/tests/test_message.c (test_reader): Test the reader function.

	* upstart/control.c: Rename to upstart/message.c
	* upstart/control.h: Rename to upstart/message.h
	* upstart/tests/test_control.c: Rename to upstart/tests/test_message.c
	* upstart/libupstart.h: Update includes.
	* upstart/wire.c: Include message.h
	* upstart/wire.h: Update includes.
	* upstart/tests/test_wire.c: Update includes.
	* upstart/errors.h: Rename UPSTART_INVALID_MESSAGE to
	UPSTART_MESSAGE_INVALID so that it's prefixed.
	* upstart/Makefile.am (libupstart_la_SOURCES) 
	(upstartinclude_HEADERS, TESTS): Update filenames.

	* upstart/control.c (upstart_message_new): New function that
	creates an NihIoMessage directly from its arguments, which are a type
	followed by a variable number of args depending on that type.
	(upstart_message_handler): Function to find a handler function for
	a particular message type and origin process.
	(upstart_message_handle): New function that takes an NihIoMessage
	and invokes a handler function with a variable number of args
	depending on the message type.
	(upstart_send_msg, upstart_send_msg_to, upstart_recv_msg): Drop these
	functions, leave it up to the caller to decide whether to send and
	receive the messages synchronously or asynchronously; now that the
	capability is in nih_io_*.
	* upstart/control.h (UpstartMsgType): Rename to UpstartMessageType.
	(UpstartMessageHandler): Function with variable number of arguments
	that handles a message received.
	(UpstartMsg): Drop this structure entirely, we'll encode or decode
	the wire format directly from or into a function call, rather than
	use an intermediate structure to marshal it.
	(UpstartMessage): New structure to make a table that can be passed
	to upstart_message_handle to determine which handler should be called.
	* upstart/tests/test_control.c: Test new behaviour.
	* upstart/wire.c (upstart_push_header, upstart_pop_header): Change
	structure name for type parameter.
	* upstart/wire.h: Update.
	* upstart/tests/test_wire.c: Update.

	* configure.ac (AC_COPYRIGHT): Update copyright to 2007.

2006-12-29  Scott James Remnant  <scott@netsplit.com>

	* upstart/wire.c (upstart_write_int, upstart_write_unsigned) 
	(upstart_write_string, upstart_write_header, upstart_write_packv) 
	(upstart_write_pack): Rename to *_push_*
	(upstart_read_int, upstart_read_unsigned, upstart_read_string) 
	(upstart_read_header, upstart_read_packv, upstart_read_pack): Rename
	to *_pop_*.
	All of the above modified to modify an NihIoMessage structure,
	instead of trying to carry around buffers ourself.
	* upstart/wire.h: Update to match above.
	* upstart/tests/test_wire.c: Update all tests to match the above
	changes.

2006-12-21  Scott James Remnant  <scott@netsplit.com>

	* upstart/wire.c (upstart_read_packv, upstart_write_packv): Change
	nih_assert_notreached to nih_assert_not_reached.

	* init/job.c (job_run_script): Open the NihIo structure in stream mode.
	* logd/main.c (logging_watcher): Open the NihIo structure in
	stream mode.
	(logging_reader): Need to pass the length of the size_t as a pointer
	so that it can be modified if less is read.

2006-12-17  Scott James Remnant  <scott@netsplit.com>

	* upstart/wire.c (upstart_write_packv, upstart_write_pack) 
	(upstart_read_packv, upstart_read_pack): Functions to write a pack
	of different variables to the stream, or read them from it
	* upstart/wire.h: Add prototypes.
	* upstart/tests/test_wire.c (test_write_pack, test_read_pack):
	Check we can read and write a pack of variables at once.

	* upstart/wire.c (upstart_write_header, upstart_read_header): Drop
	the version from the header, we'll just keep the protocol always
	backwards compatible.
	* upstart/wire.h: Update.
	* upstart/tests/test_wire.c (test_write_header, test_read_header):
	Check that everything works.

	* upstart/wire.c (upstart_write_string, upstart_read_string):
	Transmit the length as an unsigned, and use 0xffffffff to mean NULL
	instead of zero so we can still transmit the empty string.
	* upstart/wire.h: Update.
	* upstart/tests/test_wire.c (test_write_string, test_read_string):
	Tests for the functions to make sure the wire is at it should be.

	* upstart/wire.c (upstart_read_str, upstart_write_str): Rename to
	upstart_read_string and upstart_write_string.
	* upstart/wire.h: Update.
	
	* upstart/wire.c (upstart_write_unsigned, upstart_read_unsigned):
	Functions to send unsigned values over the wire, which we'll use
	to get a bit extra for the string lengths.
	* upstart/wire.h: Update.
	* upstart/tests/test_wire.c (test_write_unsigned) 
	(test_read_unsigned): Test the new functions.

	* upstart/wire.c (upstart_write_ints, upstart_read_ints): Drop
	these functions, we'll go with something far more generic and
	useful.
	* upstart/wire.h: Remove prototypes.

	* upstart/wire.c (upstart_write_int, upstart_read_int): Transmit
	integers as signed 32-bit values in network byte order.
	* upstart/tests/test_wire.c (test_write_int, test_read_int): Test
	the functions to make sure the wire is at it should be,

	* upstart/control.c (upstart_read_int, upstart_write_int) 
	(upstart_read_ints, upstart_write_ints, upstart_read_str) 
	(upstart_write_str, upstart_read_header, upstart_write_header): Move
	functions to new wire.c file.
	* upstart/wire.c: Source file to hold wire protocol functions.
	* upstart/wire.h: Prototypes.
	* upstart/tests/test_wire.c: (empty) test suite.
	* upstart/libupstart.h: Include wire.h
	* upstart/Makefile.am (libupstart_la_SOURCES): Build and link wire.c
	(upstartinclude_HEADERS): Install wire.h
	(TESTS): Build and run wire test suite.
	(test_wire_SOURCES, test_wire_LDFLAGS, test_wire_LDADD): Details for
	wire test suite binary.

	* upstart/control.c (MAGIC): Change to "upstart\n", the final
	character was originally \0 and then was a " " for the 0.2 series.
	* upstart/tests/test_control.c (test_recv_msg): Change to match.

2006-12-15  Scott James Remnant  <scott@netsplit.com>

	* util/initctl.c, compat/sysv/telinit.c, compat/sysv/shutdown.c:
	Update all uses of the UpstartMsg structure to avoid the
	intermediate union that no longer exists.	

	* init/control.c, init/tests/test_control.c: Update all uses of
	the UpstartMsg structure to avoid the intermediate union that no
	longer exists.	

	* upstart/control.h: Combine all the previous message structures
	into just one that has all of the fields anyway.
	* upstart/control.c, upstart/tests/test_control.c: Update all uses of
	the UpstartMsg structure to avoid the intermediate union that no
	longer exists.

	* upstart/control.h (UPSTART_API_VERSION): Define API version macro
	to be public.
	* upstart/control.c (MSG_VERSION, upstart_send_msg_to): Replacing the
	previous MSG_VERSION macro here.

	* upstart/control.c (upstart_read_int, upstart_write_int) 
	(upstart_read_ints, upstart_write_ints, upstart_read_str) 
	(upstart_write_str, upstart_read_header, upstart_write_header):
	New functions to replace the old "write a struct" protocol with
	something a little more regimented and supportable.
	(IOVEC_ADD, IOVEC_READ, WireHdr, WireJobPayload, WireJobStatusPayload)
	(WireEventPayload): Remove these structures, use the functions
	instead.
	(upstart_send_msg_to): Call write functions intead of using macros,
	this makes the code somewhat neater.
	(upstart_recv_msg): Call read functions instead of using macros,
	again making the code somewhat neater.
	* upstart/tests/test_control.c (test_recv_msg): Change wire
	tests to match new protocol, and thus actually work properly,
	previously these were endian sensitive.

2006-12-14  Scott James Remnant  <scott@netsplit.com>

	* compat/sysv/shutdown.c (wall): Construct the wall message so that
	we don't put \r into a po file; for some reason, gettext hates that
	and bitches about it.  Someone's confusing internationalisation with
	operating system portability, I expect.

	* util/man/initctl.8: Drop reference to start(8), as that's just
	a symlink to initctl now.

	* init/man/init.8: Link to initctl.

	* compat/sysv/reboot.c (main): Clear up help text a little.

	* HACKING: Correct some typos.

	* configure.ac (AC_INIT): Correct bug reporting address.

2006-12-13  Scott James Remnant  <scott@netsplit.com>

	* configure.ac: Bump version to 0.3.2

	* NEWS: Update.

	* util/initctl.c (print_job_status): Drop the newline from the
	output.

2006-12-13  Alex Smith  <alex@alex-smith.me.uk>

	* util/initctl.c (print_job_status): Clean up initctl job status
	output, which was badly converted from printf to nih_message.

2006-12-13  Scott James Remnant  <scott@netsplit.com>

	* compat/sysv/man/shutdown.8: Add missing documentation on the
	format of TIME by copying it from --help output.

2006-12-13  Alex Smith  <alex@alex-smith.me.uk>

	* init/process.c (process_setup_console): Actually send output to
	/dev/null instead of /dev/console, when CONSOLE_NONE.

2006-12-13  Scott James Remnant  <scott@netsplit.com>

	* Makefile.am (EXTRA_DIST): Distribute the nih ChangeLog as well.

	* init/tests/test_job.c: Port to the new test framework.
	* init/job.c (job_set_idle_event): Fix a slight memory leak,
	repeated setting of the idle event never freed the previous one set.

2006-12-12  Scott James Remnant  <scott@netsplit.com>

	* init/tests/test_cfgfile.c: Port to the new test framework.

	* init/tests/test_control.c: Port to the new test framework.
	* init/init.supp: Suppress the list head allocated within control_init.

	* init/control.c (control_watcher): Need to save the pid when we
	get ECONNREFUSED, otherwise we lose it when we free the message.

	* init/tests/test_process.c: Port to the new test framework.
	* init/init.supp: Suppress the list head allocated within job_init.

	* init/init.supp: Include a valgrind suppressions file.
	* init/Makefile.am (EXTRA_DIST): Distribute the suppressions file.

	* init/tests/test_event.c: Port to the new test framework.

	* logd/Makefile.am, util/Makefile.am, compat/sys/Makefile.am
	(AM_CPPFLAGS): Add -I$(srcdir), necessary for testing "programs"
	that don't have usual library path semantics.

	* upstart/tests/test_control.c: Port to the new test framework.
	* upstart/control.c (upstart_free): Drop this function, while not
	exposing libnih is a valiant effort, it already slips out because
	of the error handling.

	* upstart/tests/test_job.c: Add missing include.

	* upstart/tests/test_job.c: Port to the new test framework.
	(test_process_state_name): Check that this returns NULL.

	* HACKING: Update location of download directory.  Document
	requirement that all code have test cases.

	* logd/main.c (open_logging): Likewise.

	* init/control.c (control_open): No need to set ENOMEM, errno is
	always set anyway.

	* configure.ac (AM_INIT_AUTOMAKE): Include nostdinc so we don't get
	Automake's broken default includes.
	* upstart/Makefile.am (DEFAULT_INCLUDES): Drop override now that
	we don't need it.
	(DEFS, INCLUDES): Replace these variables with the combined
	(AM_CPPFLAGS): variable that declares everything.
	* init/Makefile.am (DEFAULT_INCLUDES): Drop override now that
	we don't need it.
	(DEFS, INCLUDES): Replace these variables with the combined
	(AM_CPPFLAGS): variable that declares everything.
	* util/Makefile.am (DEFAULT_INCLUDES): Drop override now that
	we don't need it.
	(DEFS, INCLUDES): Replace these variables with the combined
	(AM_CPPFLAGS): variable that declares everything.
	* compat/sysv/Makefile.am (DEFAULT_INCLUDES): Drop override now that
	we don't need it.
	(DEFS, INCLUDES): Replace these variables with the combined
	(AM_CPPFLAGS): variable that declares everything.
	* logd/Makefile.am (DEFAULT_INCLUDES): Drop override now that
	we don't need it.
	(DEFS, INCLUDES): Replace these variables with the combined
	(AM_CPPFLAGS): variable that declares everything.

2006-11-02  Scott James Remnant  <scott@netsplit.com>

	* util/initctl.c (start_action): Remove break calls which shouldn't
	be there.

2006-10-18  Sean E. Russell  <ser@ser1.net>

	* init/main.c: Include sys/time.h
	* init/cfgfile.c: Include sys/time.h and sys/resource.h
	* init/job.c: Include sys/time.h and sys/resource.h

2006-10-17  Scott James Remnant  <scott@netsplit.com>

	* configure.ac: Bump version to 0.3.1

	* NEWS: Update.
	* TODO: Update.

	* configure.ac (AM_GNU_GETTEXT_VERSION): Quote version number.

	* logd/Makefile.am (event.d/logd): Make the event.d sub-directory
	in case we're building outside of the source tree.

	* compat/sysv/runlevel.c (store): Don't break strict-aliasing rules
	by avoiding dereferencing type-punned pointer.  Answers on a
	postcard, please.

2006-10-13  Scott James Remnant  <scott@netsplit.com>

	* util/initctl.c (start_action, emit_action): Add missing \n

	* util/initctl.c: Rewrite using nih_command_parser.
	* util/man/initctl.8: Improve.

	* util/start.c: Remove, replaced by initctl.
	* util/man/start.8: Remove, replaced by initctl.
	* util/Makefile.am (sbin_PROGRAMS): Drop start, now just a symlink
	to initctl.
	(dist_man_MANS): Drop start.8, now a symlink to initctl.8
	(install-exec-hook): Make symlinks to initctl, add start
	(install-data-hook): Make symlinks to initctl.8, add start.8

	* initctl: Rename to util again, I don't want a separate directory
	for every single little tool; and we'll be shipping more than just
	initctl (e.g. a non-compat reboot).
	* configure.ac (AC_CONFIG_FILES): Make util/Makefile instead of
	initctl/Makefile.
	* Makefile.am (SUBDIRS): Descend into util, not initctl.

	* compat/sysv/reboot.c: Remove long options where they didn't exist
	before.  Write help text.
	* compat/sysv/man/reboot.8: Update.

	* init/main.c (main): Formatting.
	* logd/main.c (main): Formatting.
	* logd/man/logd.8: Formatting.
	* compat/sysv/runlevel.c (main): Formatting.
	* compat/sysv/telinit.c (main): Formatting.
	* compat/sysv/man/shutdown.8: Remove long options.

	* compat/sysv/shutdown.c: Remove -e/--event, it has no place in a
	compatibility tool.  Get rid of long options that never existed
	before.  Specify help text to describe the options.
	* compat/sysv/man/shutdown.8: Spruce up a bit.

	* compat/sysv/telinit.c (main): Set help text to list the valid
	runlevels.
	* compat/sysv/man/telinit.8: Refine the notes to mention runlevel(8).

	* compat/sysv/runlevel.c (main): Make the help text describe the
	options, rather than the behaviour.
	* compat/sysv/man/runlevel.8: Flesh out a little more.

	* configure.ac (AC_INIT): Change bug reporting address to the
	mailing list, since Launchpad doesn't accept random bugs without
	accounts and complicated control messages.
	* init/main.c, logd/main.c: Add a period to the synopsis.

	* init/main.c (main): Set the synopsis, and direct people to look
	at telinit in the --help output.
	* init/man/init.8: Flesh this out a little more, still a lot of
	explaining to do about jobs and events, but we'll wait until we've
	changed that code before documentating the behaviour.

	* logd/main.c (main): Correct help text to describe the options,
	rather than what the program does.  As per standard style.
	Don't become a daemon until the logging socket is open, and make
	that exclusive with waiting for SIGCONT.
	* logd/man/logd.8: Write some more extensive documentation,
	including describing the startup interlock and the socket protocol.
	* TODO: Plan to get rid of the signal interlock from  logd.

2006-10-12  Scott James Remnant  <scott@netsplit.com>

	* configure.ac: Expand AC_GNU_SOURCE so we get _GNU_SOURCE and so
	that gettext doesn't complain.
	(AM_GNU_GETTEXT_VERSION): Increase to 0.15
	(AC_PREREQ): Increase to 2.60
	* HACKING: Update autoconf and gettext requirements.

2006-10-11  Scott James Remnant  <scott@netsplit.com>

	* init/control.c (control_init): Pass NULL to nih_list_new.
	Clarify list item types.
	* init/event.c (event_init): Pass NULL to nih_list_new.
	* init/job.c (job_init): Pass NULL to nih_list_new.

	* init/main.c: Change nih_signal_add_callback to nih_signal_add_handler
	and NihSignalCb to NihSignalHandler.

	* init/cfgfile.c, init/cfgfile.h, init/control.c, init/control.h,
	init/event.c, init/event.h, init/job.c, init/job.h, init/main.c,
	init/process.c: Clean up documentation strings and parent pointer
	types.

	* compat/sysv/shutdown.c: Change nih_signal_add_callback to
	nih_signal_add_handler.

	* compat/sysv/reboot.c: Set synopsis text depending on command
	used (probably should use nih_command_parser?)
	* compat/sysv/runlevel.c: Set synopsis and help text, and correct
	usage.
	* compat/sysv/shutdown.c: Set synopsis text.
	* compat/sysv/telinit.c: Set synopsis text.

	* compat/sysv/runlevel.c, compat/sysv/shutdown.c: Clean up
	documentation strings.

	* logd/main.c: Set synopsis and help text.

	* logd/main.c: Clean up documentation strings.
	Change nih_signal_add_callback to nih_signal_add_handler.

	* upstart/control.c, upstart/control.h, upstart/job.c: Clean up
	documentation strings and correct parent pointer type.

	* HACKING: Detail function documentation requirement and format.

2006-10-10  Scott James Remnant  <scott@netsplit.com>

	* event.d/logd.in: Move to logd/event.d
	* event.d/Makefile.am: Remove
	* logd/Makefile.am: Create the logd job definition and install
	* Makefile.am (SUBDIRS): event.d directory has been removed.
	* configure.ac (AC_CONFIG_FILES): No longer make event.d/Makefile

	* configure.ac: Check for --enable-compat, default to sysv if given
	or no compat if not given.
	* compat/sysv/Makefile.am: Don't build binaries or install manpages
	unless COMPAT_SYSV is defined.

2006-10-06  Scott James Remnant  <scott@netsplit.com>

	* doc/upstart-logo.svg: Include the logo Alexandre designed.
	* doc/Makefile.am (EXTRA_DIST): Ship the logo in the tarball.
	* Makefile.am (SUBDIRS): Install under doc
	* configure.ac: Generate doc/Makefile
	* AUTHORS: Ensure he's credited fully.

2006-09-27  Scott James Remnant  <scott@netsplit.com>

	* event.d/Makefile.am (do_subst): Eliminate duplicate /s

	* man/init.8: Move to init/man
	* init/Makefile.am: Update to install man page.
	* man/logd.8: Move to logd/man
	* logd/Makefile.am: Update to install man page.
	* man/initctl.8, man/start.8: Move to initctl/man
	* initctl/Makefile.am: Update to install man pages.
	* man/reboot.8, man/runlevel.8, man/shutdown.8, man/telinit.8:
	Move to compat/sysv/man
	* compat/sysv/Makefile.am: Update to install man pages.
	* man/Makefile.am: Remove
	* configure.ac (AC_CONFIG_FILES): Remove man/Makefile
	* Makefile.am (SUBDIRS): Don't build in man

	* util: Rename to initctl
	* configure.ac (AC_CONFIG_FILES): Update.
	* Makefile.am (SUBDIRS): Update.

	* util/reboot.c: Move to compat/sysv
	* util/shutdown.c: Move to compat/sysv
	* util/Makefile.am: Update.
	* compat/sysv/Makefile.am: Update.

	* configure.ac: Replace macros with single call to NIH_INIT.
	Bump version to 0.3.0 to begin new development cycle.

2006-09-21  Scott James Remnant  <scott@netsplit.com>

	* logd/main.c: Revert the change that logged to the console, in
	practice this doesn't work so well.  I want to get rid of logd
	in the long term, or at least just have it as a simple logging
	proxy, so giving it features seems wrong.

2006-09-20  Scott James Remnant  <scott@netsplit.com>

	* configure.ac: Bump version to 0.2.8
	* NEWS: Updated.

	* logd/main.c (main): Check the kernel command-line for "quiet"
	(line_reader): Write to console unless silent or a daemon

	* man/Makefile.am (dist_man_MANS): Drop sulogin.8
	* man/sulogin.8: Drop, we don't include an sulogin

2006-09-19  Michael Biebl  <mbiebl@gmail.com>

	* event.d/Makefile.am (logd): Drop $(srcdir)
	* init/Makefile.am (init_SOURCES): Distribute paths.h

2006-09-18  Michael Biebl  <mbiebl@gmail.com>

	* configure.ac: Check for sys/inotify.h

2006-09-18  Scott James Remnant  <scott@netsplit.com>

	* util/shutdown.c (warning_message): Adjust method of constructing
	the message to not confuse poor translators who think \r and \n are
	the same thing!

2006-09-14  Scott James Remnant  <scott@netsplit.com>

	* init/job.c (job_change_state): Catch runaway respawns when we
	enter the running state, so we catch stop/start loops too.
	* init/tests/test_job.c (test_change_state): Update test.

	* event.d/logd: Rename to logd.in
	* event.d/logd.in: Replace /sbin with @sbindir@ so we can transform
	* event.d/Makefile.am: Generate logd from logd.in

	* util/reboot.c: Don't hardcode the location of /sbin/shutdown
	* util/Makefile.am (DEFS): Use autoconf to seed it
	* util/shutdown.c (sysvinit_shutdown): Don't hardcode the location
	of /dev/initctl

	* init/paths.h: Create a new configuration file that can contain
	all of the path definitions, and in particular, allow them to be
	overidden elsewhere.
	* init/Makefile.am (DEFS): Override definitions of CFG_DIR and
	TELINIT using autoconf
	* init/main.c: Include paths.h.  Don't hardcode location of telinit
	* init/job.c: Include paths.h
	* init/process.c: Include paths.h
	* init/process.h: Remove definitions from here.

	* configure.ac: Bump version to 0.2.7

2006-09-13  Scott James Remnant  <scott@netsplit.com>

	* NEWS: Updated.

	* TODO: More TODO.

2006-09-10  Scott James Remnant  <scott@netsplit.com>

	* util/reboot.c (main): Don't give -H with "halt".

2006-09-09  Scott James Remnant  <scott@netsplit.com>

	* configure.ac: Bump version to 0.2.6

	* NEWS: Update.
	* TODO: Update.

	* upstart/control.c (upstart_send_msg_to, upstart_recv_msg): Change
	the magic to be the package string.
	* upstart/tests/test_control.c (test_recv_msg): Update tests.

	* util/initctl.c (main): Set the usage string.
	* util/shutdown.c (main): Set the usage string.
	* util/start.c (main): Set the usage string.
	* compat/sysv/runlevel.c (main): Set the usage string.
	* compat/sysv/telinit.c (main): Set the usage string.

	* man/Makefile.am: Use install-data-hook and $(man8dir)
	* util/Makefile.am: Also use install-exec-hook

	* Makefile.am (SUBDIRS): Install contents of the man directory
	* configure.ac (AC_CONFIG_FILES): Generate man/Makefile
	* man/Makefile.am: Install manpages in the appropriate places.
	* man/init.8, man/logd.8, man/initctl.8, man/reboot.8,
	* man/shutdown.8, man/start.8, man/sulogin.8, man/runlevel.8,
	* man/telinit.8: Include some basic manpages so we at least have
	some level of documentation.

	* init/job.c (job_child_reaper): Don't check the exit status of
	a respawning job if the goal is to stop it.

	* compat/sysv/telinit.c (main): Generate events rather than
	starting and stopping jobs directly, the events are named
	"runlevel-X".  0, 1, 6 and s/S are shutdown events.

	* logd/main.c (main): Raise SIGSTOP before entering the main loop.
	* init/main.c (main): Interlock with logd.

	* event.d/logd: Should not be a console owner, but should stop
	on shutdown.

	* init/process.c (process_setup_console): Revert part of the previous
	change, should just output to /dev/null if we don't have logd.

	* configure.ac: Bump version to 0.2.5

	* init/main.c (main): Start the logd job if it exists.

	* init/process.c (process_setup_console): Ignore ECONNREFUSED as
	that just means that logd isn't around, handle errors by falling
	back to opening the console.

	* init/process.c (process_setup_console): Implement handling for
	CONSOLE_LOGGED and generally clean up the other handling.
	* init/process.h: Update.
	* init/main.c (main): Pass NULL for the job to setup console.
	* TODO: Update.

	* logd/main.c: Implement the logging daemon, it accepts connections
	on a unix stream socket with the abstract name
	"/com/ubuntu/upstart/logd", expects the length of the name and the
	name to follow; then sequences of lines which are logged to
	/var/log/boot, or memory until that file can be opened.

2006-09-08  Scott James Remnant  <scott@netsplit.com>

	* util/shutdown.c (event_setter): Change the event names to
	distinguish between "shutdown -h" and "shutdown -h -H".

	* init/job.c (job_handle_event): Allow jobs to react to their own
	events, this is how we'll do respawn eventually.
	* init/tests/test_job.c (test_handle_event): Remove test.

	* init/main.c (cad_handler, kbd_handler): Generate the new event
	names.
	* init/event.h (CTRLALTDEL_EVENT, KBDREQUEST_EVENT): Add definitions
	of these event names, change the ctrlaltdel event to just that.

	* logd/main.c (main): Add the code to daemonise, etc.

2006-09-07  Scott James Remnant  <scott@netsplit.com>

	* TODO: Long discussion today on #upstart, many improvements to the
	job and event model that make it more elegant.
	* AUTHORS: Include a list of thanks.

	* util/shutdown.c (shutdown_now): If we get ECONNREFUSED when we
	try and send the shutdown event to init, it probably means we're
	still in sysvinit.  So try that instead.
	(sysvinit_shutdown): Function to send a hand-crafted runlevel
	change message across /dev/initctl.

	* util/initctl.c (main): Add a shutdown command that takes an
	arbitrary event name to be issued after "shutdown".  You'll
	nearly always want the /sbin/shutdown tool instead.

	* init/job.c (job_detect_idle): Only generate the stalled event
	if at least one job handles it in its start_events list.
	* init/tests/test_job.c (test_detect_idle): Make sure that works.

	* init/event.h (STARTUP_EVENT, SHUTDOWN_EVENT, STALLED_EVENT):
	Macros to define the standard event names.
	* init/main.c (main): Use STARTUP_EVENT macro instead of "startup"
	* init/control.c (control_handle): Use SHUTDOWN_EVENT macro
	instead of "shutdown".
	* init/job.c (job_detect_idle): Use STALLED_EVENT macro instead
	of "stalled".

	* init/job.c (job_detect_idle): Add some log messages for when we
	detect the idle or stalled states.
	(job_kill_process, job_kill_timer): Increase log verbosity.
	* init/event.c (event_queue_run): Log which events we're handling
	if --debug is given.

	* compat/sysv/telinit.c (main): Send a shutdown command when
	requesting to enter runlevel 0 or runlevel 6, likewise for
	runlevel 1, s or S which all run "rc1" not "rcS".
	* init/main.c (main): When called directory (pid != 1) try and
	run telinit before complaining that we're not init.  Make sure
	errors aren't lost.

2006-09-04  Johan Kiviniemi  <johan@kiviniemi.name>

	* upstart/control.c (upstart_addr): Replace use of __builtin_offsetof
	with offsetof.
	* upstart/tests/test_control.c (test_recv_msg): Likewise.

2006-09-04  Scott James Remnant  <scott@netsplit.com>
	
	* util/shutdown.c (main): Exit normally after sending the warning
	message if -k is given.

2006-09-01  Scott James Remnant  <scott@netsplit.com>

	* configure.ac: Bump version to 0.2.2

	* NEWS: Update.
	* configure.ac: Bump version to 0.2.1

	* init/process.c (process_setup_console): Ensure that the console
	is always initialised to at least /dev/null
	* init/job.c (job_change_state): Initialise event to NULL.
	* init/event.c (event_read_state): Don't mask initialisation of
	other variable.
	* init/cfgfile.c (cfg_job_stanza, cfg_parse_script, cfg_next_token): 
	Print lineno using %zi not %d
	* compat/sysv/runlevel.c (store): Cast pointer type of timeval.

	* init/main.c: Move the kernel headers include beneath the C
	library ones, so that compilation doesn't fail on !i386.
	* util/reboot.c: Likewise.

	* init/main.c (term_handler): Close the control connection if we
	re-exec init, otherwise it won't be able to bind.  Drop debugging.

	* init/main.c (term_handler): It always helps if we dup2 the
	right file descriptor.

	* init/main.c: Use the TERM signal instead of USR1, as old init
	used that for something else.  Also rather than passing across
	file descriptor numbers, use a fixed descriptor and just pass
	"--restart".  When we get that option we need to unmask signals
	otherwise we sit there looking like a lemon.

	* init/job.c (job_change_state): Don't free the event unless we
	generate one.

	* NEWS: Update.

	* init/cfgfile.c (cfg_watcher): Ignore any file with '.' or '~'

	* TODO: Update.

	* init/main.c (main): Parse command-line arguments, specifically
	look for --state-fd which we'll use for reexec.  Don't do a couple
	of things if we're passed this.
	(read_state): Parse the line-buffered state.
	* init/job.c (job_read_state, job_write_state): Job state
	serialisation so that we can re-exec ourselves.
	* init/job.h: Update.
	* init/tests/test_job.c: Test the serialisation.
	* init/event.c (event_read_state, event_write_state): And similar
	functions for serialising the event queue.
	* init/event.h: Update.
	* init/tests/test_event.c: Test the serialisation.
	* init/cfgfile.c (cfg_read_job): Fix a bug, need to subtract current
	time to get due time.

	* upstart/job.c (job_goal_from_name, job_state_from_name) 
	(process_state_from_name): Add opposite numbers that convert a
	string back into an enumeration.
	* upstart/job.h: Update.
	* upstart/tests/test_job.c: Test the new functions.

2006-08-31  Scott James Remnant  <scott@netsplit.com>

	* init/job.h (Job): Add respawn_limit, respawn_interval,
	respawn_count and respawn_time members so that we can keep track of
	runaway processes.
	* init/job.c (job_catch_runaway): Increment the respawn_count
	within respawn_interval, or reset it if we go over.
	(job_new): Initialise respawn_limit and respawn_interval to sensible
	defaults.
	* init/tests/test_job.c (test_new): Check the defaults are set.
	(test_change_state): Check the respawning code works.
	* init/cfgfile.c (cfg_job_stanza): Parse the "respawn limit" stanza.
	* init/tests/test_cfgfile.c (test_read_job): Test the new stanza.

	* init/process.c (process_setup_console): Remove the console reset
	code, it tends to just crash X and seems to do nothing interesting.
	* init/main.c (reset_console): Instead put it here and just do it
	on startup.

	* configure.ac: Bump version to 0.2.0

	* util/Makefile.am (install-exec-local): Create symbolic links,
	not hard links.

	* init/main.c: Can't catch STOP.

	* util/reboot.c: Pause init while shutting down or rebooting.

	* init/main.c (stop_handler): Catch STOP/TSTP and CONT.
	* init/event.c (event_queue_run): Don't run the event queue while
	paused.
	* init/job.c (job_detect_idle): Don't detect idle jobs while paused.

	* util/reboot.c: if we get the -w argument ("only write to wtmp")
	we need to exit, and not behave as halt normally would.

	* compat/sysv/runlevel.c (main): Add missing newline.
	* compat/sysv/telinit.c (main): And here too.

	* init/main.c (main): Check for idle after the startup event queue
	has been run, otherwise we may just sit there.

	* compat/sysv/Makefile.am (sbin_PROGRAMS): Build and install telinit
	(telinit_SOURCES, telinit_LDFLAGS, telinit_LDADD): Details for
	telinit binary.
	* compat/sysv/telinit.c: Trivial telinit program that just runs
	the appropriate rcX job.
	* compat/sysv/runlevel.c (main): Suggest help on illegal runlevel.

	* util/Makefile.am: Tidy up.

	* configure.ac (AC_CONFIG_FILES): Create compat/sysv/Makefile
	* Makefile.am (SUBDIRS): Build things found in compat/sysv
	* compat/sysv/Makefile.am (sbin_PROGRAMS): Build and install runlevel
	(runlevel_SOURCES, runlevel_LDFLAGS, runlevel_LDADD): Details for
	runlevel binary.
	* compat/sysv/runlevel.c: Helper to store and retrieve the current
	"runlevel" from utmp/wtmp; as well as the reboot time.

	* init/main.c (main): Drop debugging set.

	* init/job.c (job_change_state): As well as the job/state events,
	send the job event when a service is running or a task is stopping.
	* init/tests/test_job.c (test_change_state): Check the events get
	sent properly.

	* util/start.c: Write a simple utility to start, stop, or query
	the status of the named jobs.
	* util/Makefile.am (sbin_PROGRAMS): Build and install start
	(start_SOURCES, start_LDFLAGS, start_LDADD): Details for start
	(install-exec-local): Also install as stop and status.
	* util/reboot.c (main): Drop the debugging set.

	* init/cfgfile.c (cfg_job_stanza): Correct nih_alloc error.

	* init/process.c (process_setup_environment): Guard memory alloc.
	* init/job.c (job_set_idle_event): Likewise.
	(job_change_state): And here too.
	(job_run_command): Likewise.
	* init/control.c (control_send): Likewise.
	* init/cfgfile.c: And throughout this file.
	* upstart/control.c (upstart_recv_msg): And once here too.

	* upstart/control.h: Abolish the separate halt, reboot and poweroff
	messages and replace with a single shutdown message that takes
	an event name (for the idle event issued afterwards).
	* upstart/control.c (upstart_send_msg_to, upstart_recv_msg): Handle
	the new shutdown event type by just treating it as an event.
	* upstart/tests/test_control.c (test_messages): Update tests.
	* init/job.c (job_set_idle_event): Store a copy of the idle event
	name.
	* init/control.c (control_send): Copy the shutdown event name.
	(control_handle): Replace individual handling with the new
	single event.
	* init/tests/test_control.c (test_watcher): Update.
	* util/initctl.c: Drop handling for things that shutdown does now.
	* util/shutdown.c: Send the UPSTART_SHUTDOWN event and let the user
	specify anything they want, just give defaults.

	This is quite a big change and abolishes level events entirely,
	along with the event history.  We now just treat events as a
	transient queue of strings that go past, may cause things to change,
	but are otherwise forgotten.  This turns out to be much easier to
	understand and has no real loss of power.

	* init/event.c: Vastly simplify; gone are the separate notions of
	edge and level events, instead we just treat them as one-shot
	things that go past and are forgotten about.
	* init/event.h (Event): Remove value member.
	Update prototypes.
	* init/tests/test_event.c: Update.
	* init/job.c (job_change_state): Change the event pattern to be
	one that includes the job name and a description of the transition
	instead of the new state.
	(job_detect_idle): Call event_queue rather than event_queue_edge.
	* init/tests/test_job.c: Update.
	* init/cfgfile.c (cfg_job_stanza): Drop "when" and "while".
	* init/tests/test_cfgfile.c (test_read_job): Drop mentions of
	"when" and "while".
	* init/control.c (control_send, control_handle): Drop cases for
	level events.
	(control_handle_event): Don't include a level in the event.
	* init/tests/test_control.c: Update
	* init/main.c: Call event_queue rather than event_queue_edge.
	* upstart/control.c (upstart_send_msg_to, upstart_recv_msg): Change
	event handling so that only a name is read.
	* upstart/control.h: Remove value/level event structures.
	* upstart/tests/test_control.c (test_messages): Update.
	* upstart/job.c (process_state_name): Not used for events, adjust
	documentation so it doesn't lie.
	* util/initctl.c (main): Drop the set function, simplify trigger.
	* util/shutdown.c (shutdown_now): Call UPSTART_EVENT_QUEUE for
	shutdown into maintenance mode.

	* init/control.c (control_handle): Place a message in the syslog
	before halting, powering off or rebooting.

	* util/shutdown.c: Adjust so that the warning message is sent out
	if shutdown is immediate, and when it actually happens.  Include
	the hostname as wall does.

2006-08-30  Scott James Remnant  <scott@netsplit.com>

	* TODO: Update.

	* util/shutdown.c: Implement shutdown utility along the same lines
	as the sysvinit one, but with rather different code.

	* util/initctl.c (main): Call setuid on the effective user id so
	that we can be made setuid root and executable by a special group.
	* util/reboot.c (main): Likewise.

	* util/initctl.c (main): Check the effective rather than the real
	user id, if we're effectively root, that's good enough.

	* util/reboot.c: Implement reboot/halt/poweroff utility.
	* util/Makefile.am (sbin_PROGRAMS): Build and install reboot
	(reboot_SOURCES, reboot_LDFLAGS, reboot_LDADD): Details for reboot
	(install-exec-local): Create hardlinks to reboot for halt and poweroff.

2006-08-29  Scott James Remnant  <scott@netsplit.com>

	* init/main.c (main): Actually run the idle-detect function.
	* init/job.c (job_detect_idle): Interrupt the main loop, otherwise
	we may end up waiting for a signal before we process the event
	we just issued.

2006-08-27  Scott James Remnant  <scott@netsplit.com>

	* util/shutdown.c: Template main function.
	* util/Makefile.am (sbin_PROGRAMS): Build and install the
	shutdown binary.
	(shutdown_SOURCES, shutdown_LDFLAGS, shutdown_LDADD): Details for
	the shutdown binary

	* util/initctl.c (main): Add commands for halt, poweroff and reboot.

	* init/event.c (event_queue_run): Remove the parameters.
	* init/event.h: Update.
	* init/main.c (main): Update.
	* init/tests/test_control.c (test_watcher): Update.
	* init/tests/test_job.c (test_detect_idle): Update.

	* upstart/control.c (upstart_send_msg_to, upstart_recv_msg): Deal
	with halting, rebooting and powering off; or at least the appropriate
	messages.
	* upstart/control.h: Add control message structures for halting,
	powering off and rebooting the machine.
	* upstart/tests/test_control.c (test_messages): Run the tests.
	* init/control.c (control_handle): Add handling for halt, power off
	and reboot that issue the shutdown event and arrange for the halt,
	poweroff or reboot to be issued the next time the system is idle.
	* init/tests/test_control.c (test_watcher): Test the events.

	* TODO: Update.

	* init/job.c (job_detect_idle): Function to detect when the system is
	stalled or idle.
	* init/job.h: Update
	* init/tests/test_job.c (test_detect_idle): Test the new function.

	* util/initctl.c (main): Handle the list command.

	* TODO: Update.

	* upstart/control.c (WireJobStatusPayload): add description to the
	job status payload.
	(upstart_send_msg_to, upstart_recv_msg): Send and receieve the
	description over the wire.
	* upstart/control.h (UpstartJobStatusMsg): add a description field
	* upstart/tests/test_control.c: Update test cases.
	* init/control.c (control_handle): Include the job description in
	the message.
	(control_send): Copy the description when we put the message on
	the queue.
	(control_handle_job): Copy the description here too
	* init/tests/test_control.c: Update test cases.

	* init/job.c (job_list): Add a function to return the job list.
	* init/job.h: Update.
	* init/control.c (control_handle): Handle the JOB_LIST message
	by sending back a list of job status messages followed by the
	JOB_LIST_END message.
	* init/tests/test_control.c (test_watcher_child): Check the
	JOB_LIST message works properly.

	* upstart/control.c (upstart_send_msg_to, upstart_recv_msg): Handle
	the JOB_LIST and JOB_LIST_END messages which have no payload.
	* upstart/control.h: Add enums and structures for job list messages.
	* upstart/tests/test_control.c (test_messages): Update tests.

	* init/main.c (main): Check that we're both uid and process #1

	* init/main.c (main): Stop handling SIGTERM, we never want people
	to kill init.  Handle SIGINT and SIGWINCH through the ordinary
	handler and SIGSEGV through a direct handler.
	(segv_handler): Write a sensible core dump handler, we use a child
	to dump core while we carry on in the parent hopefully stepping over
	the bad instruction.
	(cad_handler): Generate the control-alt-delete event.
	(kbd_handler): Generate the kbdrequest event.

2006-08-25  Scott James Remnant  <scott@netsplit.com>

	* configure.ac: Bump version to 0.1.2
	* NEWS: Update.

	* TODO: Update.

	* init/process.c (process_setup_environment): Inherit the PATH
	and TERM environment variables from the init process, so the
	console works properly.
	* init/process.h (PATH): Declare a default value for this variable
	* init/main.c (main): Set the value of PATH to the default.
	* init/tests/test_process.c (child): Update test case.

	* NEWS: Update.
	* configure.ac: Bump version to 0.1.1

2006-08-24  Scott James Remnant  <scott@netsplit.com>

	* init/cfgfile.h (CFG_DIR): Change configuration directory to
	/etc/event.d -- it's not been used by anyone, but is similar to
	other directories that have which is a good precedent.
	* event.d/Makefile.am (eventdir, dist_event_DATA): Install files
	into the new directory name.
	* Makefile.am (SUBDIRS): Rename sub directory
	* configure.ac (AC_CONFIG_FILES): Rename generated Makefile

	* init/Makefile.am (DEFAULT_INCLUDES): Set to include the right
	directories so out of tree builds work.
	* logd/Makefile.am (DEFAULT_INCLUDES): Set to include the right
	directories so out of tree builds work.
	* upstart/Makefile.am (DEFAULT_INCLUDES): Set to include the right
	directories so out of tree builds work.
	(upstartinclude_HEADERS): Install errors.h
	* util/Makefile.am (DEFAULT_INCLUDES): Set to include the right
	directories so out of tree builds work.

	* Makefile.am (SUBDIRS): Add m4 to the list
	* configure.ac (AC_CONFIG_FILES): Generate m4/Makefile
	* upstart/Makefile.am (upstartinclude_HEADERS): Add errors.h

	* upstart/control.c (upstart_open): 

	* init/control.c (control_open): Raise the error before
	performing other actions so errno is not lost.

	* TODO: Update.o
	* init/cfgfile.c (cfg_next_token): Don't count quote characters
	unless we're actually planning to dequote the file, otherwise we
	end up allocating short.

	* init/control.c (control_close): Free the io_watch using list_free
	in case a destructor has been set.
	* init/tests/test_control.c: Initialise the type of the message, and
	free job correctly.

	* upstart/tests/test_control.c: Fix overwrite of buffer.
	* init/tests/test_job.c: Clean up not-freed job.

2006-08-23  Scott James Remnant  <scott@netsplit.com>

	* init/tests/test_event.c: free the entry allocated and initialise
	the return values.

	* init/cfgfile.c (cfg_skip_token): Drop this function; we'll
	make sure *pos is pointing at the start of the thing we want
	to parse, not the first token.  Update the other functions
	accordingly.
	(cfg_read_job): Implement function to look over a job file and
	parse all of the stanzas that are found.  Also sanity checks the
	job afterwards and deals with reloading existing jobs.
	(cfg_job_stanza): Function that parses an individual stanza,
	calling out to the other parse functions; this is the main config
	file parser!
	(cfg_parse_args, cfg_parse_command): Drop requirement that filename
	and lineno be passed, so we can be called to reparse arguments after
	we've already done so.
	(cfg_parse_script): Remove requirement that it be called at the
	start of the entire stanza, and instead at the start of the script.
	When hitting EOF, return the script so far, not NULL.
	(cfg_parse_args): Correct bug where we didn't check sufficient
	characters while skipping whitespace.
	(cfg_next_token): Correct bug where we didn't copy the character
	after a slash into the text, instead of just not copying the slash.
	Adjust line numbers to match the fact that it's zero based now.
	* init/cfgfile.h: Define prototype.
	* init/tests/test_cfgfile.c (test_read_job): Pretty thoroughly
	test the config file parser code.

2006-08-22  Scott James Remnant  <scott@netsplit.com>

	* init/cfgfile.c (cfg_tokenise): Rename to cfg_next_token.
	(cfg_skip_token): Code to skip whitespace, token and whitespace.
	(cfg_parse_args): Function to parse an argument list.
	(cfg_next_token): Extend to support the removal of quotes and
	slashes from the token.

	* init/cfgfile.c (cfg_parse_script): Pass filename and lineno and
	increment the latter as we go.
	(cfg_script_end): Pass and increment lineno.

	* init/cfgfile.c: Correct a missing semi-colon in prototypes.
	(cfg_parse_command): Function to parse any stanza that requires
	a command and arguments list, e.g. exec/respawn/daemon.  We don't
	want to require that the list be quoted, etc. and do want to allow
	it to be folded over lines.
	(cfg_tokenise): Function used by the above to tokenise the file,
	handling things like \, quoted strings and newlines, etc.  Can be
	used both to determine the length of the token and to copy it.

	* init/cfgfile.c (cfg_read_script): Rename to cfg_parse_script.

	* init/cfgfile.c (cfg_read_script): Function to parse a script
	fragment ("foo script\n....end script\n") from the job file, which
	is the most complex form we can find.  Write it assuming the file is
	in a character array which may not be NULL terminated (ie. a mmap'd
	file).
	(cfg_script_end): Used by the above to detect the end of the
	fragment.
	* init/cfgfile.h: Empty header file.
	* init/Makefile.am (init_SOURCES): Build and link cfgfile.c
	using the cfgfile.h header
	(TESTS): Build and run the config file test cases.
	(test_cfgfile_SOURCES, test_cfgfile_LDFLAGS, test_cfgfile_LDADD):
	Details for config file test case binary.

	* init/main.c (main): Remove the calls to the unfinished config
	file code.

2006-08-21  Scott James Remnant  <scott@netsplit.com>

	* init/main.c: Add missing include for unistd.h
	* init/process.c (process_setup_console): Drop use of job.
	* util/initctl.c (main): Check that we're run as root.

	* init/main.c (main): Write the main function

	* init/event.c (event_queue_cb): Rename to event_queue_run.
	* init/event.h: Update.

	* init/process.c (process_setup_console): Become an exported
	function that includes the code to reset a console.

2006-08-19  Scott James Remnant  <scott@netsplit.com>

	* logd/main.c (main): Write the basic main function.

	* util/initctl.c (main): Fill in the details to give us a basic
	test client.

	* TODO: Update.

	* util/initctl.c (main): Provide the most basic main function.
	* util/Makefile.am (sbin_PROGRAMS): Build the initctl binary
	* Makefile.am (SUBDIRS): Build the utilities.
	* configure.ac (AC_CONFIG_FILES): Generate the util Makefile.

2006-08-18  Scott James Remnant  <scott@netsplit.com>

	* init/Makefile.am (test_job_LDADD): Remove the duplicate link.

	* TODO: Update.

	* init/job.c (job_handle_child): Rename to job_child_reaper.
	* init/job.h: Update.
	* init/tests/test_job.c: Update function names.

	* init/control.c (control_cb): Rename to control_watcher
	* init/tests/test_control.c: Update function names.

	* TODO: Update.

	* Makefile.am (SUBDIRS): Install the rc.d files.
	* configure.ac (AC_CONFIG_FILES): Generate the rc.d Makefile.
	* rc.d/Makefile.am (rcdir): Define rcdir to be /etc/rc.d
	(dist_rc_DATA): Install the logd file into that directory.
	* rc.d/logd: Write a simple service definition for the log daemon,
	this saves us hardcoding any information about it into init; it'll
	just need to know the name.

	* Makefile.am (SUBDIRS): Build the logd daemon
	* configure.ac (AC_CONFIG_FILES): Generate the logd Makefile.
	* logd/Makefile.am (sbin_PROGRAMS): Install the logd binary into
	the sbin directory by default.
	(logd_SOURCES): Build and link main.c
	* logd/main.c (main): Add basic main function for testing purposes.

2006-08-16  Scott James Remnant  <scott@netsplit.com>

	* init/job.c (job_start): Ignore self-dependencies; over-document
	why the dependency event prodding has a surprise in its tail.
	(job_change_state): Move the job_release_depends call to here.

	* init/event.c (event_queue_cb): Add event consumer/dispatcher.
	* init/event.h: Update.

	* init/control.c (control_send): Make the event code clearer.
	(control_handle): Handle the changed event semantics.
	(control_handle_event): Issue the new event type.
	* init/tests/test_control.c: Update tests.

	* upstart/control.c (upstart_send_msg_to, upstart_recv_msg): Adjust
	marshal code to match.
	* upstart/control.h: Update all structures appropriately to the
	previous changes.
	* upstart/tests/test_control.c: Update.

	* init/job.c (job_change_state): Change call to event_trigger_level
	to event_queue_level.

	* init/event.c (event_trigger_edge, event_trigger_level): Place
	the event on the event_queue rather than directly triggering it.
	Rename to event_queue_edge and event_queue_level respectively.
	* init/event.h: Update.
	* init/tests/test_event.c: Update test cases.

	* init/job.c (job_handle_event): Add another sanity check, jobs
	should not be able to react to their own events; that's just silly.
	* init/tests/test_job.c (test_handle_event): Check that the new
	condition does the right thing.
	
	* init/job.c (job_change_state): Make it illegal for a job to exist
	without either a command or script or both.  This is for sanity
	reasons, allowing no primary process makes no sense and can lead
	to event loops if someone is feeling nefarious.
	* init/tests/test_job.c (test_change_state): Drop test on behaviour
	we've just outlawed.

	* init/job.c (job_start): Only announce the change if we're still
	in the waiting state, we could have moved on to running already.

	* init/job.c (job_start): If holding the job, at least announce
	the goal change to subscribed clients.

	* TODO: Update.

	* init/job.c (job_start): Check for dependencies before starting
	the process, if we have any that aren't running we stay in waiting
	until they are.  Any that aren't even starting get poked with a
	dependency event to see whether that wakes them up.
	* init/tests/test_job.c (test_start): Test paths through new
	dependency code.

	* init/job.c (job_run_process): Once we've got an active process
	in the running state, release our dependencies.

	* init/job.c (job_release_depends): Function to release any waiting
	dependencies on the given job.
	* init/job.h: Update.
	* init/tests/test_job.c (test_release_depends): Test the behaviour
	of the function on its own.

	* init/job.h (Job): Add depends list field
	(JobName): New structure to hold the name of a job.
	* init/job.c (job_new): Initialise the depends list.
	* init/tests/test_job.c (test_new): Make sure the depends list is
	initialised properly.

	* init/job.c (job_next_state): Return JOB_STARTING if we're in
	JOB_WAITING and the goal is JOB_START.  This is only called when
	there's some change, and I don't want to hard-code the goal there.
	(job_start): Don't hardcode JOB_STARTING, instead just use the next
	state.
	* init/tests/test_job.c (test_next_state): Adjust test case.

	* init/control.c (control_subscribe): Allow the current
	subscription to be found by passing NOTIFY_NONE.
	(control_handle): Don't remove an existing subscription to jobs,
	a GUI will probably want a permanent one to keep the status up to
	date.

	* init/job.c (job_kill_process, job_kill_timer): Don't hardcode
	JOB_STOPPING here, instead move to the next logical state. 
	(job_kill_process): Notify subscribed processes that we killed
	the job.
	(job_start, job_stop): Notify subscribed processes of a change of
	goal that doesn't result in an immediate state change.

	* init/event.c (event_trigger_edge, event_trigger_level): Swap
	order so that events are announced before processed.

	* init/control.c (control_handle): Handle requests to watch and
	unwatch jobs and events.
	* init/tests/test_control.c (test_cb_child, test_cb): Check that
	subscriptions work.

	* init/tests/test_control.c (test_cb_child): Add a sleep to avoid
	a race that upsets gdb, have tried this with a STOP/CONT interlock
	but can't seem to find where the child should reach first.

	* init/job.c (job_change_state): Notify the control handler.
	* init/event.c (event_trigger_edge, event_trigger_level): Pass
	event to the control handler.
	* init/tests/test_control.c (test_cb_child): Expect to receive
	job status events as well.
	* init/Makefile.am (test_event_LDADD, test_process_LDADD) 
	(test_job_LDADD): Add control.o to the linkage.

	* init/control.c (control_cb): Don't display an error for
	ECONNREFUSED, just remove any subscriptions.
	* init/tests/test_control.c (test_handle_job, test_handle_error):
	Clean up our subscriptions properly.

	* init/control.c (control_handle_job): Function to send out an
	UPSTART_JOB_STATUS message to subscribed processes whenever a
	job state changes.
	(control_handle_event): Function to send out an
	UPSTART_EVENT_TRIGGERED message to subscribed processes whenever
	an event is triggered.
	* init/control.h: Update.
	* init/tests/test_control.c (test_handle_job, test_handle_event):
	Check that the functions work properly.

	* init/control.c (control_handle): Handle messages that trigger
	edge and level events; subscribe the process to receive notification
	of job changes during the event.
	* init/tests/test_control.c (test_cb_child): Check that the messages
	are handled properly (without subscription check).

	* init/control.c (control_cb): Unsubscribe a process if it stops
	listening.

	* init/control.c (control_send): Copy the pointers in the new
	event messages.
	* init/tests/test_control.c (test_send): Check the pointers are
	copied across correctly.

	* init/control.c (control_subscribe): Add function to handle
	processes that want to subscribe to changes.
	(control_init): Initialise the subscriptions list.
	* init/control.h: Add structures and prototypes.
	* init/tests/test_control.c (test_subscribe): Test the function.

	* upstart/control.h (UpstartMsgType): add messages for triggering
	edge and level events, receiving the trigger for an event and for
	watching jobs and events.
	(UpstartEventTriggerEdgeMsg, UpstartEventTriggerLevelMsg)
	(UpstartEventTriggeredMsg, UpstartWatchJobsMsg)
	(UpstartUnwatchJobsMsg, UpstartWatchEventsMsg):
	(UpstartUnwatchEventsMsg): Add structures for the new messages.
	(UpstartMsg): And add them to the union.
	* upstart/control.c (WireEventPayload): The event messages can all
	share a wire payload type; the watch messages don't need any special
	payload.
	(upstart_send_msg_to): Add the payloads onto the wire.
	(upstart_recv_msg): And take the payloads back off the wire.
	* upstart/tests/test_control.c (test_messages): Test the new
	message types.

	* upstart/control.h (UpstartJobStatusMsg): add a process id.
	* upstart/control.c (WireJobStatusPayload): and here too.
	(upstart_send_msg_to): copy the process id onto the wire.
	(upstart_recv_msg): copy the process id from the wire.
	* init/control.c (control_handle): Fill in the pid from the job.
	* upstart/tests/test_control.c (test_messages): Check the pid gets
	passed across the wire properly.

	* init/control.c (control_cb): Disable the poll for write once the
	send queue becomes empty.

	* upstart/Makefile.am (libupstart_la_SOURCES): Correct ordering.

	* init/control.c (control_handle): Add missing break.

	* upstart/job.c (job_goal_name, process_state_name): For completeness
	add these two functions as well.
	* upstart/job.h: Update.
	* upstart/tests/test_job.c (test_goal_name) 
	(test_process_state_name): Test the new functions.

	* init/job.c (job_state_name): Move this utility function from here
	* upstart/job.c (job_state_name): to here so all clients can use
	it.
	* init/job.h: Update.
	* upstart/job.h: Update.
	* init/tests/test_job.c (test_state_name): Move the test case from here
	* upstart/tests/test_job.c: to here as well.
	* upstart/Makefile.am (libupstart_la_SOURCES): Build and link job.c
	(TESTS): Run the job test cases
	(test_job_SOURCES, test_job_LDFLAGS, test_job_LDADD): Details for
	job test case binary.
	* init/Makefile.am (test_job_LDADD, test_process_LDADD) 
	(test_event_LDADD): Link to libupstart.la

	* init/control.c: Code to handle the server end of the control
	socket, a bit more complex than a client as we want to avoid
	blocking on malcious clients.
	* init/control.h: Prototypes.
	* init/tests/test_control.c: Test the control code.
	* init/Makefile.am (init_SOURCES): Build and link control.c
	using the control.h header
	(init_LDADD): Link to libupstart as well
	(TESTS): Build and run the control test suite.
	(test_control_SOURCES, test_control_LDFLAGS, test_control_LDADD):
	Details for control test suite binary.

	* upstart/control.c: Add a way to disable the safety checks.
	* upstart/tests/test_control.c (test_free): Fix bad test case.

	* upstart/control.c (upstart_recv_msg): fixed bogus return type
	for recvmsg from size_t to ssize_t so we don't infiniloop on error.

	* upstart/control.c (upstart_send_msg_to, upstart_recv_msg): Avoid
	job_start as the short-cut for assigning name, as that might become
	a more complex message eventually.  Use job_query instead.

	* upstart/control.c (upstart_free): Add wrapper function around
	nih_free so we're a proper library and don't expose libnih too much
	(upstart_recv_msg): Stash the sender pid in an argument.
	* upstart/control.h: Update.
	* upstart/tests/test_control.c (test_recv_msg): Test pid is
	returned properly.
	(test_free): Test the nih_free wrapper.

	* init/job.c (job_run_script): Document future FIXME.

	* init/exent.h, init/job.h, init/process.h: Fix up headers.

	* upstart/control.c, upstart/control.h, upstart/errors.h,
	upstart/job.h, upstart/libupstart.h: Fix up headers.

	* upstart/control.c: Write the code to handle the control socket
	and communication over it; turns out this was possible to write so
	that both ends are handled in the same code.
	* upstart/control.h: Structures and prototypes.
	* upstart/tests/test_control.c: Test the new code.

	* upstart/Makefile.am (libupstart_la_LIBADD): Link to libnih

	* upstart/errors.h: Header file containing errors raised by
	libupstart.
	* upstart/libupstart.h: Include errors.h

2006-08-15  Scott James Remnant  <scott@netsplit.com>

	* init/event.h: Add missing attribute for event_new()

	* init/job.h (JobGoal, JobState, ProcessState, ConsoleType): Move
	the enums from here
	* upstart/job.h: into here so that we can use them across the
	control socket.

	* Makefile.am (SUBDIRS): Build the libupstart library
	* configure.ac (AC_CONFIG_FILES): Generate upstart/Makefile
	* upstart/Makefile.am: Makefile for sub-directory
	* upstart/libupstart.ver: Linker version script.
	* upstart/libupstart.h: "Include everything" header file.

	* TODO: Update.

	* init/job.c (job_handle_child): Warn when processes are killed
	or exit with an abnormal status.  Warn when respawning.

	* init/job.c (job_handle_child): Respawn processes that were not
	supposed to have died.
	* init/tests/test_job.c (test_handle_child): Test the respawn code.

	* TODO: Update.

	* init/event.c (event_trigger_edge, event_trigger_level): Call
	job_handle_event so that we actually do something useful.
	* init/Makefile.am (test_event_LDADD): Link to process.o and job.o
	now that event.c calls code from job.

	* init/job.c (job_start_event): Function to start a job if an event
	matches.
	(job_stop_event): Function to stop a job if an event matches.
	(job_handle_event): Iterate the job list and dispatch the given event,
	causing jobs to be stopped or started using the above two functions.
	* init/job.h: Update.
	* init/tests/test_job.c: Test the new functions.

	* init/job.c (job_new): Initialise start_events and stop_events to
	an empty list.
	* init/job.h (Job): Add start_events and stop_events list heads.
	* init/tests/test_job.c (test_new): Check the lists are initialised
	correctly to the empty list.

	* init/event.c (event_match): Function to check events for equality.
	* init/event.h: Update.
	* init/tests/test_event.c (test_match): Test function.

	* init/job.c (job_change_state): Trigger the level event with the
	same name as the job, with the value taken from the state.
	* init/tests/test_job.c (test_change_state): Check the event
	gets set to the right values as we go.
	* init/Makefile.am (test_job_LDADD, test_process_LDADD): Link to
	event.o now that job.c uses code from there.

	* init/event.c (event_change_value): Rename event_set_value to this
	as we intended in the first place; makes it more consistent with job.
	Always change the value.
	(event_trigger_edge): Add a high-level function to trigger an edge
	event.
	(event_trigger_level): And another to trigger a level event with
	a given value, this inherits the "don't change it" functionality
	that was in event_set_value.
	* init/event.h: Update.
	* init/tests/test_event.c: Test new behaviours and functions.

	* init/event.c: Add simple code to keep track of events, whether
	they have been recorded or not and their current value if any.
	* init/event.h: Structures and prototypes.
	* init/tests/test_event.c: Test cases for event code.
	* init/Makefile.am (init_SOURCES): Build and link event.c using event.h
	(TESTS): Run the event test suite.
	(test_event_SOURCES, test_event_LDFLAGS, test_event_LDADD): Details
	for event test suite binary.

	* init/job.c (job_run_process, job_kill_process, job_kill_timer):
	Downgrade error messages to warning as they're not fatal.
	(job_change_state): Change info message to be more regular.

	* init/job.c (job_start): A very simple, but very necessary, function.
	Set the goal of the given job to JOB_START and kick it off.
	(job_stop): And its companion, cause a running job to be stopped.
	* init/job.h: Update.
	* init/tests/test_job.c: Test the functions.

	* init/job.c (job_handle_child): Child handler to kick jobs into
	the next state when their process dies.
	* init/job.h: Update.
	* init/tests/test_job.c (test_handle_child): Test the handler
	directly by just invoking it with various job states.

2006-08-14  Scott James Remnant  <scott@netsplit.com>

	* init/tests/test_process.c (test_kill): Use select rather than
	poll for consistency with other test cases.

	* init/job.c (job_kill_process): Add function to send the active
	process of a job the TERM signal, and then set a timer to follow
	up with the KILL signal if the job doesn't get cleaned up in time.
	(job_kill_timer): Timer callback to send the KILL signal; this
	does the same job as the child handler and puts the job into the
	next state as there's no point waiting around now.
	* init/job.h: Update.
	* init/tests/test_job.c (test_kill_process): Test both functions
	in one test case (as one is just the bottom half of the other).

	* init/tests/test_process.c (test_spawn): Use the right thing in
	the test case filename and unlink it to make sure.

	* init/job.c (job_change_state): Write the principal state gate
	function, called once a state has been left to enter the given new
	state (which one should determine with job_next_state).  Spawns
	the necessary processes or moves to the next appropriate state.
	* init/job.h: Update.
	* init/tests/test_job.c: Test the state changes.

	* init/job.c (job_run_process): Internal function to call
	process_spawn and update the job structure.
	(job_run_command): Simple(ish) wrapper for the above to split
	a command by whitespace, or use a shell if it needs more complex
	argument processing.
	(job_run_script): More complex wrapper that uses a shell to execute
	verbatim script, either using -c or a /dev/fd/NN and feeding the
	shell down a pipe to it.
	* init/job.h: Update.
	* init/tests/test_job.c: Test the new functions.

	* init/Makefile.am (init_SOURCES, TESTS): Reorder so that process.c,
	which is arguably lower level, comes first.
	(test_job_LDADD): Link the process code.
	(test_process_LDADD): Swap the order.

	* TODO: Update.

	* init/process.c (process_spawn): Correct typo (progress -> process),
	thanks Johan.

2006-08-12  Scott James Remnant  <scott@netsplit.com>

	* init/process.c (process_spawn): Correct formatting of function.
	* init/process.h (SHELL): Define the location of the shell, all in
	the spirit of not hard-coding stuff like this.

	* init/job.c (job_new): Initialise all structure members to zero
	as this doesn't happen automatically.

2006-08-10  Scott James Remnant  <scott@netsplit.com>

	* init/job.h (job_state_name): Declare as a const function.

2006-08-09  Scott James Remnant  <scott@netsplit.com>

	* init/job.c (job_next_state): State transition logic; this uses
	our departure from the specification (the goal) so that the state
	can always be currently accurate rather than suggestive.
	(job_state_name): Cute function to convert enum into a name.
	* init/job.h: Update.
	* init/tests/test_job.c (test_next_state): Test the transitions.
	(test_state_name): And the return values.

	* TODO: Add file to keep track of things.

	* init/job.c: Include nih/macros.h and nih/list.h
	* init/process.c: Include order fixing, include nih/macros.h
	* init/tests/test_job.c: Include nih/macros.h and nih/list.h
	* init/tests/test_process.c: Include nih/list.h

	* init/job.c: Include order fixing.
	(job_find_by_name): Function to find a job by its (unique) name.
	(job_find_by_pid): Function to find a job by the pid of its process.
	* init/job.h: Update.
	* init/tests/test_job.c (test_find_by_name, test_find_by_pid): Test
	new functions.

	* init/process.c (process_spawn): Spawn a process using the job
	details to set up the environment, etc.
	(process_setup_console): Set up the console according to the job.
	(process_setup_limits): Set up the limits according to the job.
	(process_setup_environment): Set up the environment according to
	the job.
	(process_kill): Simple function to send a kill signal or raise an
	error; mostly just a wrapper without any particular logic.
	* init/process.h: Prototypes and macros.
	* init/tests/test_process.c: Test cases.
	* init/Makefile.am (init_SOURCES): Build and link process.c and
	its header file.
	(TESTS): Run the process test suite.
	(test_process_SOURCES, test_process_LDFLAGS, test_process_LDADD):
	Details for process test sutie binary.

2006-08-08  Scott James Remnant  <scott@netsplit.com>

	* init/job.c (job_new): nih_list_free is necessary.
	* init/tests/test_job.c (test_new): Free job when done.

	* init/job.h: Header file to contain the definition of the Job
	structure and associated typedefs, etc.
	(JobGoal): In a divergence from the specification, we introduced a
	"goal" for a job which tells us which way round the state machine
	we're going (towards start, or towards stop).
	(JobState): Which means this always holds the current state, even
	if we're trying to get out of this state (ie. if we've sent the TERM
	signal to the running process, we're still in the running state until
	it's actually been reaped).
	(ProcessState): And in another divergence, we keep the state of the
	process so we know whether we need to force a state transition or
	can just expect one because something transient is happening.
	* init/job.c (job_new): Function to allocate a Job structure, set
	the pointers to NULL and other important members to sensible
	defaults.
	(job_init): Initialise the list of jobs.
	* init/tests/test_job.c: Test suite.
	* init/Makefile.am (init_SOURCES): Compile and link job.c using
	its header file.
	(TESTS): Run the job test suite.
	(test_job_SOURCES, test_job_LDFLAGS, test_job_LDADD): Details for the
	job test suite binary.

2006-08-02  Scott James Remnant  <scott@netsplit.com>

	* configure.ac: Check for C99

	* HACKING: Document dependency on libnih.

2006-07-27  Scott James Remnant  <scott@netsplit.com>

	* init/Makefile.am (DEFS): Append to the default DEFS list, rather
	than overriding, otherwise we lose HAVE_CONFIG_H

2006-07-13  Scott James Remnant  <scott@netsplit.com>

	* HACKING: Correct incorrect Bazaar URL.

	* AUTHORS: Change e-mail address to ubuntu.com.
	* HACKING: Update Bazaar and Release URLS.
	* configure.ac (AC_COPYRIGHT): Change copyright to Canonical Ltd.
	(AC_INIT): Change bug submission address to Launchpad.
	* init/main.c: Update header to use Canonical copyright and
	credit me as author.

2006-05-16  Scott James Remnant  <scott@netsplit.com>

	* init/main.c: Add the simplest template main.c
	* init/Makefile.am: Add template Makefile.am that builds init from
	main.c and links to libnih statically
	* configure.ac (AC_CONFIG_FILES): Configure nih and init subdirs.
	* Makefile.am (SUBDIRS): Recurse into nih and init subdirs.

2006-05-14  Scott James Remnant  <scott@netsplit.com>

	* ChangeLog: Initial project infrastructure created.<|MERGE_RESOLUTION|>--- conflicted
+++ resolved
@@ -1,6 +1,5 @@
 2013-02-15  James Hunt  <james.hunt@ubuntu.com>
 
-<<<<<<< HEAD
 	* util/tests/test_initctl.c:
 	  - timed_waitpid(): Back off if no status change.
 	  - test_quiesce():
@@ -18,6 +17,13 @@
 	* util/man/initctl.8: Updated on environment command semantics.
 	* util/tests/test_initctl.c: test_global_and_local_job_env(): Modified
 	  test for new semantics.
+2013-02-15  James Hunt  <james.hunt@ubuntu.com>
+
+	* init/job_process.c: job_process_run(): Invert meaning.
+	* init/main.c: Change '--inherit-env' to '--no-inherit-env'
+	  such that inheriting inits environment is now the default
+	  for Session Inits.
+	* init/man/init.8: Update for '--no-inherit-env'.
 
 2013-02-14  James Hunt  <james.hunt@ubuntu.com>
 
@@ -83,13 +89,6 @@
 	* init/session.h: Prototype.
 	* init/man/session-end.7: New man page.
 	* init/quiesce.[ch]: New files.
-=======
-	* init/job_process.c: job_process_run(): Invert meaning.
-	* init/main.c: Change '--inherit-env' to '--no-inherit-env'
-	  such that inheriting inits environment is now the default
-	  for Session Inits.
-	* init/man/init.8: Update for '--no-inherit-env'.
->>>>>>> 96600cf5
 
 2013-02-08  James Hunt  <james.hunt@ubuntu.com>
 
