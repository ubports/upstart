<<<<<<< HEAD
=======
2013-07-19  Dmitrijs Ledkovs  <xnox@ubuntu.com>

	* init/session.c: fix a bug in session_from_index to handle more
	than one session.
	* init/tests/test_state.c: add a test_sesion_upgrade_stale with 2
	stale chroot sessions.

2013-07-19  James Hunt  <james.hunt@ubuntu.com>

	* init/main.c: main(): Don't set debug log prioirity when running
	  as a non-priv user by default (LP: #1201865).

2013-07-18  James Hunt  <james.hunt@ubuntu.com>

	* extra/conf-session/: Addition of example jobs for Session Inits.

2013-07-17  James Hunt  <james.hunt@ubuntu.com>

	* init/tests/test_state.c:
	  - test_session_serialise(): Added new test "Ensure session
	    deserialisation does not create JobClasses" to assert
	    new session deserialisation behaviour.
	  - test_session_upgrade2(): Finished writing this test - it now creates
	    a fake chroot path, updates the JSON so that all references to the
	    chroot session refer to the temporary chroot path, creates 2 jobs
	    and then performs the serialisation/deserialisation.
	* init/tests/test_util.c:
	  - ensure_env_clean():
	    - Comments.
	    - Added log_unflushed_files.
	  - clean_env(): New function that re-initialises the common
	    data structures.
	* test/test_util_common.c: search_and_replace(): New function.

2013-07-16  Colin Watson  <cjwatson@ubuntu.com>

	* configure.ac: Use json-c rather than json if available.

2013-07-16  James Hunt  <james.hunt@ubuntu.com>

	* init/tests/data/upstart-session2.json: New JSON used by
	  test_session_upgrade2().
	* init/Makefile.am: Added upstart-session.json and upstart-session2.json
	  to TEST_DATA_FILES.
	* init/conf.c: conf_source_deserialise_all(): Assert that no conf
	  sources have yet been deserialised since now session deserialisation
	  avoids creating chroot conf sources (see below).
	* init/job_class.c: job_class_deserialise_all(): Formatting.
	* init/session.c: session_deserialise_all(): Don't create ConfSources
	  for each Session (since they are not actually used).
	* init/tests/test_state.c:
	  - test_upgrade(): Call ensure_env_clean() both before each test and
	    after the last test to ensure it left the environment clean.
	  - test_session_upgrade(): Clear up sessions.
	  - test_session_upgrade2(): New test.
	* init/tests/test_util.c: ensure_env_clean(): New function abstracted
	  from code in test_upgrade().

2013-07-15  James Hunt  <james.hunt@ubuntu.com>

	* init/state.c:
	  - state_deserialise_resolve_deps(): Look up class
	    conventionally using name and session since existing indexing
	    code unreliable as referencing a hash.
	  - state_index_to_job_class(): Removed.
	* init/tests/test_state.c: test_session_upgrade(): Add check to ensure
	  session job with same name as NULL session job does not stop latter
	  being deserialised.

2013-07-12  Dmitrijs Ledkovs  <xnox@ubuntu.com>

	* init/tests/data: upstart-session.json: add stateful re-exec
	tests with chroot session. (LP: #1200264)

	* init/state.c: state_deserialise_resolve_deps(): properly account
	at dependency resolution stage for skipped job_classes from chroot
	sessions when those got deserialised. Fixes above unit test.

2013-07-11  James Hunt  <james.hunt@ubuntu.com>

	* init/conf.c: conf_source_deserialise_all(): Assert that any
	  existing ConfSources relate to chroot sessions, created as
	  part of the earlier Session deserialisation. (LP: #1199778)
	* init/state.c: Formatting.

>>>>>>> 1f863811
2013-07-04  James Hunt  <james.hunt@ubuntu.com>

	* NEWS: Release 1.9.1

2013-07-04  James Hunt  <james.hunt@ubuntu.com>

	* Perform 2-pass generation of libupstart.pc to ensure library
	  version specified correctly.

2013-07-03  James Hunt  <james.hunt@ubuntu.com>

	* extra/upstart-dbus-bridge.c: main(): Check nih_str_split() return.
	* extra/upstart-event-bridge.c: main(): Check nih_str_split() return.
	* extra/upstart-file-bridge.c: main():
	  - Check nih_str_split() return.
	  - Only attempt to extract PID from UPSTART_SESSION
	    in user mode (LP: #1197225).
	* Makefile.am: Remove intl directory.
	* configure.ac: Use external gettext library.

2013-07-02  James Hunt  <james.hunt@ubuntu.com>

	* lib/Makefile.am: Make nih-dbus-tool generate code into the
	  upstart/ directory as we need it there to allow the tests to run
	  against a simulated installed header directory.
	* lib/tests/test_libupstart.c: Remove unecessary include (which
	  is now included automatically by upstart.h).

2013-07-01  James Hunt  <james.hunt@ubuntu.com>

	* lib/Makefile.am:
	  - Install client library headers.
	  - Add missing backslash.
	* lib/upstart.h: Look in upstart/ sub-directory for
	  auto-generated header files.

2013-06-28  James Hunt  <james.hunt@ubuntu.com>

	* NEWS: Release 1.9

2013-06-28  James Hunt  <james.hunt@ubuntu.com>

	* init/Makefile.am:
	  - Avoid defining test list twice.
	  - Append $(EXEEXT) where appropriate to appease automake.

2013-06-27  James Hunt  <james.hunt@ubuntu.com>

	* lib/Makefile.am: Added dependency on libtest_util_common.
	* lib/tests/test_libupstart.c: 
	  - Use test_util_common.
	  - test_libupstart():
	    - Start a private D-Bus server and Session Init to handle possibility
	      of building on systems not using Upstart as PID 1.
	    - Ensure XDG_RUNTIME_DIR is available, required for
	      'initctl list-sessions'.
	  - main(): Disable tests if required environment not available (as done
	    for test_initctl).
	* test/test_util_common.c:
	  - wait_for_upstart(): Pass pid of session init to pass to
	    set_upstart_session().
	  - set_upstart_session(): Now accepts a session init pid to allow
	    filtering of sessions and remove limitations of this function.
	* test/test_util_common.h:
	  - REEXEC_UPSTART(): Updated for changed wait_for_upstart() parameter.
	* util/tests/test_initctl.c:
	  - Moved in_chroot() and dbus_configured() to test_util_common.c.

2013-06-26  James Hunt  <james.hunt@ubuntu.com>

	* extra/Makefile.am: Add man pages and conf file.
	* extra/upstart-dbus-bridge.c: Only emit events if any jobs care
	  about them.
	* extra/conf/upstart-dbus-bridge.conf: New configuration file.
	* extra/man/dbus-event.7: New man page.
	* extra/man/upstart-dbus-bridge.8: New man page.
	* extra/upstart-dbus-bridge.c:
	  - Comments and formatting.
	  - main(): Default to an appropriate bus.
	  - signal_filter(): Display signal details when run with --debug.
	* init/log.c: log_clear_unflushed(): Remove log->io assertions as the
	  state cannot be reliably determined when remote_closed is set
	  (LP: #1188642).

2013-06-24  James Hunt  <james.hunt@ubuntu.com>

	* init/Makefile.am: Added missing json file to TEST_DATA_FILES.

2013-06-21  James Hunt  <james.hunt@ubuntu.com>

	* init/quiesce.c: quiesce_show_slow_jobs(): Change message log level
	  to ensure it is displayed by default.

2013-06-20  James Hunt  <james.hunt@ubuntu.com>

	* init/quiesce.c: quiesce_show_slow_jobs(): Don't free static string
	  (LP: #1190526).

2013-06-05  James Hunt  <james.hunt@ubuntu.com>

	* init/tests/data/upstart-1.8+apparmor.json: New test data file.
	* init/tests/data/upstart-1.8+full_serialisation-apparmor.json:
	  New test data file.
	* init/tests/data/upstart-1.8+full_serialisation+apparmor.json:
	  New test data file.
	* init/tests/test_state.c:
	  - test_upgrade(): Re-initialise lists and hashes as a convenience to
	    the tests.
	  - test_upstart_with_apparmor_upgrade(): New test to ensure Upstart can
	    parse the current 1.8 format JSON with the addition of the AppArmor
	    serialisation (but crucially *without* the full serialisation data
	    (EventOperator, etc).
	  - test_upstart_full_serialise_without_apparmor_upgrade(): New test to
	    ensure Upstart can parse the current 1.8 format JSON with the
	    addition of the full serialisation data (EventOperator, etc),
	    but _without_ the AppArmor serialisation.
	  - test_upstart_full_serialise_with_apparmor_upgrade(): New test to
	    ensure Upstart can parse the current 1.8 format JSON with the
	    addition of the full serialisation data (EventOperator, etc),
	    and the AppArmor serialisation.
	* init/state.c: state_from_string(): Check if ConfSources
	  exist in the serialisation data to allow distinction between
	  ConfSources not present and failing to deserialise them.

2013-06-04  James Hunt  <james.hunt@ubuntu.com>

	* init/event.c: event_deserialise(): Revert to checking JSON for
	  blockers to avoid reliance on JSON serialisation data format version.
	* init/event_operator.h: Fix misplacement of NIH_END_EXTERN.
	* init/state.c: Remove serialisation version code since the autoconf
	  approach of detecting the format of the JSON is safer.
	* init/state.h: Remove STATE_VERSION.

2013-06-03  James Hunt  <james.hunt@ubuntu.com>

	* util/tests/test_initctl.c:
	  - test_no_inherit_job_env(): New function to test --no-inherit-env.
	  - test_job_env():
	    - Move code that sets HOME+PATH if not set from
	      test_default_job_env() so that test_no_inherit_job_env() can make
	      use of it.
	    - Session file cleanup tweaks to work with test_no_inherit_job_env().

2013-05-31  James Hunt  <james.hunt@ubuntu.com>

	* init/job_class.c: job_class_environment_init(): Copy inits environment
	  to the default job class environment for user mode where appropriate.
	  (LP: #1159895).
	* init/job_process.c: job_process_run(): Don't copy inits environment
	  into the job instances environment table as those values are now
	  already in the table.
	* util/tests/test_initctl.c: Updates for new behaviour (where
	  'list-env' will now contain the entire environment of the init
	  process, not just those variables explicitly set via set-env).
	* util/man/initctl.8: Update on behaviour.

	[ Eric S. Raymond <esr@thyrsus.com> ]
	* init/man/init.5: Fix unliftable markup (LP: #1185108).

2013-05-30  James Hunt  <james.hunt@ubuntu.com>

	* lib/Makefile.am:
	  - Use plain-text ABI dump, rather than .tar.gz version to allow
	    changes to be easily diff'ed.
	  - Pass path to official ABI to script to avoid script determining it.
	* lib/run_abi_checker.sh.in: Use provided official ABI path.
	* Renamed lib/abi_dumps/ to lib/abi/.

2013-05-27  Marc Deslauriers  <marc.deslauriers@ubuntu.com>

	* init/job.c: Don't check for user mode when trying to load an
	  AppArmor profile. User mode is supported as root, and upstart
	  can be run as a user without being in user mode.
	* init/man/init.5: Adjust man page.

2013-05-24  Marc Deslauriers  <marc.deslauriers@ubuntu.com>

	* init/job_process.c: Allow environment variables in apparmor
	  switch stanzas.
	* init/apparmor.[ch]: Use a profile name instead of a Job so we
	  can use environment variables.

	[ James Hunt <james.hunt@ubuntu.com> ]
	* init/log.c:
	  - log_clear_unflushed(): Expand assertion to handle scenario
	    where the NihIo is still valid but empty (since the data now
	    exists on the unflushed list).
	  - log_read_watch(): Handle EINTR.
	* configure.ac: Add --disable-abi-check option to allow ABI
	  check to be skipped.

2013-05-23  Marc Deslauriers  <marc.deslauriers@ubuntu.com>

	* init/tests/test_state.c: An unused process is actually supposed
          to be NULL. Fix test.
	* init/process.c: Adjust to leave unused process as NULL.

	[ James Hunt <james.hunt@ubuntu.com> ]
	* lib/Makefile.am:
	  - Fix library LDFLAGS.
	  - Added test program.
	* lib/tests/test_libupstart.c: Basic library test.

2013-05-22  James Hunt  <james.hunt@ubuntu.com>

	* Added libupstart library, built from auto-generated
	  D-Bus bindings. To avoid ABI breakage, build calls
	  abi-compliance-checker(1), if available.

2013-05-17  Marc Deslauriers  <marc.deslauriers@ubuntu.com>

	* init/process.c: Fix deserialising with PROCESS_SECURITY.
	* init/tests/data/upstart-pre-security.json: Added new file to
	  test importing serialisation data without security elements.
	* init/tests/test_state.c: Added new data format test.

2013-05-15  Marc Deslauriers  <marc.deslauriers@ubuntu.com>

	* init/apparmor.[ch]: AppArmor profile helper.
	* init/Makefile.am: Added AppArmor profile helper.
	* init/errors.h: Added SECURITY_ERROR.
	* init/job.c:
	  - Added new JOB_SECURITY state and PROCESS_SECURITY process.
	  - Fix job_deserialise() for new PROCESS_SECURITY process.
	* init/job.h: Added new JOB_SECURITY state.
	* init/job_class.[ch]: Added apparmor_switch to hold the new
	  "apparmor switch" stanza.
	* init/job_process.c:
	  - Switch to new AppArmor profile.
	  - Handle PROCESS_SECURITY process.
	* init/job_process.h: Added JOB_PROCESS_ERROR_SECURITY.
	* init/man/init.5: Document new AppArmor stanzas.
	* init/parse_job.c: Parse new "apparmor" stanzas.
	* init/process.[ch]: Add PROCESS_SECURITY.
	* init/tests/test_job.c: Add new tests, and adjust existing ones.
	* init/tests/test_job_class.c: Added apparmor_switch.
	* init/tests/test_parse_job.c: Test new AppArmor stanza parsing.
	* init/tests/test_process.c: Added PROCESS_SECURITY tests.
	* init/tests/test_state.c: Test apparmor_switch and
	  PROCESS_SECURITY.

2013-05-13  James Hunt  <james.hunt@ubuntu.com>

	* init/state.c: stateful_reexec(): Specify all values for array
	  initialiser.

2013-05-10  James Hunt  <james.hunt@ubuntu.com>

	Revert to not supporting deserialisation of JobClasses with associated
	user/chroot sessions to avoid behavioural change for now.
	
	* init/job_class.c: 
	  - job_class_deserialise(): Revert to failing if associated session is
	    non-NULL.
	  - job_class_deserialise_all(): Revert to ignoring failure to
	    deserialise a JobClass iff it has a non-NULL associated session.
	* init/state.c: 
	  - state_to_string(): Provide some diagnostics if serialisation fails.
	  - state_from_string(): Provide some diagnostics if deserialisation fails.
	  - state_deserialise_resolve_deps(): Ignore failure to lookup JobClass
	    iff it has an associated user/chroot session.
	  - state_deserialise_blocking(): Revert to ignoring failure to
	    deserialise a Blocked object that is associated with a Job whose
	    JobClass has a non-NULL session.
	* init/tests/test_state.c: test_blocking(): Revert test to assert that
	  blocked job with non-NULL session is ignored.

2013-05-09  James Hunt  <james.hunt@ubuntu.com>

	* init/job.c: job_serialise(): Corrected logic for handling 'stop on'
	  condition.
	* init/job_class.c: job_class_deserialise(): Only check type after JSON
	  queried (thanks Coverity).

2013-05-08  James Hunt  <james.hunt@ubuntu.com>

	* init/Makefile.am: Link test_util to test_event_operator.
	* init/conf.c: conf_source_deserialise_all(): Assert conf_sources is
	  empty.
	* init/control.h: control_get_job(): Use job_class_get_registered()
	  rather than redundant job_class_find().
	* init/event_operator.c:
	  - Typos and formatting.
	  - event_operator_serialise(): Conditionally encode name and env.
	  - event_operator_deserialise(): Treat env as a string array, not an
	    environ array to ensure values are not discarded unless they contain '='.
	* init/job.c:
	  - job_deserialise(): Check JSON type for 'stop on' prior to attempting value extraction.
	  - job_find():
	    - Make job_class const.
	    - Use job_class_get_registered() rather than job_class_find().
	* init/job_class.c:
	  - job_class_get_registered(): Rework.
	  - job_class_add_safe(): Re-add since required to support old
	    serialisation formats that do not encode ConfSource and ConfFile
	    objects.
	  - job_class_deserialise():
	    - Take care to only associate ConfFile with JobClass if JSON encodes
	      ConfFile objects.
	    - Check JSON type for 'start/stop on' prior to attempting value extraction.
	  - job_class_find(): Remove (redundant due to job_class_get_registered()).
	* init/state.c:
	  - Set serialisation_version to an invalid value to detect if it was
	    never set (to handle old serialisation formats).
	  - state_from_string():
	    - Make failure to read header and ConfSources warnings only, to support old
	      serialisation formats that do not encode this information.
	  - state_deserialise_blocked(): Fix bug where event blocker was being
	    incremented twice. Now, just assert it is set.
	  - state_deserialise_blocking(): Failure to deserialise a Blocked object 
	    is no longer ignored since sessions are supported.
	* init/state.h: STATE_VERSION history and notes.
	* init/tests/test_conf.c: Replace calls to job_class_find() with
	  job_class_get_registered().
	* init/tests/test_event_operator.c:
	  - test_operator_serialisation(): Check both the original string
	    serialisation format and the new full EventOperator serialisation.
	    type.
	* init/tests/test_job.c:
	  - test_deserialise_ptrace():
	    - Comments and more checks.
	    - Create ConfSource, ConfFile and JobClass manually.
	    - Call job_class_consider() as we now have a backing ConfFile.
	    - Wait for childs child.
	* init/tests/test_state.c:
	  - Simplify TestDataFile.
	  - Ensure files passed to conf_file_new() provide expected suffix.
	  - job_class_diff(): Add event_operator_diff() call.
	  - conf_source_diff(): New function.
	  - conf_file_diff(): New function.
	  - test_blocking():
	    - Extra checks.
	    - Expect ConfFiles to be recreated on re-exec.
	  - test_upgrade(): Check environment is clean before running the next test.
	  - test_upstart1_8_upgrade(): New Upstart-1.8 serialisation format test.
	  - conf_source_from_path(): New utility function.
	* init/tests/test_util.c:
	  - event_operator_diff(): New function.
	  - session_from_chroot(): New function.
	* init/tests/data/upstart-1.8.json: New test file.

2013-05-08  James Hunt  <james.hunt@ubuntu.com>

	* init/conf.c:
	  - conf_source_serialise_all(): Make failures fatal.
	* init/event_operator.c: event_operator_collapse(): Unhide but mark as
	  unused (it's still used by the tests).
	* init/job.c:
	  - job_serialise(): Remove unused variable.
	  - job_deserialise(): Check the type of the start/stop on condition in
	    the json, not the json passed to the function.
	* init/job_class.c: job_class_deserialise(): Check the type of the
	  start/stop on condition in the json, not the json passed to the
	  function.
	* init/state.c:
	  - Comments.
	  - state_read_header(): Extract header from JSON before checking for
	    serialisation version.

2013-05-07  James Hunt  <james.hunt@ubuntu.com>

	* util/man/shutdown.8: Specify default action is to bring system
	  down to single-user mode (LP: #1065851).

2013-05-02  James Hunt  <james.hunt@ubuntu.com>

	* init/event.c: event_deserialise(): Only set blockers if EventOperators
	  are serialised.
	* init/event_operator.c: event_operator_collapse(): Now only needed for
	  DEBUG.
	* init/job.c:
	  - job_deserialise(): Support old string format for 'stop_on'
	    EventOperator as well as new array format.
	* init/job_class.c:
	* init/state.c: Create a meta-header containing a serialisation version
	  number.

2013-05-02  James Hunt  <james.hunt@ubuntu.com>

	* init/conf.c:
	  - New serialisation and support functions:
	    - conf_source_serialise()
	    - conf_source_serialise_all()
	    - conf_source_deserialise()
	    - conf_source_deserialise_all()
	    - conf_source_type_enum_to_str()
	    - conf_source_type_str_to_enum()
	    - conf_file_serialise()
	    - conf_file_deserialise()
	    - conf_file_deserialise_all()
	    - conf_source_get_index()
	    - conf_file_find()
	    - debug_show_event_operator()
	    - debug_show_event_operators()
	* init/event_operator.c:
	  - event_deserialise():
	    - Fix leaked env array.
	    - Deserialise blockers count now EventOperators are also serialised.
	  - event_operator_type_enum_to_str()
	  - event_operator_type_str_to_enum()
	  - event_operator_serialise()
	  - event_operator_serialise_all()
	  - event_operator_deserialise()
	  - event_operator_deserialise_all()
	* init/job_class.c:
	  - job_class_add_safe(): Remove as no longer required.
	  - job_class_get(): Must call job_class_init().
	  - job_class_serialise():
	    - Remove error case if chroot session specified now that ConfSources
	      are serialised.
	    - Serialise start/stop on fully (as EventOperators) rather than just the original
	      string condition (LP: #1103881).
	  - job_class_deserialise():
	    - Remove error case if chroot session specified now that ConfSources
	      are serialised.
	    - Associate the JobClass with its ConfFile.
	  - job_class_serialise_all():
	    - Comments.
	    - Failure to serialise a JobClass is now a hard error since we now
	      serialise all JobClasses.
	  - job_class_deserialise():
	    - Deserialise start/stop on conditions as EventOperators rather than as a
	      string condition.
	    - Since ConfFiles are now serialised, call job_class_consider()
	      rather than job_class_add_safe().
	  - job_class_deserialise_all():
	    - Failure to deserialise a JobClass is now a hard error since we now
	      serialise all JobClasses.
	  - job_class_get_index(): New function.
	* init/state.c:
	  - state_to_string(): Serialise ConfSources and ConfFiles.
	  - state_from_string(): Deserialise ConfSources and ConfFiles.
	  - state_deserialise_resolve_deps(): Allow chroot sessions to be
	    handled now we serialise ConfSources and ConfFiles.

2013-04-30  James Hunt  <james.hunt@ubuntu.com>

	* init/Makefile.am: Added test_main.
	* init/tests/test_main.c: New test.
	* init/tests/test_job_process.c: strcmp_compar() moved to test_util.c.
	* util/tests/test_initctl.c: strcmp_compar() removed.
	* init/xdg.c: Disable loading of jobs from SYSTEM_USERCONFDIR if
	  "UPSTART_NO_SYSTEM_USERCONFDIR" envvar set (required for testing).
	* test/test_util.c: Added strcmp_compar() and get_session_file().
	* util/tests/test_initctl.c: Use get_session_file().

2013-04-30  James Hunt  <james.hunt@ubuntu.com>

	* Makefile.am: Added 'test'.
	* configure.ac: Added 'test/Makefile'.
	* init/Makefile.am: Depend on test_util archive rather than source
	  files.
	* init/state.c: Added missing config.h include.
	* util/Makefile.am: Depend on test_util archive rather than source
	  files.
	* util/tests/test_initctl.c: Moved common utility code to
	  test/test_util.c and replaced INITCTL_BINARY by get_initctl_binary().
	* test/test_util.[ch]: New location for init/tests/test_util.[ch] to
	  allow all tests access to common functionality.

2013-04-30  James Hunt  <james.hunt@ubuntu.com>

	* init/job.c: job_serialise_all(): Really serialise all JobClasses,
	* init/main.c: Add 'write-state-file' command-line option.
	  regardless of whether they have associated Jobs.
	* init/paths.h: Added STATE_FILE_ENV.
	* init/state.c:
	  - state_read_objects(): Write state file if 'write-state-file'
	    specified or STATE_FILE_ENV set.
	  - event_deserialise():
	    - Preserve the pre-reexec blockers count until JobClasses
	      are deserialised and reverse-dependencies resolved.
	    - Fix incorrect calls for failed and blockers Event attributes.
	* init/state.h: Comments.
	* init/tests/test_state.c:
	  - test_job_class_serialise(): Ensure that all JobClasses get
	    serialised, regardless of whether they have any associated
	    Jobs.
	  - test_event_serialise(): New "with failed" test.
	* init/event.c: event_deserialise(): Don't deserialise Event->blockers -
	  there is no point until we serialise EventOperators.

2013-04-29  James Hunt  <james.hunt@ubuntu.com>

	* init/conf.c:
	  - conf_reload(): Explanation of how reload works.
	  - conf_reload_path(): Defer destruction of original ConfFile until
	    newly-loaded .conf file has a chance to reference any events its
	    'start on' condition requires (LP: 1124384).
	  - debug_show_jobs(): Return if no instances.
	  - debug_show_events(): New function.
	* init/event.c: Comments.
	* init/job.c: Comment.
	* init/job_class.c:
	  - job_class_get_registered(): New function resulting from refactor of
	    job_class_consider() and job_class_reconsider().
	  - job_class_consider():
	    - Use job_class_get_registered().
	    - Call job_class_event_block() to avoid premature event destruction.
	  - job_class_reconsider(): Use job_class_get_registered().
	  - job_class_event_block(): New function to increase reference count
	    for events new JobClass specifies in its 'start on' condition that
	    old JobClass has also referenced (second part of LP: #1124384).
	* init/tests/test_conf.c:
	  - test_source_reload(): New tests:
	    - "ensure reload does not destroy a blocked event used by another job"
	    - "ensure .conf reload causes waiting job to run when 'start on' matches"
	* init/tests/test_conf.h: TEST_ENSURE_CLEAN_ENV(): Check
	  nih_child_watches too.

2013-04-22  James Hunt  <james.hunt@ubuntu.com>

	* Typo and doc changes.

2013-04-17  James Hunt  <james.hunt@ubuntu.com>

	* init/Makefile.am: Build wrap_inotify library and run test_conf
	  via test_conf_preload.sh.
	* init/tests/test_conf.c: Communicate with wrap_inotify library by
	  setting INOTIFY_DISABLE to reliably disable inotify rather than trying
	  to exhaust inotify instances (LP: #1157713).
	* init/tests/test_conf_preload.sh.in: Script to run test_conf within
	  LD_PRELOAD environment.
	* init/tests/wrap_inotify.c: Wrapper library that provides the inotify
	  API and allows test_conf to believe inotify is disabled by
	  conditionally failing all inotify calls, depending on whether
	  INOTIFY_DISABLE is set.

2013-04-02  James Hunt  <james.hunt@ubuntu.com>

	* init/main.c:
	  - main(): Allow Session Init to accept multiple --confdir values,
	    which replace all built-in values (behaviour required for testing).
	  - handle_confdir(): Operate on conf_dirs array rather than single
	    conf_dir value.
	  - conf_dir_setter(): Command-line setter function to add configuration
	    file directories to conf_dirs array.
	* init/man/init.8: Update on --confdir behaviour.
	* extra/man/file-event.7: Correct EVENT values in examples.
	* extra/man/upstart-event-bridge.8:
	  - Corrected bridge name.
	  - Explain that blocking semantics of system jobs not retained.

2013-03-28  James Hunt  <james.hunt@ubuntu.com>

	* scripts/upstart-monitor.py: on_button_press_event():
	  Handle path_info being None (LP: #1161098).
	* extra/upstart-event-bridge.c: main():
	  - Handle daemon pidfile as the upstart-event-bridge does.
	  - Write to stdout, not syslog.
	* init/job_process.[ch]: Removed now unused
	  JOB_PROCESS_ERROR_OPENPT_MASTER.

2013-03-25  James Hunt  <james.hunt@ubuntu.com>

	* extra/man/socket-event.7: Correct section number.
	* init/man/init.5: Correct section number.

2013-03-22  James Hunt  <james.hunt@ubuntu.com>

	* scripts/Makefile.am: Added missing entry for
	  man/upstart-monitor.8.

2013-03-22  James Hunt  <james.hunt@ubuntu.com>

	* NEWS: Release 1.8

2013-03-22  James Hunt  <james.hunt@ubuntu.com>

	* scripts/initctl2dot.py:
	  - footer(): Add details of session.
	  - sanitise(): Handle jobs in sub-directories.
	  - main(): Add --user and --system options and determine
	    correct session to connect to.
	* scripts/man/initctl2dot.8:
	  - Added --user and --system options.
	  - Escape dashes in options.
	  - Update date.

2013-03-21  James Hunt  <james.hunt@ubuntu.com>

	* po/POTFILES.in:
	  - Added missing entries for init/quiesce.c and init/state.c.
	  - Added upstart-monitor.py.
	* scripts/upstart-monitor.py: UpstartEventsGui(): Removed class
	  attributes and added explicit instance ones in __init__().

2013-03-18  James Hunt  <james.hunt@ubuntu.com>

	* configure.ac: Added scripts/data/Makefile.
	* scripts/Makefile.am: Added SUBDIRS=data.
	* scripts/data/Makefile.am: New Makefile.
	* scripts/data/upstart-monitor.desktop: Desktop file for
	  upstart-monitor.

2013-03-15  James Hunt  <james.hunt@ubuntu.com>

	* extra/upstart-file-bridge.c:
	  - main(): String safety for home_dir.
	  - job_add_file():
	    - Initialise events.
	    - Use nih_strdup() rather than arrays for paths.
	    - Removed unecessary error label.
	  - {create_handler,modify_handler,delete_handler}(): Remove strcpy().
	  - watched_dir_new(): Use nih_strdup() rather than arrays for path.
	  - find_first_parent(): Replace strcpy with strncpy().

2013-03-15  James Hunt  <james.hunt@ubuntu.com>

	* extra/man/file-event.7: Simplify language.
	* extra/upstart-file-bridge.c:
	  - skip_slashes(): New macro to make path matching more reliable.
	  - file_filter(): Call skip_slashes().
	  - create_handler(): Call skip_slashes().
	  - modify_handler(): Call skip_slashes().
	  - delete_handler(): Call skip_slashes().
	  - watched_dir_new(): Special case watching the root directory.
	* extra/conf/upstart-file-bridge.conf: Change start on condition
	  to ensure all filesystems are mounted before it starts.

2013-03-13  James Hunt  <james.hunt@ubuntu.com>

	* scripts/man/upstart-monitor.8: New manpage.
	* scripts/upstart-monitor.py: New cli+gui tool to monitor
	  Upstart events.
	* scripts/Makefile.am: Updated for upstart-monitor.

2013-03-11  James Hunt  <james.hunt@ubuntu.com>

	* extra/Makefile.am: Add file bridge and conf file.
	* extra/upstart-file-bridge.c: Inotify file bridge.
	* extra/conf/upstart-file-bridge.conf: Conf file for
	  file bridge.
	* extra/man/file-event.7: New man page.
	* extra/man/upstart-file-bridge.8: New man page.

2013-03-04  James Hunt  <james.hunt@ubuntu.com>

	* init/session.c: session_from_dbus(): Fixed off-by-one
	  readlink error.
	* configure.ac: Only add sbin to path if exec_prefix specified
	  (LP: #1122510).
	* NEWS: Release 1.7
	* configure.ac (NIH_COPYRIGHT): Update

2013-02-27  James Hunt  <james.hunt@ubuntu.com>

	* Removal of gcc 'malloc' function attribute resulting from
	  a clarification in its description which makes its use invalid.
	  (LP: #1123588).

2013-02-26  James Hunt  <james.hunt@ubuntu.com>

	* util/tests/test_initctl.c: test_upstart_open(): Unset
	  UPSTART_SESSION to avoid session-init environment affecting
	  test run.

2013-02-15  James Hunt  <james.hunt@ubuntu.com>

	* util/tests/test_initctl.c:
	  - timed_waitpid(): Back off if no status change.
	  - test_quiesce():
	    - Set XDG_RUNTIME_DIR to a temporary value.
	    - Remove stale session files.
	  - test_job_env(): Remove stale session files.

2013-02-15  James Hunt  <james.hunt@ubuntu.com>

	* init/event_operator.c: Typo.
	* init/job_class.c:
	  - job_class_environment_reset(): Comments.
	  - job_class_environment_set(): Apply to all running job objects too.
	  - job_class_environment_unset(): Apply to all running job objects too.
	* util/man/initctl.8: Updated on environment command semantics.
	* util/tests/test_initctl.c: test_global_and_local_job_env(): Modified
	  test for new semantics.
2013-02-15  James Hunt  <james.hunt@ubuntu.com>

	* init/job_process.c: job_process_run(): Invert meaning.
	* init/main.c: Change '--inherit-env' to '--no-inherit-env'
	  such that inheriting inits environment is now the default
	  for Session Inits.
	* init/man/init.8: Update for '--no-inherit-env'.

2013-02-14  James Hunt  <james.hunt@ubuntu.com>

	* util/tests/test_initctl.c:
	  - wait_for_upstart(): Functional replacement of WAIT_FOR_UPSTART()
	    macro. Now accepts @user.
	  - set_upstart_session(): Poll to ensure we give Upstart time to
	    initialise and write the session file.
	  - _start_upstart(): Extra @user parameter.

2013-02-14  James Hunt  <james.hunt@ubuntu.com>

	* init/Makefile.am: Added quiesce.o, now required by control.o.
	* init/main.c: main():
	  - SIGHUP+SIGUSR1 handling now applies however you run init (since
	    it should react to these signals when run as a Session Init).
	  - Qualified sessions message to avoid confusion.
	* util/initctl.c: upstart_open(): Better handling for user_mode.
	* util/tests/test_initctl.c:
	  - WAIT_FOR_UPSTART(): Made session-aware.
	  - KILL_UPSTART(): Reset user mode flag (taken from STOP_UPSTART()).
	  - set_upstart_session(): New function.
	  - self_pipe_write(): New Function.
	  - self_pipe_setup(): New Function.
	  - timed_waitpid(): New function.
	  - _start_upstart():
	     - Signal handling and extra checks.
	     - Discard init output (unless UPSTART_TEST_VERBOSE set)
	       for saner logs.
	  - test_list_sessions():
	    - Removed need for a dbus-daemon.
	    - Added required initctl reset.
	  - test_quiesce(): Tests for Session Init shutdown (both
	    system-initiated and end-session request).
	  - test_usage(): Added extra checks and tidyup.
	  - main(): Added call to test_quiesce().

2013-02-11  James Hunt  <james.hunt@ubuntu.com>

	* init/log.c: log_serialise(): Handle re-exec scenario where
	  jobs producing output have finished but where log data cannot
	  be persisted (for example where disk is full or log directory
	  is inaccessible). (LP: #1120660)

2013-02-08  James Hunt  <james.hunt@ubuntu.com>

	* dbus/com.ubuntu.Upstart.xml: Added 'EndSession' method.
	* init/Makefile.am: Updated for quiesce.[ch].
	* init/conf.c: conf_destroy(): Cleanup function.
	* init/conf.h: Prototype.
	* init/control.c: control_end_session(): 'EndSession' implemenation.
	* init/control.h: Include.
	* init/events.h: Added SESSION_END_EVENT.
	* init/job_class.c: job_class_max_kill_timeout(): New function.
	* init/job_class.h: Prototype.
	* init/job_process.c:
	  - Added disable_respawn to disallow respawns.
	  - job_process_jobs_running(): New function.
	  - job_process_stop_all(): New function.
	  - job_process_terminated(): Honours disable_respawn.
	* init/job_process.h: Prototypes.
	* init/main.c:
	  - Typos.
	  - term_handler(): Quiesce rather than re-exec on receipt of SIGTERM
	    when running as a Session Init.
	  - main(): Make quiesce() handle cleanup.
	* init/man/init.8: Update for Session Init SIGTERM handling.
	* init/man/startup.7: Update for Session Init.
	* init/session.c: session_destroy(): New function.
	* init/session.h: Prototype.
	* init/man/session-end.7: New man page.
	* init/quiesce.[ch]: New files.

2013-02-08  James Hunt  <james.hunt@ubuntu.com>

	* init/job_process.c: job_process_run(): Copy parent environment if
	  inherit_env in operation for a Session Init.
	* init/main.c: Added 'inherit-env' command-line option.
	* init/man/init.8: Documented --inherit-env.

2013-02-02  James Hunt  <james.hunt@ubuntu.com>

	* util/initctl.c: Remove ability to specify explicitly job and/or job
	  instance values to the job environment commands.
	* util/man/initctl.8: Remove job and job instance value command-line
	  options.
	* util/tests/test_initctl.c: test_global_and_local_job_env(): Remove
	  tests for --job/--instance.

2013-01-31  James Hunt  <james.hunt@ubuntu.com>

	* init/control.c:
	  - Use control_check_permission() rather than
	    control_get_origin_uid() directly.
	* init/control.h: Prototypes.
	* init/job_class.c: Change calls to job_class_environment_init()
	  to asserts as the former only needs to be called once.
	* init/main.c: main(): Make job_class_environment_init() call as
	  early as possible.
	* init/tests/test_event.c: main(): Call
	  job_class_environment_init().
	* util/tests/test_initctl.c:
	  - test_default_job_env():
	    - Set TERM and PATH if not set.
	    - Check line counts before checking expected output.
	  - test_clear_job_env():
	    - Make use of TEST_INITCTL_DEFAULT_PATH.

2013-01-30  James Hunt  <james.hunt@ubuntu.com>

	* TESTING.sessions: Removed as basic sessions have now gone.

2013-01-30  James Hunt  <james.hunt@ubuntu.com>

	* init/control.c:
	  - Typos.
	  - Improved uid checks.
	  - Replaced direct call to control_get_origin_uid() with call to new
	    control_check_permission() (as early as possible) for clarity and
	    to confine policy to one location. 
	  - control_set_log_prioity(): Added missing call to
	    control_check_permission().
	  - control_get_origin_uid(): Check message contents before allowing
	    D-Bus calls.

2013-01-29  James Hunt  <james.hunt@ubuntu.com>

	* init/control.c: More careful uid checking.

2013-01-28  James Hunt  <james.hunt@ubuntu.com>

	* init/xdg.c:
	  - get_subdir(): Remove double-check on @dir.
	  - xdg_get_runtime_dir():
	    - Don't attempt to create as unlikely to be able to if it
	      doesn't already exist.
	    - Simplify logic.

2013-01-28  James Hunt  <james.hunt@ubuntu.com>

	* util/initctl.c: list_session_action():
	  - Test for stale session earlier.
	  - Simplify checks on "UPSTART_SESSION".
	* util/tests/test_initctl.c: test_list_sessions():
	  - Added test with XDG_RUNTIME_DIR explicitly unset.
	  - Changed "with no instances" test to set XDG_RUNTIME_DIR to a
	    temporary value.
	  - Revert XDG_RUNTIME_DIR on cleanup.

2013-01-28  James Hunt  <james.hunt@ubuntu.com>

	* init/control.c:
	  - control_get_env(): Allow PID 1 environment to be queried for
	    consistency with control_list_env().
	* init/man/initctl.8:
	  - Added --job, --instance, --global options for list-env, set-env,
	    get-env, unset-env, reset-env.
	  - Explain PID 1 limitation for set-env, unset-env, reset-env.
	* util/initctl.c:
	  - get_job_details(): Fix order in which arguments are
	    checked.
	* util/Makefile.am: Define INITCTL_BINARY and UPSTART_BINARY to ensure
	  full path available to tests.
	* util/tests/test_initctl.c:
	  - New macros:
	    - _TEST_STR_ARRAY_CONTAINS()
	    - TEST_STR_ARRAY_CONTAINS()
	    - TEST_STR_ARRAY_NOT_CONTAINS()
	    - _TEST_FILE_CONTAINS()
	    - TEST_FILE_CONTAINS()
	    - TEST_FILE_NOT_CONTAINS()
	  - get_initctl(): Function to replace original INITCTL_BINARY define.
	  - test_global_and_local_job_env(): New function to test initctl
	    '--global', '--job' and '--instance' options from within and without
	    a job.

2013-01-25  James Hunt  <james.hunt@ubuntu.com>

	* init/control.c: control_session_file_create(): Simplified.
	* init/xdg.c: Added check for INITCTL_BUILD to hide certain symbols when
	  building with initctl.
	* util/Makefile.am:
	  - Define INITCTL_BUILD.
	  - Make use of xdg.[ch] in build of initctl and its test.
	* util/initctl.c:
	  - list_session_action(): Implementation of 'list-sessions' command.
	* util/man/initctl.8: Updated for 'list-sessions' command.
	* util/tests/test_initctl.c:
	  - _start_upstart(): Replacement for _START_UPSTART() macro.
	  - start_upstart_common(): Start an instance with common options.
	  - start_upstart(): Simplest way to start an instance.
	  - START_UPSTART(): Now calls start_upstart_common().
	  - test_list_sessions(): Test 'list-sessions' command.

2013-01-25  James Hunt  <james.hunt@ubuntu.com>

	* dbus/com.ubuntu.Upstart.xml:
	  - Added 'job_details' string array as first parameter for GetEnv,
	    SetEnv, UnsetEnv, ListEnv and ResetEnv to allow methods to either
	    act globally or on a specific job environment.
	* init/control.c:
	  - control_set_env():
	  - control_unset_env():
	  - control_get_env():
	  - control_list_env():
	  - control_reset_env():
	    - Disallow setting for PID 1.
	    - Operate globally or on specified job.
	* init/control.h: control_get_job(): Macro to simplify extracting job
	  from provided job details.
	* init/job.c: job_find(): New function.
	* init/job_class.c:
	  - job_class_environment_set(): Delimiter handling now moved to
	    control_set_env() so it can be shared by job and global logic.
	  - job_class_find(): New function.
	* init/state.c:
	  - Removed state_get_job() and replaced calls with job_find().
	* util/initctl.c:
	  - Updated *_action() functions for new D-Bus parameters and made use
	    of new function get_job_details().

2013-01-25  James Hunt  <james.hunt@ubuntu.com>

	* init/tests/test_xdg.c: Added test_get_session_dir().
	* init/xdg.c: get_home_subdir(): Handle unset 'HOME' immediately.
	* init/control.c: Make use of SESSION_EXT.
	* init/man/init.5: Added session files.
	* init/paths.h:
	  - Comments.
	  - Added SESSION_EXT.

2013-01-25  James Hunt  <james.hunt@ubuntu.com>

	* init/control.c:
	  - control_reload_configuration(): Added missing permission checks.
	  - control_emit_event_with_file(): Added missing permission checks.
	  - Added calls to new function control_get_origin_uid() to allow
	    D-Bus methods to be policed by filtering on uid, rather than
	    relying on the same information that used to be stored in the
	    old Session object.
	* init/job.c: Typo.
	* init/job_class.c:
	  - job_class_new(): Removed user elements from session code.
	  - job_class_serialise(): Comments.
	  - job_class_deserialise(): Comments.
	* init/job_process.c: job_process_spawn(): Removed user session
	  handling.
	* init/session.c: Removed user session handling since it is
	  about to be replaced by the ability to run Upstart as a
	  non-privileged user (aka a 'Session Init').
	* init/session.h: Updated prototypes.
	* init/state.h: Comments.
	* init/tests/test_conf.c: test_source_reload_job_dir(): Added missing
	  check.
	* init/tests/test_state.c:
	  - session_diff(): Removed user check.
	  - Updated all calls to session_new().
	* util/tests/test_initctl.c: test_notify_disk_writeable(): Ensure this
	  test is not run as root.
	* util/tests/test_user_sessions.sh: Removed.
	* init/man/init.5: Updated to reflect removal of user jobs.

2013-01-24  James Hunt  <james.hunt@ubuntu.com>

	* init/control.c:
	  - control_init(): Create session file in user mode.
	  - control_cleanup(): New function for cleanup activities.
	  - control_session_file_create(): Create session file containing
	    UPSTART_SESSION details.
	  - control_session_file_remove(): Delete the session file.
	* init/main.c: Call control_cleanup() to remove session file.
	* init/paths.h: Added INIT_XDG_SESSION_SUBDIR and SESSION_ENV.
	* init/xdg.c:
	  - get_subdir(): Refactor of get_home_subdir().
	  - get_home_subdir(): Now calls get_subdir().
	  - Replaced mkdir mode values with INIT_XDG_PATH_MODE.
	  - xdg_get_runtime_dir(): Obtain XDG_RUNTIME_DIR value.
	  - get_session_dir(): Obtain path to session directory.
	* init/xdg.h: Added INIT_XDG_PATH_MODE.

2013-01-21  Dmitrijs Ledkovs  <xnox@ubuntu.com>

	* init/xdg.[ch]: add xdg_get_cache_home and get_user_log_dir
	  functions. These retrieve XDG_CACHE_HOME and a subdir inside it
	  for upstart.
	* init/tests/test_xdg.c: reuse test_get_config_home to test both
	  xdg_get_cache_home and xdg_get_config_home. Add test for
	  get_user_log_dir.
	* init/main.c: use get_user_log_dir to setup logging
	  directory in user_mode. For now, command line argument is
	  honoured, while the environment override is not.

2013-01-21  James Hunt  <james.hunt@ubuntu.com>

	* init/log.c:log_clear_unflushed(): Simplify asserts.

2013-01-15  James Hunt  <james.hunt@ubuntu.com>

	* init/log.c:
	  - log_clear_unflushed(): Correct remote_closed assertion to handle
	    early-job-logging scenario where a job satisfies both of the
	    following conditions:
	    - ends before the log directory becomes writeable.
	    - has spawned one or more processes that continue to run after the
	      job itself has exited and which produce output before the log
	      directory becomes writeable.
	    (LP: #1096531).

2013-01-14  James Hunt  <james.hunt@ubuntu.com>

	* util/initctl.c:
	  - Grouped all environment commands in usage output.
	  - Added --global, --job and --instance options for all environment
	    commands. These are currently dummies, but --global will soon be
	    required to make changes to the global job environment table when
	    initctl is invoked from within a job.

2013-01-11  James Hunt  <james.hunt@ubuntu.com>

	* util/tests/test_initctl.c:
	  - Lots of new job environment table tests.

2013-01-10  James Hunt  <james.hunt@ubuntu.com>

	* init/man/init.5: Define job environment table.
	* init/tests/test_job_class.c(): test_environment(): Added call
	  to job_class_environment_init() which is now required to avoid
	  confusing TEST_ALLOC_FAIL().
	* util/man/initctl.8:
	  - Further details in list-env section.
	  - Escape dashes in command names.
	* util/tests/test_initctl.c:
	  - New utility macros: _WAIT_FOR_FILE(), WAIT_FOR_FILE()
	    and TEST_STR_MATCH().
	  - Initial tests for testing job environment table commands.

2013-01-09  James Hunt  <james.hunt@ubuntu.com>

	* scripts/init-checkconf.sh:
	  - Check copy is successful.
	  - Auto-start dbus-launch if not running and command is available (for
	    example in non-desktop environments) (LP: #881885).
	  - Auto-stop dbus-daemon if we started it.
	* init/man/init.5:
	  - Overhauled 'Job environment' section.
	* util/initctl.c:
	  - Added 'unset-env' and 'reset-env' commands.
	  - Added missing periods in usage text.
	  - list_env_qsort_compar(): Renamed from list_env_strcmp_compar(). Now
	    uses strcoll(3) for locale-awareness.
	* init/job_class.c:
	  - job_class_environment_set():
	    - Comments.
	    - Handle scenario where user specifies a variable without an equals.
	* util/man/initctl.8:
	  - Added details for 'get-env', 'set-env', 'unset-env', 'list-env' and
	    'reset-env'.
	  - Tidied up 'usage' stanza section.

2013-01-08  James Hunt  <james.hunt@ubuntu.com>

	* dbus/com.ubuntu.Upstart.xml:
	  - Added UnsetEnv and ResetEnv methods.
	* init/control.c:
	  - control_set_env(): Now uses job_class_environment_set() rather than
	    directly manipulating job_environ array.
	  - control_unset_env(): New function.
	  - control_get_env(): Now calls job_class_environment_get().
	  - control_list_env(): Now calls job_class_environment_get_all().
	    Comments.
	  - control_reset_env(): New function.
	* init/environ.c:
	  - environ_remove(): New function.
	* init/job_class.c:
	  - job_environ now static.
	  - job_class_environment_reset(): New function.
	  - job_class_environment_set(): New function.
	  - job_class_environment_unset(): New function.
	  - job_class_environment_get(): Simplified.
	  - job_class_environment_get_all(): New function.
	* util/initctl.c:
	  - Added following new commands:
	    - 'get-env'
	    - 'set-env'
	    - 'list-env'

2013-01-04  Dmitrijs Ledkovs  <xnox@ubuntu.com>

	* init/conf.c: add ability to apply override files from higher
	  priority configuration sources.
	* init/tests/test_conf.c: test that multiple override files are
	  correctly applied and removed.
	* init/tests/test_conf_static.c: test override file detection.

2012-12-19  James Hunt  <james.hunt@ubuntu.com>

	* dbus/com.ubuntu.Upstart.xml: Added ListEnv method.
	* init/control.c:
	  - Fixed comments.
	  - control_list_end(): New function.
	* init/control.h:
	  - Added missing prototypes for control_set_env() and
	    control_get_env().
	  - Added control_list_env().
	* init/job_class.c:
	  - job_class_environment_get(): New function.
	* init/job_class.h: Added job_class_environment_get().

2012-12-17  James Hunt  <james.hunt@ubuntu.com>

	* init/man/init.5: Document that User Jobs are not supported
	  within a chroot environment.
	* dbus/com.ubuntu.Upstart.xml: Added "GetEnv" and "SetEnv" methods.
	* init/control.c:
	  - control_set_env(): Implementation of "SetEnv" D-Bus method.
	  - control_get_env(): Implementation of "GetEnv" D-Bus method.
	* init/job_class.c:
	  - Added job_environ environment table.
	  - job_class_environ_init(): Initialise job_environ.
	  - job_class_environment: Use job_environ.
	* init/main.c: main(): Call job_class_environ_init().

2012-12-14  Steve Langasek  <steve.langasek@ubuntu.com>
	* init/job_class.[ch]: instead of assuming a fixed value (0) as the
	  default nice value for job processes, use whatever the nice value
	  of the current process is.  This will be important later for user
	  sessions where an entire session may be started with a higher nice
	  value; and it fixes running the test suite as part of a nice'd
	  build.
	* init/tests/test_job_class.c: update test suite to match.

2012-12-11  James Hunt  <james.hunt@ubuntu.com>

	* init/Makefile.am: Add explicit -lrt for tests (LP: #1088863)
	* dbus/com.ubuntu.Upstart.xml: Added "GetEnv" and "SetEnv" methods.
	* init/control.c:
	  - control_set_env(): Implementation of "SetEnv" D-Bus method.
	  - control_get_env(): Implementation of "GetEnv" D-Bus method.
	* init/job_class.c:
	  - Added job_environ environment table.
	  - job_class_environ_init(): Initialise job_environ.
	  - job_class_environment: Use job_environ.
	* init/main.c: main(): Call job_class_environ_init().

2012-12-07  James Hunt  <james.hunt@ubuntu.com>

	* NEWS: Release 1.6.1
	* configure.ac: Change version to 1.6.1

2012-12-07  James Hunt  <james.hunt@ubuntu.com>

	* init/Makefile.am:
	  - TEST_DATA_DIR: use $srcdir, not $PWD.
	  - TEST_DATA_FILES: Corrected filename.
	* dbus/com.ubuntu.Upstart.xml: Restart: Add annotation to make it
	  manifest this is an async call.
	* util/telinit.c: restart_upstart(): Use the async call to avoid the
	  client-side complaining if it detects that Upstart has severed all
	  D-Bus connections in preparation for the re-exec.

2012-12-06  James Hunt  <james.hunt@ubuntu.com>

	* init/job_class.c:
	  - job_class_add_safe(): Don't assert on name collisions for jobs
	    associated with a different session.  (LP: #1079715).
	  - job_class_serialise(): Explicitly disallow user and chroot
	    sessions from being serialised since this scenario is not
	    supported (due to our not serialising ConfSource objects yet).
	  - job_class_deserialise(): Assert that we do not have user and
	    chroot sessions to deal with, and fix potential invalid free if
	    error occurs before JobClass is created.
	  - job_class_deserialise_all(): Explicitly ignore attempted
	    deserialisation of user and chroot sessions.
	* init/state.c:
	  - state_deserialise_resolve_deps(): Ignore classes associated with
	    a user or chroot session.  Specify new session parameter to
	    state_get_job().
	  - state_serialise_blocked(): Encode session index for BLOCKED_JOB.
	    Make function non-static for testing.
	  - state_deserialise_blocked(): Extract session from index index for
	    BLOCKED_JOB to pass to state_get_job().  Default session to NULL
	    to handle upstart 1.6 serialization.  Make function non-static
	    for testing.
	  - state_get_job(): Add @session parameter to allow exact job match.
	  - state_read_objects(): Attempt to write the state to file
	    STATE_FILE if deserialisation fails as an aid to diagnosing the
	    cause of the failure.
	* init/tests/test_state.c: test_blocking(): Additional tests to check
	  that it is possible to deserialise Upstart 1.6 JSON format (which
	  does not include the "session" JSON attribute for blocked objects.
	  Add infrastructure for testing deserialization of reference json
	  files from disk.
	  New tests:
	    - "BLOCKED_JOB serialisation and deserialisation".
	    - "BLOCKED_EVENT serialisation and deserialisation".
	    - "BLOCKED_JOB with JSON session object".
	    - "ensure BLOCKED_JOB with non-NULL session is ignored".
	* dbus/com.ubuntu.Upstart.xml: Added 'GetState' method that returns
	  internal state in JSON format.
	* init/Makefile.am:
	  - Added TEST_DATA_DIR to allow tests to find data files.
	  - Added test data files to distribution.
	* init/control.c: control_get_state(): Implementation for D-Bus
	  'GetState' method.
	* init/tests/data/upstart-1.6.json: Test data used by test_state.c
	  for upgrade testing the upstart 1.6 serialization format.
	* dbus/com.ubuntu.Upstart.xml: New 'Restart' method.
	* init/control.c: control_restart(): New function to request Upstart
	  restart itself.
	* util/telinit.c: use the new dbus interface for restarts;
	  'telinit u' now fails with an error when PID 1 is not upstart,
	  instead of sending it a signal with undefined behavior.
	  (LP: #1083723)
	* util/man/telinit.8: Update for 'telinit u' behaviour if PID 1 is
	  not Upstart.

2012-11-23  James Hunt  <james.hunt@ubuntu.com>

	[ Colin King <colin.king@ubuntu.com> ]

	* init/log.c: log_serialise(): smatch-found issue where
	  additional checks required for log->unflushed to avoid any
	  possibility of NULL dereference.
	* init/state.c: state_read_objects(): smatch-found issue
	  to correct read size and ensure optimal throughput.

2012-11-18  Steve Langasek  <steve.langasek@ubuntu.com>

	* init/tests/test_job_process.c: fix test which was accidentally
	  relying on a variable persisting after it's gone out of scope.
	* init/tests/test_job_process.c: don't test the blocked/ignored
	  signal list in a spawned job; this is not testing the upstart code
	  but the characteristics of the system, and the test is wrong
	  because it assumes the signal lists in /proc/self/status fit in an
	  unsigned long int - patently untrue on mips, where we have 128
	  signals for historical reasons.

2012-11-17  Steve Langasek  <steve.langasek@ubuntu.com>

	* init/Makefile.am: set TERM=xterm, so that tests which rely on
	  TERM being set in the environment don't give different results and
	  gratuitously fail.

2012-11-15  James Hunt  <james.hunt@ubuntu.com>

	* NEWS: Release 1.6
	* configure.ac: Bump version to 1.7
	* NEWS: Begin new release

2012-11-07  James Hunt  <james.hunt@ubuntu.com>

	* Added stateful re-exec support such that when Upstart is asked
	  to restart itself using 'telinit u', the new instance of PID 1
	  will retain knowledge of all system jobs and running instances.

2012-09-10  James Hunt  <james.hunt@ubuntu.com>

	* Merged lp:~jconti/upstart/fix_empty_chroot.

2012-05-23  James Hunt  <james.hunt@ubuntu.com>

	* init/main.c: Add in "bare" re-exec handling from Ubuntu
	  branch.
	* init/main.c: Unhide "restart" option.

2012-10-22  James Hunt  <james.hunt@ubuntu.com>

	* init/parse_job.c: stanza_kill(): Actually save parsed
	  value to avoid crash if kill signal given as a numeric
	  (LP: #1049820).
	* init/tests/test_parse_job.c: test_stanza_kill(): New test:
	  "with signal and single numeric argument".
	* init/Makefile.am: test_job_process must now be linked to the 'util'
	  library for pty helper functionality.
	* init/tests/test_job_process.c:
	  - Compiler appeasement.
	  - Conditionally run tests in a pty for build environments such as
	    modern versions of sbuild(1) that do not provide a controlling
	    terminal (sbuild) (LP: #888910).

2012-08-31  Steve Langasek  <steve.langasek@ubuntu.com>

	[ A. Costa <agcosta@gis.net> ]
	* init/man/init.5, util/man/runlevel.7, util/man/initctl.8: fix a
	number of typos.

2012-08-07  James Hunt  <james.hunt@ubuntu.com>

	* init/main.c: main(): Remove checks for /dev/kmsg, /dev/null,
	  /dev/console and /dev/tty since some environments use different
	  major/minor numbers to the norm (for example on LXC, /dev/console is
	  not (5,1), but (136,*)). Do not attempt to create /dev/console again,
	  due to LXC numbering difference.

2012-08-03  James Hunt  <james.hunt@ubuntu.com>

	* init/main.c:main(): Handle hostile initramfs-less environments by
	  calling umask and creating required device nodes as early as possible.
	* init/system.c: New functions to simplify code:
	  - system_mknod()
	  - system_check_file()

2012-07-31  James Hunt  <james.hunt@ubuntu.com>

	[ Eric S. Raymond <esr@thyrsus.com> ]
	* extra/man/socket-event.7: Fixed incorrect troff (LP: #1018925).

2012-03-22  James Hunt  <james.hunt@ubuntu.com>

	* NEWS: Begin new release.
	* configure.ac: Bump version to 1.6.

2012-03-22  James Hunt  <james.hunt@ubuntu.com>

	* Changelog: Release entry.
	* configure.ac: Bump year.
	* NEWS: Release 1.5.

2012-03-16  James Hunt  <james.hunt@ubuntu.com>

	* init/tests/test_job_process:
	  - Fixed multiple TEST_FAILED() typos
	    ("unexpected" => unexpectedly").
	* job_process_spawn(): Only display single message
	  if pty setup fails. 
	* init/man/init.5: Typo.
	* init/tests/test_job_process:
	  - child(): New TEST_OUTPUT_WITH_STOP test.
	  - test_run(): New test "with multiple processes and log".
	  - test_spawn():
	    - umask reset.
	    - New test "ensure multi processes output logged".
	* dbus/com.ubuntu.Upstart.xml:
	  - added 'NotifyDiskWriteable' method.
	* init/control.c:
	  - control_notify_disk_writeable(): New function to flush early job log.
	* init/job_process.c:
	  - job_process_terminated(): Call log_handle_unflushed() to potentially
	    add log object to unflushed list (the early job log) in certain
	    scenarios.
	* init/log.c:
	  - log_flushed: bool indicating successful flush of early job log.
	  - log_unflushed_files: The "early job log" list.
	  - log_new(): Call log_unflushed_init() and initialize new log members.
	  - log_flush(): Only call log_read_watch() conditionally now.
	  - log_io_reader(): More careful consideration of errno by
	    using saved value from log member.
	  - log_io_error_handler(): Set remote_closed for the benefit of
	    log_flushed() (to avoid flushing multiple times).
	  - log_file_open: Now saves errno value from open(2).
	  - log_read_watch(): Removed log->unflushed->len assert since it was
	    erroneous: even if unflushed data exists, it will be written in
	    order when log_io_reader() calls log_file_write().
	  - log_unflushed_init(): New function to initialise the
	    log_unflushed_files list.
	  - log_handle_unflushed(): New function that potentially adds log
	    object to the log_unflushed_files list to allow the data to be
	    flushed _after_ the parent object has been destroyed.
	  - log_clear_unflushed(): New function to clear the
	    log_unflushed_files list by attempting to flush the data to disk.
	  - log_read_watch(): Set remote_closed for scenarios where
	    error handler never called. (LP: #935585)
	* init/log.h:
	  - Added new Log members: detached, remote_closed and open_errno.
	  - Updated documentation.
	  - extern for log_unflushed_files.
	  - Added prototypes for new functions: log_handle_unflushed(),
	    log_clear_unflushed() and log_unflushed_init().
	* init/tests/test_job_process.c:
	  - test_run():
	    - Call log_unflushed_init().
	    - Corrected grammar in error messages for "ensure sane fds" tests.
	    - "with single line command writing fast and exiting": Call
	      nih_child_add_watch().
	    - added waitid() calls to ensure log data not added to
	      unflushed list.
	  - test_spawn():
	    - Call log_unflushed_init().
	    - Corrected grammar in error messages for "ensure sane fds" tests.
	    - Added TEST_ALLOC_SAFE() to "simple test" to ensure
	      destructors run correctly.
	    - "read single null byte with 'console log'": Call
	      log_handle_unflushed() and added missing free.
	    - "read data from forked process": Call
	      log_handle_unflushed().
	* init/tests/test_log.c: 
	  - Updated documentation.
	  - Added calls to log_unflushed_init().
	  - "ensure logger flushes cached data on request": New test
	    for log_handle_unflushed().
	* util/initctl.c:
	  - notify_disk_writeable_action(): New function to notify
	    Upstart that the disk is writeable.
	  - commands: Added new command "notify-disk-writeable".
	* util/man/initctl.8: Updated for new notify-disk-writeable command.
	* util/tests/test_initctl.c:
	  - STOP_UPSTART(): Check return from kill(2).
	  - test_show_config(): Adding missing rmdir(2).
	  - test_check_config(): Adding missing rmdir(2).
	  - test_notify_disk_writeable(): New function embodying new test
	    "with job ending before log disk writeable".

	[ Steve Langasek <steve.langasek@ubuntu.com> ]
	* init/tests/test_job_process:
	  - close_all_files(): New function to ensure test environment
	    has only expected fds open.
	  - main(): Call close_all_files().

2012-03-07  James Hunt  <james.hunt@ubuntu.com>

	* init/job.c: job_new(): Initialize log array.
	* init/job.h: Change Log element to an array to handle scenario where
	  job has multiple simultaneous processes running (LP: #940290).
	* init/job_process.c:
	  - job_process_run(): pass ProcessType to job_process_spawn().
	  - job_process_spawn():
	    - Now accepts a ProcessType.
	    - Ensure existing matching process type log is destroyed before
	      creating a new one.
	  - job_process_terminated(): Update for log array.
	* init/job_process.h: Updated prototype for job_process_spawn().
	* init/tests/test_job.c: test_new(): Updated logic for log array.
	* init/tests/test_job_process.c: test_run():
	  - Updated logic for log array.
	  - Added ProcessType to job_process_spawn() calls.

2012-03-05  James Hunt  <james.hunt@ubuntu.com>

	* init/job_process.c: job_process_spawn(): If pty setup fails,
	  log message and disable logging for job.
	* init/man/init.5: Explain new behaviour should pty setup fail.
	* init/tests/test_job_process.c: Updated disabled test
	  "when no free ptys" for new behaviour.

2012-03-01  James Hunt  <james.hunt@ubuntu.com>

	* init/job_class.c:
	  - job_class_get_instance():
	    - Use nih_local to avoid memory leak should nih_strcat_sprintf()
	      fail.
	    - Formatting.
	  - job_class_start():
	    - Use nih_local to avoid memory leak should nih_strcat_sprintf()
	      fail.
	    - Formatting.
	* init/man/init.5: Add further pty details.

2012-02-13  James Hunt  <james.hunt@ubuntu.com>

	* init/log.c:
	  - log_flush(): Comments.
	  - log_read_watch():
	    - Improved comments.
	    - Don't re-attempt read on EAGAIN/EWOULDBLOCK since those errors are
	      nominally impossible due to the remote end of the pty already
	      having ended (LP: #926468).
	    - Added a debug-mode warning when 'badly-behaved' application
	      detected that leaks fds to its children, as this is generally a bug.
	* init/tests/test_job_process.c:
	  - test_run():
	    - "with single line command writing fast and exiting": added
	      waitpid() to ensure no EAGAIN.
	  - test_spawn():
	    - "with no such file, no shell and console log": added
	      waitpid() to ensure no EAGAIN.

2012-02-03  James Hunt  <james.hunt@ubuntu.com>

	* init/job_process.c: job_process_spawn():
	  - Set close-on-exec for pty_master.
	  - Ensure stdio buffers flushed prior to forking to ensure no data
	    leakage to child (should init be run with '--debug', or the tests
	    be run with redirected output, for example).
	  - Free log object if child process fails to exec(3) rather than just
	    closing fd. This ensures io watch is removed correctly. (LP: #922754)
	  - Only need to remap pty_master if CONSOLE_LOG in operation.
	* init/tests/test_job_process:
	  - fd_valid(): New helper function to determine if specified fd is valid.
	  - child(): Added new 'TEST_FDS' test to ensure no fd leakage to child
	    processes.
	  - test_run():
	    - New tests:
	      - "ensure sane fds with no console, no script"
	      - "ensure sane fds with no console, and script"
	      - "ensure sane fds with console log, no script"
	      - "ensure sane fds with console log, and script"
	      - "with single-line command running an invalid command, \
	         then a 1-line post-stop script"
	      - "with single-line command running an invalid command, \
	         then a 2-line post-stop script"
	      - "with single-line command running an invalid command, \
	         then a post-stop command"
	      - "with single-line command running an invalid command, \
	         then an invalid post-stop command"
	      - "with single-line command running a valid command, \
	         then a 1-line invalid post-stop command"
	    - Test "with single-line command running an invalid command":
	      - now diverts stderr output for less chatty test-run experience.
	      - Improved checking.
	    - Test "with setuid me" now diverts stderr output for less chatty
	      test-run experience.
	  - test_spawn():
	    - New tests:
	      - "with no such file, no shell and console log"
	      - "ensure sane fds with no console"
	      - "ensure sane fds with console log"
	* init/tests/test_log.c: test_log_destroy():
	  - New test "ensure watch freed when log destroyed"

2012-01-27  James Hunt  <james.hunt@ubuntu.com>

	* init/tests/test_job_process.c: test_run(): Fixed typo in
	  test "with setuid me" where uid value was being set to gid.

2012-01-25  James Hunt  <james.hunt@ubuntu.com>

	* init/job_process.c: job_process_terminated(): Free log to ensure data
	  written as soon as _any_ process ends (consider respawn jobs).
	* init/log.c:
	  - log_destroy():
	    - Improved documentation.
	    - Now calls new function log_flush().
	  - log_flush(): New function to ensure no lingering buffered job data
	    remains. Now considers EBADF (LP: #912558).
	  - log_io_reader():
	    - Added missing assert for @len.
	    - Simplified ENOSPC handling.
	    - Ensure log->io set to NULL to allow other routines to detect it
	      really has gone.
	  - log_file_write(): Added @len checks.
	  - log_read_watch(): New function to drain data from a watch descriptor
	    (which also must consider EBADF).
	* init/log.h: Added define for LOG_READ_SIZE.
	* init/tests/test_job_process.c:
	  - test_run():
	    - Added some extra pointer checks.
	    - Free class *before* checking file to ensure destructor invoked at
	      correct point.
	    - Added test "with single-line command running an invalid command"
	      (for scenario bug 912558 exposed).
	    - Added test "with single-line command writing fast and exiting".
	* init/tests/test_log.c: Changed all tests to use openpty(3) rather than
	  pipe(2) for semantic parity with actual code.
	* util/tests/test_user_sessions.sh:
	  - ensure_no_output(): Now calls check_job_output() and delete_job() to
	    simplify logic.
	  - delete_job(): Call get_job_file() rather than doing it long-hand.
	  - check_job_output(): New function.
	  - start_job(): Added allow_failure parameter.
	  - test_ensure_no_unexpected_output(): New test
	    "ensure command job does not create log file with invalid command".

2012-01-05  James Hunt  <james.hunt@ubuntu.com>

	* init/man/init.5: Explain that all job processes affected
	  by 'setuid' and 'setgid' stanzas.

2011-12-22  James Hunt  <james.hunt@ubuntu.com>

	* init/job_process.c: job_process_spawn():
	  - Set child handler to default rather than explicit ignore
	    to avoid test failures in environments that disallow
	    ignoring SIGCHLD.
	* init/tests/test_job_process.c: test_run():
	  - Changed timeout for test feature "ensure that no log
	    file written for CONSOLE_NONE".

2011-12-15  James Hunt  <james.hunt@ubuntu.com>

	* Makefile.am: Add missing TESTING.sessions to distribution.
	* contrib/vim/syntax/upstart.vim: Meta-data update and addition
	  of more standard (Ubuntu Upstart) events.
	* extra/man/upstart-udev-bridge.8: Ensure literal dashes used
	  for all command-line options.
	* extra/upstart-udev-bridge.c:
	  - udev_monitor_watcher(): Fix leak when obtaining udev value.
	  - make_safe_string(): Don't realloc since overhead too high
	  considering size of strings.
	* init/job_class.c: Typo.
	* init/job_process.c: job_process_spawn():
	  - Correct ignoring of SIGCHLD prior to grantpt(3) call.
	  - Removed redundant close(2) calls.
	  - Move declarations to top of block for
	    getpwnam(3)/getgrnam(3).
	* init/log.c:
	  - log_file_open(): Comments.
	  - log_file_write(): Added missing cast on
	    nih_io_buffer_shrink() call.
	* init/main.c: console_type_setter(): NihOptionSetter's should
	  return 0 on success.
	* init/man/init.5: lower-case all references to system jobs
	  and user jobs.
	* init/tests/test_job_process.c: Add missing include for
	  fnmatch.h.

2011-12-15  James Hunt  <james.hunt@ubuntu.com>

	* init/tests/test_job_process.c: test_run():
	  - Ensure process group killed for multi-process shell scripts.
	  - Change 'command-not-found' tests to use regex matching rather
	    than literal to allow for minor differences in /bin/sh variants
	    error output.

2011-12-13  James Hunt  <james.hunt@ubuntu.com>

	* configure.ac: Bump version to 1.5
	* NEWS: Begin new release

2011-12-13  James Hunt  <james.hunt@ubuntu.com>

	* NEWS: Release 1.4
	* configure.ac (NIH_COPYRIGHT): Update

2011-12-12  James Hunt  <james.hunt@ubuntu.com>

	Simplify logfile name encoding.
	
	* init/job_process.c: job_process_log_path(): Ditch D-Bus job name
	  encoding in path names for saner approach that simply remaps slash
	  characters (minimal surprises for users).
	* init/job_process.h: Addition of macros:
	  - JOB_PROCESS_LOG_FILE_EXT
	  - JOB_PROCESS_LOG_REMAP_FROM_CHAR
	  - JOB_PROCESS_LOG_REMAP_TO_CHAR
	* init/man/init.5: Update console section for simplified log filename
	  encoding approach.
	* init/test_job_process.c: test_log_path(): Updates for simplified
	  logfile name encoding.
	* util/tests/test_user_sessions.sh: Updates for simplified
	  logfile name encoding: removed dbus_encode() and replaced with
	  upstart_encode().

2011-12-12  James Hunt  <james.hunt@ubuntu.com>

	* extra/man/upstart-udev-bridge.8:
	  - Added new '--no-strip' option.
	  - Added missing '--daemon', '--debug' and '--help' options.
	* extra/upstart-udev-bridge.c:
	  XXX: Behavioural change: non-printable bytes are now removed
	  by default from all udev message data to handle buggy
	  hardware devices which expose this data to userland (the
	  kernel simply passes it through verbatim). To revert to old
	  behaviour (where no udev message data is modified), specify
	  the new '--no-strip' option (LP: #829980).
	  - make_safe_string(): New function to cleanse udev data.
	  - udev_monitor_watcher():
	    - Cleanse udev data unless '--no-strip' specified.
	    - Fixed possible crash should 'action' not be set.
	    - Fixed possible crash should 'devname' not be set
	      and '--debug' specified.

2011-12-09  James Hunt  <james.hunt@ubuntu.com>

	* Merge of 'setuid' + 'setgid' stanzas from
	  Evan Broder (lp:~broder/upstart/drop-privileges).

2011-12-09  James Hunt  <james.hunt@ubuntu.com>

	Introduction of 'log' argument to 'console' stanza allowing
	system job output only to be captured.
	
	* contrib/vim/syntax/upstart.vim: Added 'log' and missing
	  'none'.
	* init/Makefile.am: Update for log.c, log.h and test_log.c.
	* init/job.c: job_new(): Initialize log.
	* init/job.h: Add Log pointer to Job.
	* init/job_class.c:
	  - XXX: behaviour change: Default for 'console'
	    is now CONSOLE_LOG rather than CONSOLE_NONE.
	    Rationale is that if a job does produce output, you want to see
	    it since the chances are it will contain useful error details.
	  - Added default_console variable.
	  - job_class_console_type(): New function to parse console type
	    string.
	* init/job_class.h:
	  - Added CONSOLE_LOG to ConsoleType and updated documentation
	    for ConsoleType.
	  - Added prototype for job_class_console_type().
	* init/job_process.c:
	  - New log_dir and disable_job_logging variables.
	  - job_process_run(): Updated to reflect new parameter for
	    job_process_spawn().
	  - job_process_spawn(): Now accepts a Job rather than a
	    JobClass to allow job->log and class->console to be handled
	    appropriately. Now creates pty master and slave fds for
	    console logging. Simplified code for file descriptor
	    switching by using new job_process_remap_fd().
	  - job_process_error_read(): Added entries for:
	    - JOB_PROCESS_ERROR_OPENPT_MASTER
	    - JOB_PROCESS_ERROR_OPENPT_UNLOCKPT
	    - JOB_PROCESS_ERROR_PTSNAME
	    - JOB_PROCESS_ERROR_OPENPT_SLAVE
	  - job_process_log_path(): New function that returns full path to log
	    file for specified Job.
	  - job_process_remap_fd(): New function to ensure file
	    descriptors do not collide.
	* init/job_process.h:
	  - Updated JobProcessErrorType with new entries:
	    - JOB_PROCESS_ERROR_OPENPT_MASTER
	    - JOB_PROCESS_ERROR_OPENPT_UNLOCKPT
	    - JOB_PROCESS_ERROR_PTSNAME
	    - JOB_PROCESS_ERROR_OPENPT_SLAVE
	  - job_process_spawn(): Updated prototype.
	  - job_process_log_path(): Added prototype.
	* init/main.c:
	  - handle_logdir(): New function for overriding log directory.
	  - console_type_setter(): New Function to handle selection of
	    default console value.
	  - Added following command-line options:
	    - '--default-console'
	    - '--logdir'
	    - '--no-log'
	* init/man/init.5:
	  - Update and restructure of section on 'console' stanza.
	  - Added a FILES section.
	* init/man/init.8: Updated with details of new options:
	  - '--default-console'
	  - '--logdir'
	  - '--no-log'
	* init/parse_job.c: stanza_console(): Updated for "log".
	* init/paths.h: Added defines for JOB_LOGDIR and LOGDIR_ENV.
	* init/session.c:
	  - Added missing function headers.
	* init/system.c: system_setup_console(): Update for CONSOLE_LOG.
	* init/test_conf.c:
	  - TEST_FORCE_WATCH_UPDATE(): Removed debug.
	  - test_override(): Removed erroneous comment.
	  - test_select_job(): Added variable attributes to keep gcc 4.6 happy.
	* init/test_event.c: Explicitly set console type to CONSOLE_NONE to
	  retain behaviour of existing tests.
	* init/test_job.c:
	  - test_job_new(): Ensure log object not created on Job instantiation.
	  - test_change_state(): Explicitly set console type to CONSOLE_NONE to
	    retain behaviour of existing tests.
	* init/test_job_class.c:
	  - test_new(): Ensure console type now defaults to CONSOLE_LOG.
	  - Explicitly set console type to CONSOLE_NONE to retain behaviour of
	    existing tests.
	* init/test_job_process.c:
	  - Added various new macros to simplify test code.
	  - child(): New child_tests added for TEST_OUTPUT and TEST_SIGNALS.
	  - get_available_pty_count(): New function.
	  - Explicitly set console type to CONSOLE_NONE to retain behaviour of
	    existing tests.
	  - test_run(): Added new tests for CONSOLE_LOG.
	  - test_spawn(): Added new tests for CONSOLE_LOG.
	  - test_log_path(): New function.
	  - test_handler(): Added UPSTART_LOGDIR support to 
	  - main():
	    - Update to allow number of forks to be specified when run as a child
	      process.
	    - Added call to test_log_path().
	    - initialize various subsystems since before, functions run from
	      main() had to be run in the order specified and exactly as listed
	     (certain tests relied on previous tests initializing a subsystem
	     which gives unexpected results and thus confusing behaviour
	     if the order of tests is changed).
	* init/test_parse_job.c: Added new test to test_stanza_console() for
	  "console log".
	* util/tests/test_user_sessions.sh: Added tests for job logging
	  to ensure no unexpected output recorded for user jobs.

2011-11-16  Petr Lautrbach <plautrba@redhat.com>
	* init/parse_job.c, init/job_class.c, init/job_class.h: Added "usage"
	stanza which is used by initctl command.
	* init/tests/test_parse_job.c: Tests for "usage" stanza
	* init/man/init.5: "usage" stanza documentation.
	* util/initctl.c, util/man/initctl.8: Added "inictl usage" command.
	* util/tests/test_initctl.c: Tests for ""inictl usage" command.

2011-08-11  Scott James Remnant  <keybuk@google.com>

	* init/job_process.c (job_process_spawn): Can't return on
	dup2() error, we're in the child. Return an error back to
	the child properly.

	* init/job_process.c (job_process_spawn), init/main.c: error
	should be ENOENT

	* init/job_class.c, init/job_class.h: Move constants into the
	header file so they can be found from other source files.
	* init/job_process.c (job_process_spawn): Only adjust the OOM
	score if it isn't the default
	* init/main.c: Apply the default OOM score to the init process
	itself.

	* init/main.c: Deal with failure to setup the system console by
	falling back to /dev/null, so we don't end up without default fds
	and castrate the process.

2011-08-10  Scott James Remnant  <keybuk@google.com>

	* init/job_class.c (job_class_new): nit, use #defines for the default
	nice level and oom score adjustment.
2011-07-25  James Hunt  <james.hunt@ubuntu.com>

	* init/job_process.c: job_process_spawn():
	  - Added dup2() return check.
	* TESTING.sessions: Updated with information on user sessions.
	* init/job_process.c:
	  - job_process_spawn():
	    - Change group before user and do it as early as possible.
	    - Ensure non-priv user is able to read script fd. Default system
	      behaviour is seemingly not consistent/defined, so force it
	      to be (LP: #813052)
	    - Ensure cwd for user job is home directory by default.
	  - job_process_error_read():
	    - Added handling for JOB_PROCESS_ERROR_SETUID and
	      JOB_PROCESS_ERROR_SETGID (LP: #807293).
	    - Added new entry for JOB_PROCESS_ERROR_CHOWN.
	* init/job_process.h:
	  - Added entry for JOB_PROCESS_ERROR_CHOWN in JobProcessErrorType.
	* init/man/init.5: Update for user jobs explaining behaviour of stanzas
	  which manipulate system resource limits and when the init
	  daemon reads the users job directory.
	* util/tests/test_user_sessions.sh: New script for testing user sessions
	  (NOTE: this is *NOT* run automatically).
	* init/session.c: session_from_dbus(): Handle case where a users
	  home directory is changed or where a uid is re-used for a
	  different username.
	* init/session.h: Updated comments for Session object.
	* init/man/init.5: Explain that symbolic links are not supported.

2011-07-22  James Hunt  <james.hunt@ubuntu.com>

	* util/man/initctl.8: Clarify semantics of restart(8)
	  command (LP: #731225).

2011-07-20  James Hunt  <james.hunt@ubuntu.com>

	* util/tests/test_initctl.c:
	  - test_show_config(): /* fall through :) */
	  - test_check_config(): Manually start and stop dbus-daemon to work
	    around change in dbus autostart behaviour which causes issues when
	    running the tests in a chroot and non-X11 environment (see dbus commit
	    cea055514a9dfc74e7f0515cf4a256da10a891bc).

2011-06-14  James Hunt  <james.hunt@ubuntu.com>

	* NEWS: Release 1.3

2011-06-14  James Hunt  <james.hunt@ubuntu.com>

	* contrib/vim/syntax/upstart.vim: Updates for kill, oom, expect
	and limit.  

2011-06-07  Scott James Remnant  <scott@netsplit.com>

	* init/job_process.c (job_process_spawn): Make sure we don't close
	our own file descriptor if it already has the right value.

2011-06-06  James Hunt  <james.hunt@ubuntu.com>
	
	Add override file support.

	* init/conf.c:
	  - conf_reload_path(): Now takes an extra override_path parameter.
	  - is_conf_file() / is_conf_file_std() / is_conf_file_override(): New
	    functions to determine type of given file path.
	  - toggle_conf_name(): New function which convert a conf file
	    name to an override name and vice versa.
	  - majority of remaining functions updated to handle override
	    files.
	* init/conf.h: Prototypes.
	* init/job_class.c: Whitespace.
	* init/man/init.5: Updated to document override file support.
	* init/man/init.8: Added reference to control-alt-delete(7) man page.
	* init/paths.h: New macros CONF_EXT_OVERRIDE, CONF_EXT_STD,
	  IS_CONF_FILE_OVERRIDE and IS_CONF_FILE_STD.
	* init/parse_conf.c: Added assertion to remind us forcibly to add
	  override-handling code for directories if we ever allow content in
	  'init.conf'.
	* init/parse_job.c (parse_job): Additional parameter 'update' to
	  allow override files to replace existing Job details.
	* init/parse_job.h: Updated parse_job() prototype.
	* init/test_conf.c
	  - New macros TEST_ENSURE_CLEAN_ENV() and
	    TEST_FORCE_WATCH_UPDATE().
	  - test_override(): New function.
	  - test_toggle_conf_name(): New function.
	* init/test_parse_job.c:
	  - Updated for extra parse_job() parameter.
	  - added a test feature to test_parse_job() to exercise new
	    parameter to parse_job().
	* util/man/initctl.8: Clarified what it means to restart a job.

	Add udev and socket bridges.
	
	* Makefile.am: Added extra directory.
	* New files:
	  - extra/Makefile.am
	  - extra/conf/upstart-socket-bridge.conf
	  - extra/conf/upstart-udev-bridge.conf
	  - extra/man/socket-event.7
	  - extra/man/upstart-socket-bridge.8
	  - extra/man/upstart-udev-bridge.8
	  - extra/upstart-socket-bridge.c
	  - extra/upstart-udev-bridge.c
	* configure.ac:
	  - Check for udev (for upstart-udev-bridge).
	  - Add extra/Makefile to AC_CONFIG_FILES.
	* dbus/com.ubuntu.Upstart.xml: Add EmitEventWithFile method.
	* init/control.c:
	  - control_emit_event(): Now a wrapper for control_emit_event_with_file.
	  - control_emit_event_with_file(): New function that operates on an fd.
	* init/control.h: Prototype for control_emit_event_with_file().
	* init/event.c:
	  - event_new(): Initialize event fd.
	  - event_pending_handle_jobs(): Now calls event_operator_fds().
	* init/event.c: Add fd to Event struct.
	* init/event_operator.c: event_operator_fds(): New function.
	* init/event_operator.h: Prototype for event_operator_fds().
	* init/job.c: job_new(): Initialize fd members.
	* init/job.h: Add fds and num_fds to Job struct.

2011-06-03  James Hunt  <james.hunt@ubuntu.com>

	Add session support. Note that there are no automatically runnable and
	explicit tests yet. However, see TESTING.sessions.
	
	* TESTING.sessions: ASCII (reStructuredText) document explaining
	  how to run manual tests for session support (for chroots).
	* dbus/Upstart.conf: Simplified to support allowing users to invoke
	  all methods (since Upstart now isolates commands by user).
	* init/Makefile.am: Added session.[ch] files.
	* init/session.c: New file. Note that session_from_dbus() will disable sessions
	  (by returning the NULL session) if environment variable "UPSTART_NO_SESSIONS"
	  is set to any value (used by tests).
	* init/session.h: New file.
	* init/parse_job.h: parse_job(): Add session pointer to prototype.
	* init/parse_job.c:
	  - parse_job(): Add session parameter.
	  - Update calls to job_class_new() to pass session pointer.
	* init/job.c: job_new(): Crucial change to ensure chroot sessions have
	  a unique D-Bus name (LP:#728531).
	* init/job_class.c: 
	  - job_class_new(): Add session parameter and session support.
	  - job_class_remove(): Add session parameter to prototype.
	  - job_class_consider(): Only consider jobs from the appropriate session.
	  - job_class_reconsider(): Only consider jobs from the appropriate session.
	  - job_class_start(): Disallow out-of-session modification.
	  - job_class_stop(): Disallow out-of-session modification.
	  - job_class_restart(): Disallow out-of-session modification.
	* init/main.c: Add "--no-sessions" command-line option to disable
	  sessions and revert to traditional behaviour.
	* init/job_class.h: 
	  - job_class_new(): Add session pointer to prototype.
	  - JobClass: Add session member.
	* init/job_process.c: job_process_spawn():
	  - Call chroot(2) for chroot sessions.
	  - Call setuid(2) for user session jobs.
	* init/job.c:
	  - job_emit_event(): Set session for event.
	  - job_start(): Disallow out-of-session modification.
	  - job_stop(): Disallow out-of-session modification.
	  - job_restart(): Disallow out-of-session modification.
	* init/event.h: Event: Add session member.
	* init/event.c:
	  - event_new(): initialize session to NULL.
	  - event_pending_handle_jobs(): Add session handling.
	  - event_finished(): Set session for failure event.
	* init/control.c:
	  - control_get_job_by_name(): Add session handling.
	  - control_get_all_jobs(): Add session handling.
	  - control_emit_event(): Add session handling.
	* init/conf.c:
	  - conf_source_new(): Initialise session to NULL.
	  - conf_reload_path(): Pass session to parse_job().
	  - conf_select_job(): Add session parameter.
	* init/conf.h:
	  - ConfSource: Add session member.
	  - conf_select_job(): Add session parameter to prototype.
	* All tests updated to set "UPSTART_NO_SESSIONS" (to disable
	  sessions).

2011-06-02  James Hunt  <james.hunt@ubuntu.com>

	* contrib/bash_completion/upstart:
	  - Made function names more meaningful:
	  - _upstart_jobs: Now returns a unique list
	  - _upstart_events (nee _upstart_named_events ) now considers all
	    "emits" tokens.
	  - Updates for "check-config" and "show-config".
	  - Added "--session" option.
	  - Added "--no-wait" for emit, reload and restart.

	Man page updates.
	
	* init/man/init.5:
	  - Quoted dashes.
	  - Explain handling of duplicated stanzas.
	  - "respawn": Document default count and interval.
	  - "emits": Reference "initctl check-config".
	  - Added BUGS section.
	  - Added copyright.
	* init/man/init.8:
	  - Quoted dashes.
	  - See Also: Added control-alt-delete(7).
	* util/man/initctl.8:
	  - Quoted dashes.
	  - "restart": Clarified meaning.
	  - "list": Explained "stop/waiting" jobs.

2011-06-01  James Hunt  <james.hunt@ubuntu.com>

	Add D-Bus session support to initctl.
	
	* util/initctl.c:
	  - Added "--session" command-line option.
	  - dbus_bus_type_setter(): New function used by option parser to
	    distinguish system/session D-Bus bus type.
	  - system_bus variable now replaced by two others: use_dbus (boolean)
	    and dbus_bus_type.
	  - upstart_open(): Updated to handle multiple D-Bus bus types.
	* util/man/initctl.8: Update for "--session" option.
	* util/tests/test_initctl.c: Updated to make use of use_dbus and
	  dbus_bus_type rather than system_bus.

	Add "show-config" command to initctl.
	
	* util/initctl.c:
	  - New functions:
	    - job_class_condition_handler(): Handler function to retrieve job conditions.
	    - job_class_condition_err_handler(): Handler error function for
	      job_class_condition_handler().
	    - job_class_parse_events(): Convert RPN "start on" and "stop on" conditions to
	      human-readable format.
	    - job_class_show_emits(): Display events which job emits.
	    - job_class_show_conditions(): Make D-Bus calls to retrieve "start on" and
	      "stop on" conditions.
	    - show_config_action: Handle "show-config" command..
	* util/initctl.h: New file providing stack-handling functionality for
	  RPN parsing for "show-config" command.
	* util/Makefile.am: Added initctl.h to initctl_SOURCES.
	* util/man/initctl.8: Updated for "show-config" command and associated
	  options.
	* util/tests/test_initctl.c:
	  - New macros START_UPSTART, STOP_UPSTART, RUN_COMMAND, CREATE_FILE and DELETE_FILE.
	    These are required since due to the introduction of the
	    "show-config" initctl command, initctl is no longer solely a proxy
	    to Upstart: it now has some intelligence (it parses the 
	    "emits", "start on" and "stop on" conditions) and thus must be
	    tested directly.
	  - test_show_config(): New function to test "initctl show-config".
	  - in_chroot(): New function to detect if tests are being run from
	    within a chroot environment.
	  - dbus_configured(): New function which performs a basic check to
	    establish if D-Bus is configured correctly.
	  - main(): Added call to test_show_config(), conditional on
	    a non-chroot environment and a working D-Bus system.

	Add "check-config" command to initctl.
	
	* util/initctl.c:
	  - New functions:
	    - allow_event(): Determine if specified event is erroneous or not.
	      Handles globbing.
	    - allow_job(): Determine if specified job is erroneous or not.
	      Handles variables (such as instance variables).
	    - check_condition(): High-level function to handle checking start
	      on/stop on conditions.
	    - check_config_action: Handler for "check-config" command.
	    - display_check_errors(): Display errors from expression tree nodes
	      that are in error.
	    - eval_expr_tree(): Evaluate expression tree.
	    - ignored_events_setter(): handler for '--ignore-events' command-line
	      option for "check-config" command.
	    - tree_filter(): Used for filtering expression tree nodes.
	  - show_config_action(): Update for check-config mode.
	  - job_class_parse_events(): Update for check-config mode.
	  - job_class_show_emits(): Update for check-config mode.
	* util/initctl.h:
	  - Added structs for JobCondition, CheckConfigData and ExprNode.
	  - New macros: MAKE_EXPR_NODE() and MAKE_JOB_CONDITION().
	* util/tests/test_initctl.c:
	  - test_check_config(): New function to test "initctl check-config".
	  - main(): Added call to test_check_config(), conditional on
	    a non-chroot environment and a working D-Bus system.
	* util/man/initctl.8: Updated for "check-config" command and associated
	  options.
	* conf/rc-sysinit.conf: Added "emits" stanza, required by
	"check-config".

	Addition of initctl2dot script for visualisation.
	
	* Makefile.am: Added scripts directory.
	* configure.ac: Updated AC_CONFIG_FILES for scripts/Makefile.
	* scripts/Makefile.am: Makefile for scripts.
	* scripts/initctl2dot.py: Python script to produce dot(1) graphs of
	  "initctl show-config" output.
	* scripts/man/initctl2dot.8: Man page for initctl2dot.py script.

	Addition of init-checkconf script.
	
	* scripts/init-checkconf.sh: Script to determine if specified job
	  config file is valid or not.
	* scripts/man/init-checkconf.8: Man page for init-checkconf.sh.
	* scripts/Makefile.am: Added init-checkconf script and man
	  page.

2011-05-31  James Hunt  <james.hunt@ubuntu.com>

	Add command-line option to use D-Bus session bus (for testing).
	
	* init/control.c:
	  - Added new boolean use_session_bus.
	  - Updated comments.
	  - control_handle_bus_type(): New function to allow selection of
	    session bus via env var "UPSTART_USE_SESSION_BUS".
	    Also logs use of session bus if use_session_bus set.
	  - control_bus_open(): Now connects to either D-Bus system bus or session bus.
	* init/control.h: New define for USE_SESSION_BUS_ENV.
	* init/main.c: Addition of "--session" command-line option.
	* init/man/init.8: Update for new "--session" command-line option.

	* Corrected copyright notices.

	Add option to allow alternate location for job config files.
	
	* init/main.c:
	  - Added "--confdir <dir>" command-line option.
	  - handle_confdir(): New function to select alternate confdir using env
	    var "UPSTART_CONFDIR" or command-line option (for testing).
	* init/paths.h: Added define for CONFDIR_ENV.
	* init/man/init.8: Update for new "--confdir" command-line option.

	Add ability to suppress initial event and/or change its name.
	
	* init/main.c: New command-line options: "--no-startup-event" and
	  "--startup-event". If "--no-startup-event" specified, log message as a
	  debug aid.
	* init/man/init.8: Documentation for new command-line options:
	  "--no-startup-event" and "--startup-event".

2011-05-12  Marc - A. Dahlhaus  <mad@wol.de>

	* init/job_class.h (JobClass): Add kill signal member
	* init/job_class.c (job_class_new): Initialise kill signal
	* init/tests/test_job_class.c (test_new): Check kill signal initialised
	correctly.
	* init/system.c (system_kill): Change to accept a signal rather than
	a boolean.
	* init/system.h: Update prototype
	* init/tests/test_system.c (test_kill): Update tests to pass signals
	by value.
	* init/job_process.c (job_process_kill, job_process_kill_timer): Pass
	the configured kill signal, or SIGKILL, to the function rather than
	TRUE/FALSE.
	* init/parse_job.c (stanza_kill): Add parsing for kill signal.
	* init/tests/test_parse_job.c (test_stanza_kill): Check parsing works
	* init/errors.h: Add illegal signal error and string.
	* init/man/init.5: Update documentation

	* init/job_class.h (JobClass): Replace oom_adj with oom_score_adj
	* init/job_class.c (job_class_new): Replace oom_adj with oom_score_adj.
	* init/job_process.c (job_process_spawn): Write the new score
	adjustment, falling back to calculating and writing the old value if
	necessary.
	* init/parse_job.c (stanza_oom): Parse both the new and old values,
	converting the old value to the new value if present.
	* init/errors.h: Add new error string.
	* init/man/init.5: Documentation update.
	* init/tests/test_job_class.c (test_new): Update check.
	* init/tests/test_parse_job.c (test_stanza_oom): Update tests.

2011-05-12  Scott James Remnant  <scott@netsplit.com>

	* init/job_process.c (job_process_run): Always make the shell script
	fd 9, since that's the highest that shells are required by POSIX to
	support.  Pass the file descriptor to job_process_spawn()
	(job_process_run): Accept the extra file descriptor, moving it to fd 9.
	(job_process_error_read): Add handling for error condition.
	* init/job_process.h: Adjust prototypes, add constant
	* init/tests/test_job_process.c (test_spawn): Add argument to call in
	tests

2011-03-22  Scott James Remnant  <scott@netsplit.com>

	* configure.ac: Bump version to 1.3
	* NEWS: Begin new release

	* NEWS: Release 1.2

	* init/job_process.c (job_process_run): Correct shell redirection;
	the form we used dosen't work with at least pdksh

2011-03-16  Scott James Remnant  <scott@netsplit.com>

	* configure.ac: Bump version to 1.2
	* NEWS: Begin new release

	* NEWS: Release 1.1

	* configure.ac (NIH_COPYRIGHT): Update

	* init/main.c: Don't close the console until initialization is
	complete.

	* util/Makefile.am (uninstall-hook): Clean up symlinks on uninstall

	* init/environ.c (environ_all_valid): Only verify that an = is present
	(environ_valid): Drop this function, the part of POSIX I read about
	valid environment variable names only applies to other things defined
	by POSIX, elsewhere it explicitly says Applications may do whatever
	they like (and even encourages to avoid conflict)
	(environ_expand_until): Remove validity check for name.
	* init/environ.h: Update header.
	* init/tests/test_environ.c (test_valid): Drop tests.
	(test_all_valid): Drop name tests.
	(test_expand): Remove illegal expansion test.
	* init/tests/test_control.c (test_emit_event): Remove the test case for
	an invalid name in the environment.
	* init/tests/test_job_class.c (test_start, test_stop)
	(test_restart): Change the invalid argument tests to use an entry
	without an = as the invalid test.

	* util/reboot.c: pass '-H' to shutdown when called as 'halt'

	* init/job_process.c (job_process_handler): Check the job's normal exit
	list, decrease log priority of messages from warning to information if
	the exit status or signal is in the list.
	* init/tests/test_job_process.c (test_handler): Change the normal exit
	test cases to not expect the warning

	* init/job_process.c (job_process_run): Prepend a shell command to the
	pasted script to force the shell to close the file descriptor being
	used to paste the script. The shell will already have a new copy when
	it opened the path.

2011-03-15  James Hunt  <james.hunt@ubuntu.com>

	* init/conf.c (conf_source_reload, conf_source_reload_dir): Fix typos
	in doc-strings
	* init/job_process.c (job_process_run): Fix typo in doc-string
	* init/parse_job.c (stanza_env): Fix typo in doc-string

2011-03-15  Patty Langasek  <harmoney@dodds.net>

	* init/man/init.5: Grammar fixes

2011-03-15  Jacek Konieczny  <jajcus@jajcus.net>

	* contrib/vim/syntax/upstart.vim: Further improve syntax hilighting

2011-03-01  Scott James Remnant  <scott@netsplit.com>

	* configure.ac: Bump version to 1.1
	* NEWS: Begin new release

	* NEWS: Release 1.0

2011-02-17  Scott James Remnant  <scott@netsplit.com>

	* configure.ac, NEWS: Bump version to 1.0
	* TODO: Update.

	* init/tests/test_conf.c (test_source_reload_job_dir): Add tests for
	a crasher bug when a file is created called ".conf"
	* init/conf.c (conf_dir_filter): Apply fix for the crasher; check that
	the character before the ".conf" extension is not "/"
	* NEWS: Update.

2011-01-06  Petr Lautrbach  <plautrba@redhat.com>

	* init/job_process.c (job_process_termianted): Don't rewind the
	utmp file between updates.
	* init/tests/test_job_process.c (test_utmp): Add test case for
	newer mingetty behaviour.

2010-12-21  James Hunt  <james.hunt@ubuntu.com>

	* contrib/bash_completion/upstart: Add bash completion script.
	* contrib/Makefile.am (EXTRA_DIST): Include in tarball.
	* NEWS: Update.

2010-12-20  Scott James Remnant  <scott@netsplit.com>

	* NEWS: update.

2010-12-20  Petr Lautrbach  <plautrba@redhat.com>

	* init/job_process.c (job_process_terminated): On termination of
	a job, update the utmp file replacing any existing entry for that
	pid with a DEAD_PROCESS entry; likewise append an entry to wtmp.
	* init/tests/test_job_process.c (test_utmp): Test utmp handling.

	* util/shutdown.c: Exit non-zero if unable to shutdown the system.

2010-12-14  Scott James Remnant  <scott@netsplit.com>

	* configure.ac: Bump version to 0.6.8
	* NEWS: Begin new release

	* NEWS: Release 0.6.7

	* dbus/com.ubuntu.Upstart.Job.xml (start_on, stop_on, emits): Add new
	properties to return the job's relationship to events.
	* init/job_class.c (job_class_get_start_on)
	(job_class_get_stop_on, job_class_get_emits): Implement the properties
	* init/job_class.h: Add prototypes.
	* init/tests/test_job_class.c (test_get_start_on)
	(test_get_stop_on, test_get_emits): Test the new properties too

2010-12-14  James Hunt  <james.hunt@ubuntu.com>

	* init/parse_job.c (stanza_manual): New function to handle manual
	stanza.
	* init/tests/test_parse_job.c (test_stanza_manual): New function to
	test manual stanza.
	* init/man/init.5: Update for manual stanza.

2010-12-14  James Hunt <james.hunt@ubuntu.com>

	* init/job_class.h: Added debug member.
	* init/job_class.c: Initialized debug member.
	* init/job_process.c: Pause child using raise(3).
	* init/main.c: Display PID+PPID for debug builds.
	* init/parse_job.c: Added new function stanza_debug.
	* init/tests/test_job_process.c (test_spawn): Added test for debug stanza.

2010-12-10  Scott James Remnant  <scott@netsplit.com>

	* dbus/upstart.h (DBUS_SERVICE_UPSTART, DBUS_ADDRESS_UPSTART):
	For debugging purposes, when -DDEBUG is given, change the values of
	these constants.  You'll need to modify your own D-Bus configuration
	of course.

2010-12-09  Scott James Remnant  <scott@netsplit.com>

	* init/tests/test_job.c (test_change_state): Add missing
	DBUS_TYPE_INVALID to dbus_message_get_args() call.

2010-12-08  Colin Watson  <cjwatson@debian.org>

	* dbus/com.ubuntu.Upstart.Instance.xml (GoalChanged, StateChanged)
	(Failed): New signals.
	* init/job.c (job_change_goal): Emit GoalChanged signal after
	(job_change_state): Emit StateChanged signal after changing state.
	(job_failed): Emit Failed signal after marking job as failed.
	* init/tests/test_job.c (test_change_goal): Test for this.
	(test_change_state): Test for this.
	* NEWS: Update.

2010-12-08  James Hunt  <james.hunt@ubuntu.com>

	* init/event.c, init/event_operator.c: Fix grammar and factual errors
	in comments.
	* init/man/init.5: Fix grammar errors and clarify export behaviour.

2010-12-08  Clint Byrum  <clint@ubuntu.com>

	* init/man/init.5: Typo existing -> exiting

2010-08-12  Scott James Remnant  <scott@netsplit.com>

	* init/job_process.c (job_process_spawn): We can fail to open the
	system console for various reasons, sometimes because there isn't
	a console (ENXIO or ENODEV) but worse due to kernel race conditions
	on SMP/multi-core systems (EIO).  If "console output" is used, and
	these happen, fall back to /dev/null.

2010-04-27  Scott James Remnant  <scott@netsplit.com>

	* configure.ac: Bump version to 0.6.7
	* NEWS: Begin new release

	* NEWS: Release 0.6.6

	* configure.ac: Bump the requirement of libnih to 1.0.2 after
	verifying that building using --with-local-libnih and an earlier
	version installed still works.

2010-04-24  Scott James Remnant  <scott@netsplit.com>

	* configure.ac: Replace the --with-local-libnih code with an
	expansion of the NIH_WITH_LOCAL_LIBNIH macro that now contains it.
	* README: Bump libnih version.

2010-03-31  Colin Watson  <cjwatson@ubuntu.com>

	* init/man/init.5 (env): Document behaviour when the environment
	variable's value is omitted.
	* init/parse_job.c (stanza_env): Document that arguments may be
	simply VAR as well as VAR=VALUE.

2010-03-02  Michael Biebl  <mbiebl@gmail.com>

	* configure.ac: Remove double-quoting from NIH_CFLAGS and
	NIH_DBUS_CFLAGS when using --with-local-libnih

2010-02-26  Scott James Remnant  <scott@netsplit.com>

	* NEWS: Update.

	* init/job_process.c (job_process_run): Since /proc is always mounted,
	guaranteed because we mount it ourselves if it isn't, we don't need
	to check for it and can always use /proc/self/fd/NNN when we want.
	* init/tests/test_job_process.c (test_run): Since /proc is always
	mounted, we don't need to check for it and skip tests.

	* init/system.c (system_mount): Add function to mount a kernel
	filesystem (ie. /proc and /sys)
	* init/system.h: Add header.
	* init/main.c: Mount /proc and /sys on initialisation.

	* init/paths.h (DEV_FD): Drop this definition, it's needless.
	* init/job_process.c (job_process_run): Rather than using /dev/fd,
	use /proc/self/fd which is more Linuxish and is always guaranteed to
	exist when /proc is mounted - needing no symlinks.
	* init/tests/test_job_process.c (test_run): Adjust test to match.

2010-02-09  Scott James Remnant  <scott@netsplit.com>

	* configure.ac: Use NIH_COPYRIGHT instead of AC_COPYRIGHT

2010-02-04  Scott James Remnant  <scott@netsplit.com>

	* configure.ac: Bump version to 0.6.6
	* NEWS: Begin new release

	* NEWS: Release 0.6.5

	* util/tests/test_initctl.c (test_reload_action): Don't send
	SIGHUP to the server process, it'll be terminated anyway since
	reload doesn't loop.

	* init/event_operator.c (event_operator_match): Support operator
	negation using !=
	* init/tests/test_event_operator.c (test_operator_update): Add
	test cases for negation.
	* init/man/init.5: Add negation to documentation

	* init/man/init.8: Improve reference to init(5) to make it more
	obvious that this is where documentation can be found.
	* init/man/init.5: Add Upstart to the title to make it show up
	with man -k upstart

	* init/man/init.8: Add missing OPTIONS section, documenting the
	--verbose option.

	* init/main.c (main): After resetting the system console, close it
	again and reopen /dev/null for ourselves so we don't hold the
	system console open.

	* init/job_process.c (job_process_error_abort): Free the error
	before exiting.

	* util/initctl.c (reload_action): Add a reload command, this obtains
	the pid of the main process of the given job instance and sends
	SIGHUP to it.  It might not be in its final form, but it's damned
	useful for now.
	* util/tests/test_initctl.c (test_reload_action): Add test cases.
	* util/man/initctl.8: Add documentation for the reload command,
	and missing documentation for restart.
	* util/Makefile.am (install-data-hook, install-exec-hook): Create
	additional reload symlinks.

	* util/reboot.c (main): Restore the sync() system call before
	calling reboot(); the Linux kernel says we have to do this, and I
	suspect that ext4 is no longer forcing this before power off.

	* init/main.c (hup_handler): Move call to reconnect to D-Bus system
	bus into new function
	(usr1_handler): This is because a config reload "forgets" existing
	state, such as events that were pending.
	(main): Add SIGUSR1 signal handler.

	* init/job_process.c (job_process_handler): Reduce priority of the
	stopped/continued by signal messages to informational.

2010-02-03  Scott James Remnant  <scott@netsplit.com>

	* util/shutdown.c (shutdown_now): Free error before exiting.

2010-02-03  Johan Kiviniemi  <johan@kiviniemi.name>

	* conf/rc-sysinit.conf: Don't replace DEFAULT_RUNLEVEL with an
	empty string when there is no "initdefault" line in /etc/inittab

2010-02-03  Scott James Remnant  <scott@netsplit.com>

	Update code to work with libnih 1.0.1

	* init/tests/test_event.c (test_new): Replace TEST_ALLOC_ORPHAN(env)
	with TEST_ALLOC_PARENT(env, NULL); discard environment after creating
	event from it
	* init/tests/test_event_operator.c (test_operator_new): Replace
	TEST_ALLOC_ORPHAN(env) with TEST_ALLOC_PARENT(env, NULL); discard
	environment after creating event from it
	* init/tests/test_control.c (test_emit_event): Discard event
	environment after emission
	* init/init.supp: Add nih_alloc_ref_new() to init functions

	libnih is now released as its own project, so rather than expecting
	to include it with the source we depend on it being outside of it.

	* Makefile.am (SUBDIRS): Remove m4 directory along with the nih bits.
	(EXTRA_DIST): Remove ChangeLog.nih
	* configure.ac (AM_INIT_AUTOMAKE): Remove dist-bzip2, since we don't
	actually use it; add color-tests and silent-rules.
	(AM_SILENT_RULES): Use silent rules by default
	(AM_MAINTAINER_MODE): Enable maintainer mode by default (as before),
	but allow it to be disabled
	(AM_GNU_GETTEXT_VERSION): Bump to 0.17
	(NIH_INIT): Replace with the expanded out calls that we actually need.
	(AC_CONFIG_FILES): Remove nih directories
	Add magic to allow use of a local libnih source tree.
	* init/Makefile.am (AM_CFLAGS): Add NIH_CFLAGS and NIH_DBUS_CFLAGS
	(init_LDADD, test_system_LDADD, test_environ_LDADD, test_process_LDADD)
	(test_job_class_LDADD, test_job_process_LDADD, test_job_LDADD)
	(test_event_LDADD, test_event_operator_LDADD)
	(test_blocked_LDADD, test_parse_job_LDADD)
	(test_parse_conf_LDADD, test_conf_LDADD, test_control_LDADD):
	Replace library paths with NIH_LIBS and NIH_DBUS_LIBS
	($(com_ubuntu_Upstart_OUTPUTS)),
	($(com_ubuntu_Upstart_Job_OUTPUTS)),
	($(com_ubuntu_Upstart_Instance_OUTPUTS)): Use external nih-dbus-tool
	and obey silent rules.
	(test_system_LDFLAGS, test_environ_LDFLAGS)
	(test_process_LDFLAGS, test_job_class_LDFLAGS)
	(test_job_process_LDFLAGS, test_job_LDFLAGS, test_event_LDFLAGS)
	(test_event_operator_LDFLAGS, test_blocked_LDFLAGS)
	(test_parse_job_LDFLAGS, test_parse_conf_LDFLAGS)
	(test_conf_LDFLAGS, test_control_LDFLAGS): Drop -static
	* util/Makefile.am (AM_CFLAGS): Add NIH_CFLAGS and NIH_DBUS_CFLAGS
	(initctl_LDADD, reboot_LDADD, runlevel_LDADD, shutdown_LDADD)
	(test_initctl_LDADD, test_utmp_LDADD, test_sysv_LDADD)
	(test_telinit_LDADD): Replace library paths with NIH_LIBS and
	NIH_DBUS_LIBS
	($(com_ubuntu_Upstart_OUTPUTS)):
	($(com_ubuntu_Upstart_Job_OUTPUTS)):
	($(com_ubuntu_Upstart_Instance_OUTPUTS)): Use external nih-dbus-tool
	and obey silent rules.
	(initctl_LDFLAGS, reboot_LDFLAGS, runlevel_LDFLAGS)
	(shutdown_LDFLAGS, telinit_LDFLAGS, test_initctl_LDFLAGS)
	(test_utmp_LDFLAGS, test_sysv_LDFLAGS, test_telinit_LDFLAGS): Drop
	-static
	* README: Add libnih to the dependencies.
	* HACKING: Remove the instructions for checking out libnih, replace
	with a description about how to use a libnih source tree instead of
	the installed one.

	* configure.ac: Bump version to 0.6.5, bump copyright year to 2010.
	* NEWS: Begin new release.

2009-08-02  Scott James Remnant  <scott@netsplit.com>

	* NEWS: Release 0.6.3

2009-08-01  Scott James Remnant  <scott@netsplit.com>

	* init/tests/test_job_process.c (test_handler): Add a missing test
	case for the running process exiting while we're in the stopping
	state.
	* init/job_process.c (job_process_terminated): Don't change the
	state or record failure information if we're in the stopping state
	when the main process dies, otherwise we hit an assertion later;
	just wait for the stopping event to finish and carry on as before.

2009-07-31  Scott James Remnant  <scott@netsplit.com>

	* dbus/upstart.h: Allow the service name and address to be overriden

2009-07-29  Michael Biebl  <mbiebl@gmail.com>

	* init/tests/test_job_process.c: Add missing sys/ptrace.h include

2009-07-21  Scott James Remnant  <scott@netsplit.com>

	* configure.ac: Bump version to 0.6.3
	* NEWS: Begin new release

	* NEWS: Release 0.6.2

	* init/main.c (crash_handler): Restore missing chdir ("/") call.

	* init/tests/test_job_process.c (test_handler): We should allow
	a job to exec() before it calls fork() to allow shell scripts to
	exec daemons.
	* init/job_process.c (job_process_trace_exec): Continue the traced
	process instead of detaching if it has not yet forked.

	* init/job.c (job_change_state): Obvious bug fix; the set of states
	into which we can enter JOB_STOPPING includes JOB_STARTING because
	we can get the "stop" event or command there.

2009-07-16  Scott James Remnant  <scott@netsplit.com>

	* configure.ac: Bump version to 0.6.2
	* NEWS: Begin new release

	* NEWS: Release 0.6.1

	* util/runlevel.c: Output the path before the error message,
	to make it clear that it's the utmp file missing not runlevel.

	* util/runlevel.c: If there is no current runlevel because the
	environment variable is empty, output "unknown" instead of "N N".

2009-07-15  Scott James Remnant  <scott@netsplit.com>

	* README: Now that D-Bus 1.2.16 proper has been released, update
	our requirements.

2009-07-14  Scott James Remnant  <scott@netsplit.com>

	* TODO: Update

	* init/tests/test_job_process.c (test_handler): Rework the existing
	ptrace fork handler test case to make sure we test the case where
	we get the fork event before the stopped child.  Add a second test
	case for the opposite (stopped child before the fork event) which
	we don't currently handle.
	* init/job_process.c (job_process_trace_fork): Test for the missed
	child event using ptrace(), if it succeeds the child is ready so
	we can just assume we had the event.

	* util/Makefile.am (EXTRA_DIST): Distribute the valgrind suppressions
	file

	* util/tests/test_utmp.c (test_write_shutdown): Additional instance
	of the same test.

	* util/tests/test_utmp.c (test_write_runlevel): Looks like glibc
	is fixed to return the right error code.

2009-07-11  Scott James Remnant  <scott@netsplit.com>

	* init/control.c (control_server_open): Don't hardcode the server
	address, otherwise the test suite can't test this function.
	* init/tests/test_control.c (test_server_open)
	(test_server_connect, test_server_close): Change the server
	address in the tests.

	* configure.ac: Bump version to 0.6.1
	* NEWS: Begin new release

2009-07-09  Scott James Remnant  <scott@netsplit.com>

	* NEWS: Release 0.6.0

	* README: Note that we need D-Bus GIT HEAD.
	* NEWS: Update.

	* init/man/inittab.5: People keep trying "man inittab", so explain
	that it's gone.
	* init/Makefile.am (dist_man_MANS): Install it

	* NEWS: Declare the "lacks documentation" bug fixed

	* init/man/init.8: Refresh and turn it into more of an overview
	of Upstart now that we have lots of other pages to refer to.
	* init/man/upstart.7: Since it's an overview, people might go
	"man upstart" so redirect to it.
	* init/man/init.5: Actually document the configuration format.
	* init/Makefile.am (dist_man_MANS): Install the configuration
	documentation, and the redirect.

	* util/man/runlevel.8, util/man/telinit.8, util/man/shutdown.8,
	* util/man/reboot.8: Add environment and files sections.

	* init/man/startup.7, init/man/starting.7, init/man/started.7,
	* init/man/stopping.7, init/man/stopped.7
	* init/man/control-alt-delete.7, init/man/keyboard-request.7,
	* init/man/power-status-changed.7: Write manual pages for each
	of the events generated by the init daemon by default.
	* init/Makefile.am (dist_man_MANS): Distribute and install the
	new manpages.
	* util/man/runlevel.7: Indent the example, don't boldface

	* init/job.c (job_start, job_stop, job_restart): Restructure
	slightly to avoid gcc warning
	* init/job_class.c (job_class_start, job_class_restart): Make the
	same change to these too
	* util/shutdown.c: Warn if we can't change directory
	* util/telinit.c: Assert that we don't fall out of the switch
	* init/tests/test_job_class.c (test_get_version)
	(test_get_author, test_get_description, test_get_name): Initialise
	alloc-safe variables to NULL to avoid gcc warning
	* util/tests/test_initctl.c (test_job_status, test_start_action)
	(test_stop_action, test_restart_action, test_status_action)
	(test_list_action, test_emit_action)
	(test_reload_configuration_action, test_version_action)
	(test_log_priority_action, test_upstart_open): Initialise alloc-safe
	variables to NULL and diverted return values to 0 to avoid gcc
	warnings.
	(test_start_action, test_stop_action, test_restart_action):
	Replace sigsetjmp/siglongjmp with a call to _exit() in the handler
	* util/tests/test_sysv.c (test_change_runlevel): Initialise alloc-safe
	variables to NULL to avoid gcc warnings

	* util/man/runlevel.7: Formatting fixes, and mention that rcS
	runs rc-sysinit again.
	* util/man/runlevel.8: s/utilities/tools/
	* util/man/telinit.8: s/utilities/tools/
	* util/man/shutdown.8: s/utilities/tools/
	* util/man/reboot.8: s/utilities/programs/
	* util/man/initctl.8: s/utility/tool/

	* init/job_class.h (JobClass): Drop the leader option; at the time
	it seemed to make sense that Upstart would provide a "daemon"-like
	environment, but it really doesn't in practice.  Software should
	feel safe to daemonise on its own, and I'd rather fix supervision
	of those; freeing up Upstart jobs to run as new sessions by default
	again.  This is also the only real option that would change the
	behaviour between 0.6 and 0.10 in an awkwardly compatible way.
	* init/job_class.c (job_class_new): Remove leader initialisation
	* init/tests/test_job_class.c (test_new): Drop the initialisation
	check for leader
	* init/parse_job.c (stanza_session): Drop the stanza
	* init/tests/test_parse_job.c (test_stanza_session): Drop the
	stanza test cases.
	* init/job_process.c (job_process_spawn): Drop the double-fork.
	This means we don't need to read the pid of our extra child either.
	(job_process_error_read): we no longer need a fork error.
	* init/job_process.h (JobProcessErrorType): Drop the fork error.
	* init/tests/test_job_process.c (test_spawn): Replace the simple job
	test case with the session leader test case, now that's the default.
	(test_run, test_spawn, test_kill, test_handler): Remove all the
	class->leader = TRUE from the tests, we only ever really tested
	session leaders anyway since that's all the test suite could follow
	* init/tests/test_job.c (test_change_goal, test_change_state):
	Remove the leader flag from test jobs
	* init/tests/test_event.c (test_pending, test_finished): Remove
	the leader flag from test jobs.

	* init/job_process.c (job_process_catch_runaway): Use a monotonic
	clock, not the realtime clock, for respawn interval detection.
	* init/tests/test_job_process.c (test_kill, test_handler): Use the
	monotonic clock in test cases too
	* init/Makefile.am (init_LDADD): Link with librt
	* NEWS: Update.

	* util/utmp.c (utmp_write_runlevel): Don't write 'N' to utmp or
	wtmp for the previous runlevel, this will force writing reboot
	records if prevlevel='N'/0 since read_runlevel will always return
	'N' in that case.
	* util/tests/test_utmp.c (test_write_runlevel): Add test case for
	passing 'N' and having it treated as zero
	(test_read_runlevel): Add a couple of test cases for the problems
	we found last night where shutdown and corrupt utmp records result
	in the wrong data being returned.
	* util/tests/test_sysv.c (test_change_runlevel): Add a test case
	for switching from sysinit to the first runlevel

	* init/conf.h,
	* init/control.h,
	* init/event.h,
	* init/job_class.h: Variable declarations in header files need to
	be prefixed with "extern", the NIH_BEGIN_EXTERN stuff only applies
	to C++.

	* util/reboot.c: Reboot can't write the shutdown time before
	calling shutdown, otherwise shutdown won't be able to get the
	current runlevel anymore.
	* util/man/reboot.8: Update, we don't write the shutdown time
	before calling shutdown - it's up to the shutdown scripts to
	call reboot -w before remounting the root filesystem.

	* util/tests/test_utmp.c (test_get_runlevel): Replace test case
	with one that expects 'N' rather than fall-through.
	* util/tests/test_sysv.c (test_change_runlevel): Expect N when
	there is no previous runlevel

	* util/utmp.c (utmp_read_runlevel): Also catch a zero runlevel from
	utmp, replacing with 'N' - these functions should never return 0
	* util/sysv.c (sysv_change_runlevel): Should set prevlevel to N
	when we don't find one

	* util/utmp.c (utmp_read_runlevel): Catch a negative runlevel from
	corrupt utmp data, convert to 'N'
	(utmp_get_runlevel): Return N when RUNLEVEL is set but empty,
	rather than falling through

	* util/telinit.c: Catch a missing argument separately so we don't
	output "(null)"

	* README: Update requirements.
	* TODO: Update.

	* conf/rc-sysinit.conf: Fix typo.

2009-07-08  Scott James Remnant  <scott@netsplit.com>

	* conf/rc-sysinit.conf: Michael Biebl pointed out that by setting
	the runlevel to "S" during sysinit, we end up with the runlevel
	after boot being "S 2" - and that means scripts in rc2.d that
	are also in rcS.d won't get started.  The way we had it before
	("N 2") was correct.  This happily fixes the one corner case our
	reboot handling didn't cover - crashing in single user mode and
	rebooting.

	* util/telinit.c: Fix missing ret = from kill

	* conf/rc-sysinit.conf: Ignore -s/single if we're already coming
	from single-user-mode.

	* util/telinit.c (options): Unignore the -t option
	* NEWS: Update.

	* init/main.c (hup_handler): Also try and reconnect to the message
	bus if we've lost the connection.

	* init/conf.c (conf_source_reload_dir): Don't blacklist certain
	patterns from the configuration directory, instead just filter
	to whitelist.
	(conf_dir_filter): Whitelist filter, only accept files ending
	in .conf
	(conf_reload_path): Strip .conf from the filename to generate
	the job name.
	(conf_file_filter): Add the extra is_dir argument.
	* init/tests/test_conf.c (test_source_reload_job_dir)
	(test_source_reload_conf_dir, test_source_reload_file)
	(test_source_reload): Append .conf to all our filenames
	* init/tests/test_control.c (test_reload_configuration): Append
	.conf to filenames here too
	* NEWS: Update.

	* init/job_process.c (job_process_run): Stop being stingy, the
	post-stop script can have the stop environment too
	* init/tests/test_job_process.c (test_run): Add a test case to
	make sure it is.

2009-07-08  Michael Biebl  <mbiebl@gmail.com>

	* contrib/vim/syntax/upstart.vim: Upstart job syntax highlighting
	* contrib/vim/ftdetect/upstart.vim: Use for the /etc/init directory
	* contrib/Makefile.am: Include the vim syntax files in the
	distribution
	* configure.ac (AC_CONFIG_FILES): Create contrib/Makefile
	* Makefile.am (SUBDIRS): Recurse into the contrib sub-directory

2009-07-08  Scott James Remnant  <scott@netsplit.com>

	* conf/rc.conf: This doesn't need to be an instance job, Upstart
	will do the right thing and stop the task before starting it again
	with the new environment (I spent so much time on that, you'd think
	I'd remember :p)

	* conf/control-alt-delete.conf: Default job for Control-Alt-Delete
	* conf/rc-sysinit.conf: Default job for system initialisation
	* conf/rc.conf: A fully wacky instance job that runs the rc script
	for runlevel changes
	* conf/rcS.conf: And a job for single-user-mode, which calls back
	to rc-sysinit
	* conf/Makefile.am (dist_init_DATA): Install the default files
	into the /etc/init directory
	* configure.ac (AC_CONFIG_FILES): Create conf/Makefile
	* Makefile.am (SUBDIRS): Recurse into the conf directory.

	* util/initctl.c (upstart_open, start_action, stop_action)
	(restart_action, status_action, list_action): Don't auto-start
	the init daemon, it makes no sense.
	(upstart_open): When not running from the test suite, and not as
	root, it makes sense to default to using the system bus daemon.
	* util/tests/test_initctl.c (test_upstart_open): Make sure that
	auto-start is FALSE, not TRUE.
	* NEWS: Update.

	* util/Makefile.am (dist_man_MANS): Oops, had the wrong name for
	the runlevel(7) manpage.

	* util/shutdown.c: Gets a bit of a redress, but not much of rewrite
	since this is largely just compatibility madness.
	(shutdown_now): Port to use sysv_change_runlevel()
	(warning_message): Construct plural forms a little better.
	(wall): use utmpx, rather than utmp
	* util/man/shutdown.8: Minor tweaks and improvements
	* NEWS: Update.

	* util/reboot.c: Following the pattern of the previous, remove much
	of the reboot code, but in the process adding support for reboot
	implying --force in runlevel 0 or 6, and writing the shutdown
	wtmp record.
	* util/man/reboot.8: Minor updates.
	* NEWS: Update.

	* util/telinit.c: Drop quite a bit of the code of telinit too,
	just becoming a wrapper about sysv_change_runlevel() - also support
	Qq/Uu by using kill()
	* util/tests/test_telinit.c (test_env_option): Since we have an
	env option, we should test it.	
	* util/man/telinit.8: Update the manual page.
	* util/man/runlevel.8: Typo (/var/run/wtmp -> /var/log/wtmp)
	* util/Makefile.am (TESTS): Run the new test
	(test_telinit_SOURCES, test_telinit_CFLAGS)
	(test_telinit_LDFLAGS, test_telinit_LDADD): Details for the
	test suite binary
	* NEWS: Update.

	* util/runlevel.c: Drop about 90% of the code, this just becomes
	a wrapper around utmp_get_runlevel()
	* util/man/runlevel.8: Update the runlevel manpage.
	* util/man/runlevel.7: Also put together a manual page that
	describes the runlevel event, as well as the implementation in
	Upstart.
	* util/Makefile.am (dist_man_MANS): Install the new manpage.
	* NEWS: Update.

	* util/Makefile.am (reboot_SOURCES, runlevel_SOURCES): Compile and
	link the utmp handling source, depending on the header.
	(reboot_LDADD, runlevel_LDADD): Drop dependency on libupstart
	(shutdown_SOURCES, telinit_SOURCES): Compile and link both the
	utmp handling and sysv compat source, depending on the headers
	(nodist_shutdown_SOURCES, nodist_telinit_SOURCES): Also link in
	the auto-generated bindings
	(shutdown_LDADD, telinit_LDADD): Drop dependencies on libupstart,
	replacing with dependencies on libnih-dbus and the D-Bus libs.
	(runlevel_SOURCES, runlevel_LDFLAGS, runlevel_LDADD)
	(shutdown_SOURCES, shutdown_LDFLAGS, shutdown_LDADD)
	(telinit_SOURCES, telinit_LDFLAGS, telinit_LDADD): Remove duplicate
	entries mistakenly copied from compat/sysv

	* util/sysv.c (sysv_change_runlevel): Pretty much the core compat
	function for System V, generate a runlevel event and store the
	appropriate things in utmp and wtmp.
	* util/sysv.h: Prototype.
	* util/tests/test_sysv.c: Test cases for the new function.
	* util/Makefile.am (TESTS): Run the sysv test cases
	(test_sysv_SOURCES, nodist_test_sysv_SOURCES, test_sysv_LDFLAGS)
	(test_sysv_LDADD): Details for the sysv test cases, which obviously
	depend on the auto-generated bindings code.

	* util/utmp.c (utmp_write_runlevel): Make sure that it's ok to
	have no previous runlevel.
	* util/tests/test_utmp.c (test_write_runlevel): Add no previous
	runlevel test.

	* util/utmp.c (utmp_read_runlevel): Don't call utmpxname() if we
	don't pass a utmp_file, letting glibc pick the default.
	* util/tests/test_utmp.c (test_read_runlevel): Add a test case for
	no filename.

	* util/util.supp: utmpname leaks memory, so suppress it from valgrind

	* util/utmp.c: Set of functions for dealing with utmp and wtmp
	(utmp_read_runlevel): Read the current runlevel from the file
	(utmp_get_runlevel): Obtain the current runlevel from the
	environment, or the file if not set
	(utmp_write_runlevel): Write a runlevel change record, and also
	deal with the reboot record if the utmp or wtmp files don't quite
	match.
	(utmp_write_shutdown): Write a shutdown time record
	(utmp_entry, utmp_write, wtmp_write): utility functions for creating
	and writing utmp and wtmp records.
	* util/utmp.h: Prototypes for new functions.
	* util/tests/test_utmp.c: Test cases.
	* util/Makefile.am (test_utmp_SOURCES, test_utmp_LDFLAGS)
	(test_utmp_LDADD): Details for utmp test cases
	(tests): Move to the bottom of the file and make PHONY

2009-07-07  Scott James Remnant  <scott@netsplit.com>

	* util/man/initctl.8: Improve the manpage.

2009-07-06  Scott James Remnant  <scott@netsplit.com>

	* util/initctl.c: Rewrite from scratch, utilising the current
	D-Bus API and auto-generated method functions for it.
	* util/tests/test_initctl.c: Rewrite from scratch to test all
	of the new methods.
	* util/Makefile.am (test_initctl_CFLAGS): Include AM_CFLAGS
	(install-data-hook, install-exec-hook): Install a symlink for
	"restart" as well.
	* NEWS: Update.

2009-07-03  Scott James Remnant  <scott@netsplit.com>

	* dbus/com.ubuntu.Upstart.Instance.xml (Start, Stop, Restart): add
	wait arguments to the instance commands as well.
	* init/job.c (job_start, job_stop, job_restart): Add wait arguments,
	when TRUE the functions behave as before; when FALSE the methods
	return after changing the goal and no blocked entries are created.
	* init/job.h: Amend prototypes.
	* init/tests/test_job.c (test_start, test_stop, test_restart): 
	Pass TRUE for wait and check for a blocking entry in existing tests,
	add tests for passing FALSE and making sure that there's no blocking
	but we still get the reply.

	* dbus/com.ubuntu.Upstart.Job.xml (Start, Stop, Restart): Add wait
	arguments to these too
	* init/job_class.c (job_class_start, job_class_stop)
	(job_class_restart): Add wait arguments, when TRUE the functions
	behave as before; when FALSE the methods return after changing
	the goal and no blocked entries are created.
	* init/job_class.h: Amend prototypes.
	* init/tests/test_job_class.c (test_start, test_stop, test_restart): 
	Pass TRUE for wait and check for a blocking entry in existing tests,
	add tests for passing FALSE and making sure that there's no blocking
	but we still get the reply.
	(test_get_name, test_get_description, test_get_author)
	(test_get_version): Add missing code to free the class on enomem

	* dbus/com.ubuntu.Upstart.xml (EmitEvent): Add wait argument
	* init/control.c (control_emit_event): Add wait argument, when TRUE
	this behaves as before; when FALSE the method returns after queuing
	the event and no blocked entry is created for it.
	* init/control.h: Amend prototype.
	* init/tests/test_control.c (test_emit_event): Pass TRUE for wait
	and check for a blocking entry in existing tests, add a test for
	passing FALSE and making sure that there's no blocking but we
	still get the reply.

	* dbus/com.ubuntu.Upstart.Instance.xml: Add a "processes" property
	to obtain the list of current job processes, both their type and
	their pid.
	* init/job.c (job_get_processes): Implement the new property accessor
	* init/job.h: Add prototype
	* init/tests/test_job.c (test_get_processes): Add test cases for
	returning process arrays.
	(test_get_name, test_get_goal, test_get_state): Add missing free
	for job class.

	* init/tests/test_control.c (test_emit_event): Directly acess
	the number from an NihDBusError

	* dbus/com.ubuntu.Upstart.xml: Add a "version" property to obtain
	the version of the init daemon, and a "log_priority" property to
	get and set the daemon's log priority.
	* init/control.c (control_get_version, control_get_log_priority)
	(control_set_log_priority): Methods to support the new properties
	* init/control.h: Prototypes.
	* init/tests/test_control.c (test_get_version)
	(test_get_log_priority, test_set_log_priority): Add tests for the
	property accessor functions.

2009-07-02  Scott James Remnant  <scott@netsplit.com>

	* dbus/Upstart.conf: Need to adjust the security configuration
	* dbus/upstart.h: And the constants as well.

	* dbus/com.ubuntu.Upstart.xml,
	* dbus/com.ubuntu.Upstart.Job.xml,
	* dbus/com.ubuntu.Upstart.Instance.xml: Now we don't hardcode the
	interface name anywhere, we can version it properly.
	* init/Makefile.am ($(com_ubuntu_Upstart_OUTPUTS)): 
	($(com_ubuntu_Upstart_Job_OUTPUTS)): 
	($(com_ubuntu_Upstart_Instance_OUTPUTS)): Update default interface
	names.
	* util/Makefile.am ($(com_ubuntu_Upstart_OUTPUTS)): 
	($(com_ubuntu_Upstart_Job_OUTPUTS)): 
	($(com_ubuntu_Upstart_Instance_OUTPUTS)): Update here too.

	* dbus/Makefile.am (EXTRA_DIST): Make sure we distribute it
	* dbus/upstart.h: Add a header file with the usual D-Bus constants.
	* init/control.h: Drop CONTROL_ROOT, replace with DBUS_PATH_UPSTART
	* init/control.c (control_server_open, control_bus_open)
	(control_register_all): Replace CONTROL_* constants with the new ones
	(control_get_job_by_name): Use DBUS_INTERFACE_UPSTART when constructing
	error names.
	* init/job_class.c (job_class_new, job_class_register)
	(job_class_unregister): Construct paths using DBUS_PATH_UPSTART
	(job_class_get_instance)
	(job_class_get_instance_by_name, job_class_start)
	(job_class_stop, job_class_restart): Use DBUS_INTERFACE_UPSTART to
	construct error names
	* init/job.c (job_new): Construct path using DBUS_PATH_UPSTART
	(job_finished, job_start, job_stop, job_restart): Use
	DBUS_INTERFACE_UPSTART to construct error names.
	* init/event.c (event_finished): Use DBUS_INTERFACE_UPSTART to
	construct error name.
	* init/tests/test_control.c (test_server_open): Don't hardcode
	the address, extract the abstract path from the constant.
	(test_server_connect, test_bus_open, test_emit_event): Don't
	harcode addresses, paths or interfaces - use the constants
	* init/tests/test_job_class.c (test_consider, test_reconsider)
	(test_register, test_unregister, test_start, test_stop)
	(test_restart, test_get_instance, test_get_instance_by_name):
	Use the constants instead of harcoding.
	(test_new): Derive the expected path from the constant
	* init/tests/test_job.c (test_new): Derive the paths from the
	constant, check for jobs by that interface constant.
	(test_change_state): Use DBUS_INTERFACE_UPSTART_JOB
	(test_start, test_stop, test_restart): Use DBUS_INTERFACE_UPSTART_INSTANCE,
	and generate errors from DBUS_INTERFACE_UPSTART

	* dbus/com.ubuntu.Upstart.xml,
	* dbus/com.ubuntu.Upstart.Job.xml,
	* dbus/com.ubuntu.Upstart.Instance.xml: Remove the empty symbol
	annotation for the interfaces.
	* init/Makefile.am ($(com_ubuntu_Upstart_OUTPUTS)): 
	($(com_ubuntu_Upstart_Job_OUTPUTS)): 
	($(com_ubuntu_Upstart_Instance_OUTPUTS)): Define the default
	interface and build-time instead.
	* util/Makefile.am ($(com_ubuntu_Upstart_OUTPUTS)): 
	($(com_ubuntu_Upstart_Job_OUTPUTS)): 
	($(com_ubuntu_Upstart_Instance_OUTPUTS)): Likewise for util

2009-06-30  Scott James Remnant  <scott@netsplit.com>

	* dbus/Upstart.conf: It doesn't make much sense to restrict getting
	the values of properties, or looking up jobs or interfaces, so make
	these public.

2009-06-23  Scott James Remnant  <scott@netsplit.com>

	* Makefile.am (SUBDIRS): Add util to the list of sub-directories
	again.
	* configure.ac (AC_CONFIG_FILES): Generate util/Makefile
	* util/Makefile.am (AM_CFLAGS): Append D-Bus CFLAGS
	(AM_CPPFLAGS): Make sure the build directory is also in the quoted
	include path
	(nodist_initctl_SOURCES): Build and link the generated D-Bus
	bindings, but don't distribute them
	(initctl_LDADD): Drop the libupstart dependency, instead put
	libnih-dbus and DBUS_LIBS in there.
	(com_ubuntu_Upstart_OUTPUTS, com_ubuntu_Upstart_XML)
	($(com_ubuntu_Upstart_OUTPUTS)): Auto-generate D-Bus binding code
	to proxy the manager object
	(com_ubuntu_Upstart_Job_OUTPUTS, com_ubuntu_Upstart_Job_XML)
	($(com_ubuntu_Upstart_Job_OUTPUTS)): Auto-generate D-Bus binding
	code to proxy job class objects
	(com_ubuntu_Upstart_Instance_OUTPUTS)
	(com_ubuntu_Upstart_Instance_XML)
	($(com_ubuntu_Upstart_Instance_OUTPUTS)): Auto-generate D-Bus
	binding code to proxy job instance objects
	(BUILT_SOURCES, CLEANFILES): Built sources have to come first
	and be cleaned up
	(test_initctl_LDADD): Tests need to be linked to libnih-dbus
	and the D-Bus libraries, as well as the auto-generated output
	* init/Makefile.am (EXTRA_DIST): Drop the EXTRA_DIST for the
	sources, already handled since they're in a different directory

	* COPYING: Change licence to version 2 of the GNU GPL.
	All files have been updated to reflect this.

	* init/paths.h (CONFFILE): Add new macro
	* init/Makefile.am (AM_CPPFLAGS): Add CONFFILE definition
	(install-data-local): No need to make conf.d or jobs.d
	* init/main.c: Only parse CONFFILE (/etc/init.conf) as a
	configuration file source and CONFDIR (/etc/init) as a job
	configuration source.

	* configure.ac: Bump version to 0.6.0
	* NEWS: Copy in news from 0.5.3; that release doesn't appear in
	this ChangeLog since it was made on a separate branch.  Begin
	new release.

2009-06-18  Casey Dahlin  <cdahlin@redhat.com>

	* util/man/initctl.8: Fix formatting of SYNOPSIS

2009-06-18  Scott James Remnant  <scott@netsplit.com>

	* dbus/com.ubuntu.Upstart.xml, dbus/com.ubuntu.Upstart.Job.xml,
	dbus/com.ubuntu.Upstart.Instance.xml: Add a comment to these files
	to clarify that you may communicate and interact with Upstart
	through these interfaces without restriction.  It also makes sense
	that these files be copied into software that does so to turn into
	their own bindings, so use the FSF permissive licence for them.

2009-06-17  Scott James Remnant  <scott@netsplit.com>

	* configure.ac: Bump version to 0.5.3

	* NEWS: Copy in news from 0.5.2; that release doesn't appear in
	this ChangeLog since it was made on a separate branch.

	* NEWS: Include 0.3.10 release, which happened from a separate branch.

	* init/parse_job.c (stanza_kill, stanza_respawn, stanza_nice)
	(stanza_oom): Check errno after using strtol() to avoid overflows.
	(stanza_normal, stanza_umask, stanza_limit): Also check with
	strtoul() too
	* init/tests/test_parse_job.c (test_stanza_kill)
	(test_stanza_respawn): Add test cases for the two that don't
	check for overflow already.
	(test_stanza_limit): Add test for the too large case where we don't
	already cope.

	* dbus/Upstart.conf: Allow root to obtain properties

	* dbus/com.ubuntu.Upstart.Instance.xml: Add name, goal and state
	properties to the instance
	* init/job.c (job_get_name, job_get_goal, job_get_state): Add methods
	to return the property values
	* init/job.h: Add prototypes.
	* init/tests/test_job.c (test_get_name, test_get_goal)
	(test_get_state): Test cases.

	* dbus/com.ubuntu.Upstart.Job.xml: Add name, description, author
	and version properties to the job
	* init/job_class.c (job_class_get_name)
	(job_class_get_description, job_class_get_author)
	(job_class_get_version): Add methods to return the property values.
	* init/job_class.h: Add prototypes

	* init/job_process.c (job_process_error_abort): Don't abort() from
	a child process, it confuses people; just exit with an interesting
	error code (which we ignore anyway).

	* dbus/Upstart.conf: Update the D-Bus configuration based on newer
	D-Bus recommended practice with a proper deny-by-default D-Bus,
	making sure to not use send_interface without send_destination.
	Allow introspection as well.

2009-06-17  Jeff Oliver  <Jeffrey.Oliver@panasonic.aero>

	* init/job_process.c (job_process_spawn): Only attempt to set
	the OOM adjustment if set in the class, avoiding issue where /proc
	is not mounted for the first job.
	
2009-06-17  Scott James Remnant  <scott@netsplit.com>

	* init/tests/test_job_process.c (test_handler): Add test cases for a
	respawning job failing while it's post-start or pre-stop processes
	are still running while making sure that it still respawns afterwards.
	* init/job_process.c (job_process_terminated): To fix it, check for
	a running post-start or pre-stop process before checking for a the
	respawn.  That's not enough because then we won't respawn when the
	existing process finishes, so use the goal as a hint.
	* init/job.c (job_next_state): Use that hint goal here, remembering
	to set the goal back to JOB_START afterwards.
	(job_change_goal): Nothing to do in the respawn case
	(job_goal_name, job_goal_from_name): Add the new values
	* init/job.h (job_goal): Add the respawn goal
	* init/tests/test_job.c (test_next_state): Add tests for the respawn
	goal
	(test_goal_name, test_goal_from_name): Tests for the new values

	* configure.ac (AC_CONFIG_FILES): dbus goes before init just in case
	we ever do anything to them later

	* init/job_class.c (job_class_register, job_class_unregister): Update
	name of signal functions that we call.
	(job_class_interfaces): No need to declare this separately
	* init/job.c (job_register, job_change_state): Update name of signal
	functions.
	(job_interfaces): Drop, it comes from the generated header now
	* init/control.c (manager_interfaces): Drop, comes from the header
	as control_interfaces
	(control_register_all): Change array name
	* init/tests/test_job_class.c,
	* init/tests/test_job.c,
	* init/tests/test_control.c,
	* init/tests/test_blocked.c: Rename conn member of NihDBusMessage
	to connection

	* dbus/com.ubuntu.Upstart.xml,
	* dbus/com.ubuntu.Upstart.Job.xml,
	* dbus/com.ubuntu.Upstart.Instance.xml: Use annotation to mark the
	methods as async, rather than a namespaced attribute.  Omit the
	interface symbol.
	* init/Makefile.am (AM_CPPFLAGS): Add builddir to the quoted includes
	(init_SOURCES): Don't distribute the auto-generated outputs
	($(com_ubuntu_Upstart_OUTPUTS))
	($(com_ubuntu_Upstart_Job_OUTPUTS))
	($(com_ubuntu_Upstart_Instance_OUTPUTS)): Generate using the new
	binary tool.
	(BUILT_SOURCES): Remind myself why these are BUILT_SOURCES
	(MAINTAINERCLEANFILES): Change to ordinary CLEANFILES
	(EXTRA_DIST): outputs aren't distributed

2009-05-22  Scott James Remnant  <scott@netsplit.com>

	* init/tests/test_conf.c: Remove nih/inotify.h include

	* COPYING: Change licence from GPL-2+ to GPL-3 only.

2009-05-17  Scott James Remnant  <scott@netsplit.com>

	* init/tests/test_job.c,
	* init/tests/test_job_class.c,
	* init/tests/test_control.c: Include nih-dbus/errors.h

2009-05-09  Scott James Remnant  <scott@netsplit.com>

	* init/init.supp: setenv on tls/i686/cmov

	* init/job_class.c (job_class_get_instance, job_class_start)
	(job_class_stop, job_class_restart): Clean up the code by using
	nih_error_steal()

	* init/conf.c (conf_source_reload_file, conf_source_reload_dir): 
	Steal the error that we stash instead of getting it, otherwise we'll
	fail if another one occurs.

	* init/conf.c (conf_reload_path): Simply return, no need to re-raise
	the error.
	* init/job_class.c (job_class_get_instance, job_class_start)
	(job_class_stop, job_class_restart): If not ENOMEM, we need to
	re-raise the error as a D-Bus one, that means we now have to free
	the old error first (saving the msssage)
	* init/job_process.c (job_process_error_read): Replace call to
	nih_error_raise_again() with nih_error_raise_error()

	* init/Makefile.am ($(com_ubuntu_Upstart_OUTPUTS)): 
	($(com_ubuntu_Upstart_Job_OUTPUTS)): 
	($(com_ubuntu_Upstart_Instance_OUTPUTS)): Use the Python variant
	of nih-dbus-tool for now

2009-03-27  Scott James Remnant  <scott@netsplit.com>

	* init/tests/test_process.c (test_from_name): Cast -1 to ProcessType
	* init/tests/test_job_process.c (test_kill, test_handler): Cast -1
	to ProcessType
	* init/tests/test_job.c (test_new, test_change_state): Cast -1
	to ProcessType
	(test_goal_from_name): Cast -1 to JobGoal
	(test_state_from_name): Cast -1 to JobState
	* init/tests/test_control.c (test_bus_open): Add braces

	* init/Makefile.am (tests): Add rule to build test cases
	* util/Makefile.am (tests): Likewise

	* init/job.c (job_interfaces): Put static first
	(job_emit_event): Cast -1 to ProcessType
	(job_emit_event): Cast -1 to ProcessType
	* init/job_class.c (job_class_interfaces): Put static first.
	* init/job_process.c (job_process_kill_timer): Cast -1 to ProcessType
	* init/control.c (manager_interfaces): Put static first

	* init/Makefile.am (AM_CPPFLAGS): Use -iquote$(srcdir) instead of -I
	since we only need it to pick those paths up.
	* util/Makefile.am (AM_CPPFLAGS): Likewise.

2009-02-20  Scott James Remnant  <scott@netsplit.com>

	* util/initctl.c (handle_job_instance_end, handle_job_process)
	(handle_job_status_end, handle_event),
	* util/shutdown.c (main): No need for new_* temporary variable when
	looping over nih_realloc with NIH_MUST.

	* util/initctl.c (job_info_output, output_name, handle_job_list)
	(handle_job_instance, handle_job_instance_end)
	(handle_job_status, handle_job_process, handle_job_status_end)
	(handle_event, env_option),
	* util/telinit.c (main),
	* util/shutdown.c (main, shutdown_now, timer_callback, wall): 

	* init/event.c (event_init, event_pending_handle_jobs, event_finished),
	* init/event_operator.c (event_operator_events),
	* init/job.c (job_emit_event, job_name),
	* init/job_class.c (job_class_init, job_class_start)
	(job_class_stop, job_class_restart),
	* init/job_process.c (job_process_run, job_process_error_read)
	(job_process_kill),
	* init/conf.c (conf_init, conf_source_reload_file)
	(conf_reload_path),
	* init/control.c (control_init, control_server_connect)
	(control_bus_open): Set variable outside of NIH_MUST macro.

	* init/event.c (event_pending_handle_jobs): Set variable outside
	of NIH_SHOULD macro.

	* init/Makefile.am ($(com_ubuntu_Upstart_OUTPUTS)): 
	($(com_ubuntu_Upstart_Job_OUTPUTS)): 
	($(com_ubuntu_Upstart_Instance_OUTPUTS)): Update expected path
	of nih-dbus-tool

	* configure.ac: Create nih-dbus-tool Makefile
	* Makefile.am (SUBDIRS): Build in nih-dbus-tool

2009-01-29  Scott James Remnant  <scott@netsplit.com>

	* configure.ac: Bump version to 0.5.2
	* NEWS: Begin 0.5.2

	* NEWS: Copy in news from 0.5.1; that release doesn't appear in
	this ChangeLog since it was made on a separate branch.

	* init/tests/test_blocked.c (test_new),
	* init/tests/test_control.c (test_get_job_by_name)
	(test_get_all_jobs, test_emit_event),
	* init/tests/test_event.c (test_finished),
	* init/tests/test_job.c (test_change_state),
	* init/tests/test_job_class.c (test_get_instance)
	(test_get_instance_by_name, test_get_all_instances): Continue the
	battle with the gcc optimiser which declares variables first used
	inside TEST_ALLOC_FAIL as used uninitialized.

	* init/parse_job.c (parse_exec, parse_script, stanza_instance)
	(stanza_description, stanza_author, stanza_version)
	(stanza_start, stanza_stop, stanza_chroot, stanza_chdir):
	Unreference members when replacing them instead of freeing; not
	strictly necessary but the style is the thing.

	* init/job_process.c (job_process_terminated): Unreference the
	kill timer instead of freeing

	* init/job_class.c (job_class_get_instance): Use nih_local for
	instance environment and name
	(job_class_start, job_class_stop, job_class_restart):
	Unreference job environment instead of freeing

	* init/job.c (job_change_state, job_start, job_stop, job_restart):
	Unreference job environment instead of freeing
	(job_name): Discard job name in case a reference was taken.

	* init/event.c (event_pending_handle_jobs): Unreference the job
	environment instead of freeing

	* init/environ.c (environ_add): should unreference the old environment
	string in case anyone took a ref elsewhere
	(environ_set): use nih_local for str
	(environ_expand_until): Should set *str to NULL if we free it,
	just in case.

	* init/conf.c (conf_source_reload): File should be unreferenced,
	not freed.
	(conf_source_reload_file): Use nih_local for dpath
	(conf_delete_handler): Watch and file should be unreferenced,
	not freed.
	(conf_reload_path): File should be unreferenced, not freed;
	use nih_local for file buffer

	* init/blocked.c (blocked_new),
	* init/conf.c (conf_source_new, conf_file_new),
	* init/event.c (event_new),
	* init/event_operator.c (event_operator_new),
	* init/job.c (job_new),
	* init/job_class.c (job_class_new): No need to cast function
	argument to nih_alloc_set_destructor()

	* init/tests/test_job_process.c (test_handler): We can't just
	assume that our child is sitting at the signal otherwise we might
	end up sending the CONT signal before it's even stopped.  Use
	waitid() to wait for the child to stop first.

	* init/init.supp: More expressions for environment memory which
	valgrind can't deal with

	* init/conf.c (conf_source_reload): The ConfFile destructor has
	side-effects that involve the iteration of the sources and their
	files, so we can't simply call it while iterating because of the
	cursor.  Move the sources into a deleted list first, and delete
	them from there.
	* init/conf.h: Fix prototype.
	* init/tests/test_conf.c (test_source_reload_job_dir): Test pointers
	with TEST_EQ_P not TEST_EQ

2009-01-28  Scott James Remnant  <scott@netsplit.com>

	* init/job_class.c (job_class_start): We can't create the blocked
	until we know we're going to block, otherwise we could ref and unref
	the message (freeing it).  Wait until the job is created, which
	means we can't fail to create the blocked item (we'll already have
	announced the new instance).
	(job_class_stop, job_class_restart): For consistency, don't fail
	if OOM when making blocked.

	* init/tests/test_job.c (test_new): Initialise a bunch of subsystems
	outside of TEST_ALLOC_FAIL

	* init/environ.c (environ_add): We can't allocate nih_local with
	a context, it won't be freed; so don't, but then remember to
	reference it when we do just use it.

	* init/event.c (event_pending_handle_jobs): Must reset the start_on
	operator in case of error.

	* init/job_process.c (job_process_kill_timer): Oops, move the
	assert that we have a process pid to after we know which process
	we have.
	* init/tests/test_job_process.c (test_run): Initialise the
	error context and NihIo outside of TEST_ALLOC_FAIL
	(test_kill): Initialise timers and the event system.
	* init/init.supp: Reference from the jobs hash to the bins is
	still reachable, obviously; as is the string inside job_name()
	either way it is allocated

	* init/tests/test_parse_job.c (test_parse_job): Initialise the
	error context outside of TEST_ALLOC_FAIL

	* init/init.supp: Update suppressions for new nih_alloc()

	* init/job_process.c (job_process_run): Had the shell variable
	setting round the wrong way, now it should be ok.

	* init/tests/test_blocked.c (test_new): in the case of allocation
	failure, the message should not be referenced; which we test by
	trying to discard it and seeing whether that works.

	* init/job.c (job_emit_event): event_new() only references the
	environment now, so use nih_local to make sure we clean it up
	if that doesn't happen

	* init/job.h (Job): Add kill_process member
	* init/job.c (job_new): Initialise to -1
	* init/job_process.c (job_process_kill): Store the process to be
	killed in the kill_process member for the timer, since we can't
	pass two sets of data.  Assert that it's not set to anything, this
	all needs fixing, obviously.
	(job_process_kill_timer): Take the job as the data argument,
	eliminating the need for nih_alloc_parent().  Sanity check the job
	and reset kill_timer and kill_process when done.
	(job_process_terminated): Clear the kill_process field too.
	* init/tests/test_job.c (test_new): Check it's -1
	(test_change_state): Check kill_process is set to PROCESS_MAIN
	when active, or -1 when not.
	* init/tests/test_job_process.c (test_kill): Make sure the
	kill_process member is set and cleared.
	(test_handler): Set the kill_process member for the timer and make
	sure it's cleared when appropriate.

	* init/job_class.c (job_class_start, job_class_stop)
	(job_class_restart): Use nih_local to eliminate nih_alloc_reparent,
	and to clean up some of the code too.

	* init/job_class.c: Update documentation to match new nih_alloc()

	* init/parse_job.c (parse_on_operator, parse_on_collect):
	Use an nih_ref/nih_unref pair instead of nih_alloc_reparent; this
	is not ideal, but then this code is rather messy and leaves a lot
	of allocated data attached to the object on the assumption that
	it will be thrown away.

	* init/event_operator.c: Update documentation to match new nih_alloc()
	(event_operator_match): Use nih_local on expanded value.
	(event_operator_environment): Make evlist nih_local, it will be
	referenced by the environment array on success

	* init/event_operator.c (event_operator_new): Reference the
	event instead of reparenting it.

	* init/event.c: Update documentation to match new nih_alloc()
	(event_finished): Use nih_local to tidy up a slight bit.

	* init/event.c (event_new): Reference the event, don't reparent
	(event_pending_handle_jobs): Use nih_local for environment array
	and for the job name, damn I love this thing.  Reference the array
	into the job to avoid freeing.

	* init/parse_job.c (parse_job): Update documentation to match
	new nih_alloc()
	(parse_process, parse_on_operator, stanza_start, stanza_stop)
	(stanza_expect, stanza_kill, stanza_respawn, stanza_normal)
	(stanza_session, stanza_console, stanza_nice, stanza_umask)
	(stanza_oom, stanza_limit): Use nih_local for all the temporary
	arguments where we can.

	* init/parse_job.c (parse_on_operand, stanza_env, stanza_export)
	(stanza_emits): Make temporary string variables use nih_local,
	this gives us a massive code clean-up and makes nih_str_array_addp
	safe to take a reference.

	* init/job_process.c (job_process_run): Make argv, env, script and
	cmd all use nih_local, this cleans up the code a little and makes
	nih_str_array_addp safe to take a reference.

	* init/environ.c: Update documentation to match new nih_alloc()

	* init/tests/test_job_process.c (test_run): Check that trailing
	newlines are ignored when running a script (can verify r1025 is
	fixed with gdb)

	* init/tests/test_environ.c (test_expand): Add a test case for the
	bug fixed in r1027, the implicit case of the gap in the environment
	string being the same size as the value replacing it.

	* init/environ.c (environ_add): Use nih_local for new_str, making
	the code paths a little simpler and ensuring we pass something that
	can be referenced to nih_str_array_addp()

	* init/tests/test_event.c (test_new): Make sure that env is an
	orphan with TEST_ALLOC_ORPHAN.
	* init/tests/test_event_operator.c (test_operator_new): Make sure
	that env is an orphan with TEST_ALLOC_ORPHAN.
	(test_operator_copy): Drop pointless NULL parent check.

	* init/tests/test_control.c: Include limits.h

	* init/blocked.c (blocked_new): Take a reference to the message,
	otherwise it will be freed; we free the Blocked structure when we're
	done, so will automatically unref the message.
	* init/tests/test_blocked.c (test_new): Add tests to make sure the
	reference is taken.
	* init/tests/test_job.c (test_start, test_stop, test_restart):
	Make sure the message is referenced when an error is not returned
	but not referenced when one is.
	* init/tests/test_job_class.c (test_start, test_stop)
	(test_restart): Make sure the message is referenced when an error
	is not returned but not referenced when one is.
	* init/tests/test_control.c (test_emit_event): Make sure that
	the message is referenced.

	* init/tests/test_blocked.c: Change nih/dbus.h include to
	nih-dbus/dbus_message.h
	* init/tests/test_control.c: Change nih/dbus.h include to error,
	connection and object; include D-Bus test macros.
	* init/tests/test_job.c: Change nih/dbus.h include to error, message
	and object; include D-Bus test macros
	* init/tests/test_job_class.c: Change nih/dbus.h include to error,
	message and object; include D-Bus test macros

	* init/job_class.h: Change nih/dbus.h include to
	nih-dbus/dbus_message.h and include the actual D-Bus header
	* init/job_class.c: Change nih/dbus.h include to error, message,
	object and util.

	* init/job.h: Change nih/dbus.h include to nih-dbus/dbus_message.h
	and include the actual D-Bus header
	* init/job.c: Change nih/dbus.h include to error, message, object
	and util.

	* init/control.h: Change nih/dbus.h include to nih-dbus/dbus_message.h
	and include the actual D-Bus header
	* init/control.c: Change nih/dbus.h include to error, connection,
	message and object includes.

	* init/blocked.h: Change nih/dbus.h include to nih-dbus/dbus_message.h
	* init/blocked.c: Change nih/dbus.h include to nih-dbus/dbus_message.h

2009-01-27  Scott James Remnant  <scott@netsplit.com>

	* init/Makefile.am: Update paths to libnih-dbus dependencies.

2009-01-26  Scott James Remnant  <scott@netsplit.com>

	* configure.ac (AC_CONFIG_FILES): Add nih-dbus sub-directory
	* Makefile.am (SUBDIRS): Add nih-dbus sub-directory

	* configure.ac: Bump copyright to 2009

	* configure.ac: Matching libnih, we now mandate libtool 2.2.x
	* HACKING: Update dependency requirement to 2.2.4

	* init/init.supp: Adjust suppression for glibc 2.8

	* init/tests/test_event.c (test_finished): Remove erroneous test
	of free'd memory.

	* configure.ac: Bump version to 0.5.1

	* init/tests/test_event_operator.c (test_operator_handle): Add a
	test for duplicate events when already matched.
	* init/event_operator.c (event_operator_handle): Skip if already
	matched.

	* README: Update features and requirements.
	* NEWS: Copy in news from 0.5.0; that release doesn't appear in
	this ChangeLog since it was made on a separate branch.

2009-01-26  Casey Dahlin  <cdahlin@redhat.com>

	* init/environ.c (environ_expand_until): Handle the implicit case
	of the gap in the string being the same size of the value.

	* init/job_process.c (job_process_handler): Handle the case of a
	child being continued by a signal, otherwise we'll assert.

	* init/job_process.c (job_process_run): Double-check that the
	newline(s) we see are at the end of the script before stripping,
	since we can fall through if the newline is mid-script but /dev/fd
	isn't mounted.

2008-07-05  Scott James Remnant  <scott@netsplit.com>

	* TODO: Update.

2008-07-01  Scott James Remnant  <scott@netsplit.com>

	* init/Makefile.am ($(com_ubuntu_Upstart_OUTPUTS)): 
	($(com_ubuntu_Upstart_Job_OUTPUTS)): 
	($(com_ubuntu_Upstart_Instance_OUTPUTS)): Must be newer than the
	source for the dbus tool, and ensure the dbus tool is built

2008-06-30  Scott James Remnant  <scott@netsplit.com>

	* init/Makefile.am: Update along with libnih so that we leave the
	D-Bus bindings in the dist tarball, meaning Python is no longer a
	build-dependency.

2008-06-11  Scott James Remnant  <scott@netsplit.com>

	* Makefile.am (SUBDIRS): List dbus before init in case we need to
	generate anything in that directory later on.
	
	* Makefile.am (SUBDIRS): List po last so that update-po is run after
	generating any sources.

2008-06-08  Scott James Remnant  <scott@netsplit.com>

	* init/Makefile.am (EXTRA_DIST): Ship the built sources, don't
	clean them.
	(maintainer-clean-local): Well, not unless maintainer-clean anyway

	* init/job.c, init/job_class.c: Add missing errno.h include

	* dbus/com.ubuntu.Upstart.Job.xml (GetInstance): Add method to get
	an instance name in the same basic manner as start and stop would,
	though this one's synchronous.
	* init/job_class.c (job_class_get_instance): Implementing by copying
	the relevant bit of Stop.
	* init/job_class.h: Add prototype.
	* init/tests/test_job_class.c (test_get_instance): Add tests.
	* TODO: Continue to document the C&P madness.

	* init/conf.c (conf_reload_path): Read file directly into memory,
	not using mmap.

	* compat/sysv/reboot.c, compat/sysv/runlevel.c, compat/sysv/shutdown.c,
	* compat/sysv/telinit.c: Move into the util directory; we're going
	to support limited SysV-a-like commands without full compatibility
	which is what we always did, and I'm not going to worry about adding
	others.
	* compat/sysv/man/reboot.8, compat/sysv/runlevel.8,
	* compat/sysv/man/shutdown.8, compat/sysv/telinit.8: Move as well.
	* compat/sysv/Makefile.am, util/Makefile.am: Merge.
	* configure.ac: Remove the (commented out) compat/sysv and logd
	Remove the --enable-compat option.
	* Makefile.am (SUBDIRS): Remove (commented out) compat/sysv and logd

	* logd/Makefile.am, logd/main.c, logd/man/logd.8, logd/jobs.d/logd.in:
	Consign logd to oblivion.  We haven't supported it for ages, it has
	non-working issues, and there's got to be a better way to do this.

	* TODO: Update.

	* init/job.c (job_change_goal): Adjust the documentation.  After
	careful thought, there's no way this can return after freeing the
	job, since it'll either block on an event, a process or do nothing.

	* init/job.c (job_start, job_stop, job_restart): Clear the start
	and stop environment, shouldn't necessarily make a difference, but
	it pays to be consistent.

	* dbus/com.ubuntu.Upstart.Job.xml (Start, Stop, Restart): Add methods
	to control jobs, all take an environment array and both Start and
	Restart return an instance path so properties, etc. can be obtained
	afterwards.
	* init/job_class.c (job_class_start, job_class_stop)
	(job_class_restart): Add the code for the top halves of the methods
	* init/job_class.h: Add prototypes for the new methods.
	* init/job.c (job_finished): And the bottom halves go here.
	* init/tests/test_job_class.c (test_start, test_stop)
	(test_restart): Add test cases for the methods.
	* init/blocked.h (blocked_type): Add enums for the new methods.
	* init/blocked.c (blocked_new): Handle the new methods here.
	* init/tests/test_blocked.c (test_new): Add add tests for handling.

2008-06-07  Scott James Remnant  <scott@netsplit.com>

	* init/job_process.c (job_process_terminated): Don't check the goal
	to see whether the main process was allowed to terminate, check the
	state.  A termination is only not a failure if we're on the KILLED
	state (ie. we killed it), otherwise it can still be a failure even
	if it was going to stop anyway.
	* init/tests/test_job_process.c (test_handler): Add a test case.

	* init/control.c (control_emit_event): Use environ_all_valid here(),
	also reorder the blocking stuff to be less strange, it's ok to free
	environment.
	* init/tests/test_control.c (test_emit_event): The event array should
	be a child of message, which means it doesn't matter if the function
	we call frees it.

	* init/environ.c (environ_all_valid): Add a validation function for
	external input.
	* init/environ.h: Add prototype.
	* init/tests/test_environ.c (test_all_valid): Test function.

	* init/environ.c: Note that we can call this in a loop with OOM,
	since the resulting table will always be the same.

	* init/event_operator.c (event_operator_environment): Use
	environ_append(), and while we're at it, there's no reason this should
	use NIH_MUST.
	* init/event_operator.h: Adjust prototype.
	* init/tests/test_event_operator.c (test_operator_environment): Allow
	for failure.
	* init/event.c (event_pending_handle_jobs): Call with NIH_MUST,
	which is actually safe.

	* init/job_class.c (job_class_environment): Use environ_append()

	* init/environ.c (environ_append): There are multiple cases where we
	append one environment table onto another, so we should have a
	function to do that.
	* init/environ.h: Prototype for it.
	* init/tests/test_environ.c (test_append): Test the new function.

	* init/job_process.c (job_process_run): Invert the logic; we nearly
	always want to pass the script with /dev/fd/NNN.  The only times we
	don't are if it doesn't exist, or if we're dealing with a single-line
	shell script.
	* init/tests/test_job_process.c (test_run): Update test cases to
	only expect an argv-execution for single-line scripts.

	* init/job.c (job_restart): Wrote the blocking bit slightly weirdly
	without neededing to, so leave it as it should be.

	* TODO: Update.

	* dbus/com.ubuntu.Upstart.Instance.xml (Start, Stop, Restart): Add
	simple instance control methods, these only change the goal of an
	existing instance - thus cannot pass environment.
	* init/job.c (job_start, job_stop, job_restart): Add methods, which
	look spookily similar to each other, except for the subtle yet
	important differences.
	(job_finished): Implement bottom halves.
	* init/job.h: Add prototypes.
	* init/tests/test_job.c (test_start, test_stop, test_restart): Add
	tests for the new methods.
	* init/blocked.h (blocked_type): Add enums for methods.
	* init/blocked.c (blocked_new): Handle methods here too
	* init/tests/test_blocked.c (test_new): Add tests for them.

2008-06-06  Scott James Remnant  <scott@netsplit.com>

	* init/blocked.h (blocked_type): Having a single message type won't
	work for the job cases, so expand to have many.
	* init/blocked.c (blocked_new): We'll just have to list them all here.
	* init/control.c (control_emit_event): Happily we create them
	individually anyway.
	* init/event.c (event_finished): And since we have to handle them
	individually, it'll actually protect us replying to the wrong one.

	* init/tests/test_conf.c (test_source_reload): Clean up the temporary
	directory.
	* init/tests/test_control.c (test_reload_configuration): That goes
	for this one too.

	* init/tests/test_control.c (my_connect_handler): Use TEST_DBUS_MESSAGE
	instead of a pop/read/write loop.
	(test_emit_event): Renamed TEST_DBUS_CONN to TEST_DBUS_OPEN.
	* init/tests/test_job.c (test_new, test_register)
	(test_change_state): Use TEST_DBUS_OPEN and TEST_DBUS_CLOSE to setup
	and tear down D-Bus connections and TEST_DBUS_MESSAGE instead of
	a loop.
	* init/tests/test_job_class.c (test_consider, test_reconsider)
	(test_register, test_unregister): Likewise.

	* init/control.c (control_get_job_by_name): Sanity check the name
	of a job in the same way; we don't need to sanity check the instance
	name because "" is valid (and the default for singletons).
	* init/tests/test_control.c (test_get_job_by_name): Test.

	* dbus/com.ubuntu.Upstart.xml (EmitEvent): Add an asynchronous
	method to emit an event, providing the name and accompanying
	environment.  No return value, it either works or you get an
	error.
	* init/control.c (control_emit_event): Implement top half of the
	method, blocking the message in the event.
	* init/control.h: Add prototype.
	* init/event.c (event_finished): Implement the bottom half which
	sends the reply or error, these are actually tested along with
	the top for sanity reasons.
	* init/tests/test_control.c (test_emit_event): Test the various
	ways the method may be used and abused; the async nature means
	we actually need a real D-Bus server to do this.
	* TODO: Update.

	* init/event.c (event_new): There's no reason this shouldn't be
	allowed to return insufficient memory, so do so.
	(event_finished): Wrap call.
	* init/tests/test_event.c (test_new): Add alloc failed test.
	* init/job.c (job_emit_event): Must create the event.
	* init/main.c (main, cad_handler, kbd_handler, pwr_handler): Wrap
	with NIH_MUST

2008-06-05  Scott James Remnant  <scott@netsplit.com>

	* TODO: Update.

	* init/job.c (job_unblock): Rename to job_finished, since this
	does not behave like event_unblock but more like event_finished
	(job_change_state, job_failed): Change name in call.
	* init/job.h: Update prototype.
	* init/tests/test_job.c (test_unblock): Rename to test_finished
	* init/event.c (event_pending_handle_jobs): Update calls here.

	* init/job.h (Job): Rename blocked to blocker to match event, since
	it has the same use as event->blockers except it's a toggle
	* init/job.c (job_new, job_change_state): Rename where used
	* init/event.c (event_finished): Rename here also since its reset
	* init/tests/test_job.c, init/tests/test_job_process.c,
	* init/tests/test_event.c: Rename in test cases too.

	* init/job.c (job_emit_event): Add a Blocked record to the event's
	blocking list for the starting and stopping events.
	* init/tests/test_job.c (test_emit_event): Add tests for the record
	being added to the list with the right details.
	(test_change_goal): Make sure that a Blocked record is added
	(test_change_state): Make sure that Blocked records are added
	* init/tests/test_job_process.c (test_handler): Also make sure
	that Blocked records are added.

	* init/event.c (event_finished): Clear jobs referenced in the
	blocking list, rather than iterating the entire jobs hash.
	(event_finished_handle_jobs): Drop this function.
	* init/tests/test_event.c (test_finished, test_finished_handle_jobs):
	Merge tests again and test using both the blocking list and job's
	blocked member.

	* init/event.h (event): Add blocking member.
	* init/event.c (event_new): Initialising blocking list.
	* init/tests/test_event.c (test_new): Make sure it's initialised
	to an empty list.

	* init/tests/test_job_process.c (test_handler): Update tests to use
	Blocked.

	* init/event.c (event_pending_handle_jobs): Collect environment
	and events independantly, which means we don't have to worry about
	the list contents or freeing them up in case of error.
	* init/event_operator.c (event_operator_events): Fix parent.
	* init/tests/test_event.c (test_pending_handle_jobs): Update tests.
	* init/init.supp: Update collect suppression.

	* init/event_operator.c (event_operator_collect): Break in two.
	(event_operator_environment): Collect the environment from the event,
	appending the list of event names if necessary.
	(event_operator_events): Block events and pass them to the
	given list.
	* init/event_operator.h: Update prototypes.
	* init/tests/test_event_operator.c (test_operator_collect): Also
	split into two new functions
	(test_operator_environment, test_operator_events): Adjust

	* init/event_operator.c (event_operator_collect): Placed Blocked
	structures in the list, rather than ordinary entries; I strongly
	suspect that while it's nice to iterate the operator tree only once,
	this needs to be three functions really.
	* init/tests/test_event_operator.c (test_operator_collect): Update
	test suite.

	* init/job.h (Job): Make blocking a statically defined list.
	* init/job.c (job_new): Initialise rather than setting to NULL.
	(job_unblock): Assume that blocking members are Blocked structures
	and that the list itself is always iterable.
	* init/tests/test_job.c (test_new): Check the list is empty, rather
	than NULL.
	(test_change_state, test_failed, test_unblock): Change tests cases
	to expect blocking to always be present, and create members as Blocked
	structures.

	* init/blocked.c (blocked_new): Set destructor (forgotten)

	* init/init.supp: Add setenv, which has crept in

	* init/blocked.h: Header containing enum, struct and prototype.
	* init/blocked.c (blocked_new): Function to allocate the structure
	with the right details.
	* init/tests/test_blocked.c (test_new): Tests for the new function.
	* init/Makefile.am (init_SOURCES): Compile using blocked.c and header
	(TESTS): Build blocked test suite
	(test_process_LDADD, test_job_class_LDADD)
	(test_job_process_LDADD, test_job_LDADD, test_event_LDADD)
	(test_event_operator_LDADD, test_parse_job_LDADD)
	(test_parse_conf_LDADD, test_conf_LDADD, test_control_LDADD):
	Link blocked.o to most test suites.
	(test_blocked_SOURCES, test_blocked_LDFLAGS, test_blocked_LDADD):
	Details for test suite.

	* init/main.c: Also remove SIGTERM handling, we don't re-exec
	properly and this is a dangerous signal to use anyway.
	(term_handler): Drop function.

	* init/main.c: Remove handling for stop/cont; there's no reason
	a user should be able to pause the event queue.
	(stop_handler): Drop function.
	* init/event.c (event_poll): Remove paused handling.

	* init/control.c: Fix doc string.

	* dbus/com.ubuntu.Upstart.xml (ReloadConfiguration): Add method
	that's effectively the same as the HUP signal.
	* init/control.c (control_reload_configuration): Unsurprisingly,
	the implementation is identical.
	* init/control.h: Add prototype.
	* init/tests/test_control.c (test_reload_configuration): Make sure
	the method works as expected.
	(test_get_job_by_name, test_get_all_jobs): Add missing free calls for
	message in cases of out of memory.

	* dbus/com.ubuntu.Upstart.xml (JobAdded, JobRemoved): Add signals
	for when new jobs are added to the known list and when existing jobs
	are removed, this allows GUIs to always show an up-to-date list.
	* dbus/com.ubuntu.Upstart.Job.xml (InstanceAdded, InstanceRemoved):
	Also add matching signals for when instances are added to the list
	for a job and when they're removed again.
	* init/job_class.c (job_class_register): Emit the JobAdded signal
	for this job when registering if the new signal argument is TRUE;
	pass on the signal argument to job_register()
	(job_class_add): Emit signals when registering jobs with existing
	connections.
	(job_class_unregister): Emit signals when unregistering a job.
	* init/job.c (job_register): Likewise, emit the InstanceAdded signal
	for the job class if the new signal argument is TRUE.
	(job_new): Emit signals when registering instances with existing
	connections.
	(job_change_state): Emit the instance removed signal when destroying
	an inactive instance.
	* init/job_class.h, init/job.h: Add signal argument to prototypes
	* init/control.c (control_register_all): When registering job classes
	on a new connection, do not emit a signal since they will already
	exist at the point when the name appears on the bus or the connection
	is complete.
	* init/tests/test_control.c (test_bus_open): Add comment that we
	are testing for signal non-emission already with the fake server,
	since it was this test that actually made me realise we had to
	not emit them :p
	* init/tests/test_job_class.c (test_register): Test that the signal
	is emitted when signal is TRUE and not emitted when signal is FALSE
	(test_unregister): Test that the JobRemoved signal is emitted
	(test_get_instance_by_name, test_get_all_instances): Free message
	if allocation failed.
	(test_consider, test_reconsider): Test that the JobAdded and
	JobRemoved signals are emitted (or not) when appropriate.
	* init/tests/test_job.c (test_register): Make sure that the
	InstanceAdded signal is emitted when TRUE is passed, and not when
	FALSE is passed.
	(test_new): Make sure the InstanceAdded signal is emitted when the
	job is registered on the bus.
	(test_change_state): Make sure the InstanceRemoved signal is sent
	when deleting an instance.

2008-06-02  Scott James Remnant  <scott@netsplit.com>

	* init/tests/test_job.c (test_new, test_register): Also use a private
	dbus server to avoid session bus problems.

	* init/tests/test_job_class.c (test_consider, test_reconsider)
	(test_register, test_unregister): Use a private dbus server instead
	of connecting to the session bus, which might not be there.

	* init/tests/test_control.c (test_disconnected): Simplify using a
	private dbus server rather than faking one.

	* init/tests/test_control.c (test_bus_close): Don't rely on being
	able to connect to the various buses, instead use a special private
	one.

2008-06-01  Scott James Remnant  <scott@netsplit.com>

	* dbus/com.ubuntu.Upstart.Job.xml (GetAllInstances): And also add
	a similar method to return the object path of all instances of a
	particular job.
	* init/job_class.c (job_class_get_all_instances): Implement the
	method, pretty much the same as the other.
	* init/job_class.h: Add prototype.
	* init/control.c: Fix comment.
	* init/tests/test_control.c (test_get_all_jobs): Ensure that the
	individual paths are children of the array.

	* dbus/com.ubuntu.Upstart.xml (GetAllJobs): Add method to return
	the object path of all known jobs.
	* init/control.c (control_get_all_jobs): Implement the method,
	somewhat simple happily.
	* init/control.h: Add prototype for the method.
	* init/tests/test_control.c (test_get_all_jobs): Test that the
	right data is returned.

	* dbus/com.ubuntu.Upstart.xml, dbus/com.ubuntu.Upstart.Job.xml,
	* dbus/com.ubuntu.Upstart.Instance.xml: Add libnih XML NS to the
	files so that we can tag methods as sync or async later.

	* init/control.c (control_get_job_by_name): Remove const from
	return parameter.
	* init/control.h: Update prototype.
	* init/tests/test_control.c (test_get_job_by_name): Remove const
	from path type.

	* init/job_class.c (job_class_get_instance_by_name): Remove wrong
	const from parameter now that we've fixed the bindings generator.
	* init/job_class.h: Update prototype to match.
	* init/tests/test_job_class.c (test_get_instance_by_name): Change
	type of path to match.

	* HACKING (Dependencies): clarify that autoreconf and configure need
	to be run for libnih first.

	* init/Makefile.am (test_process_LDADD, test_job_class_LDADD)
	(test_job_process_LDADD, test_job_LDADD, test_event_LDADD)
	(test_event_operator_LDADD, test_parse_job_LDADD)
	(test_parse_conf_LDADD, test_conf_LDADD, test_control_LDADD): Link
	the auto-generated D-Bus code in, otherwise the tests won't be
	complete.

2008-05-24  Scott James Remnant  <scott@netsplit.com>

	* HACKING: Changed branch location again, of both upstart and
	libnih.

2008-05-16  Scott James Remnant  <scott@netsplit.com>

	* init/job_class.c (job_class_consider, job_class_reconsider): Find
	the best class first and compare against the current class before
	acting, this avoids the re-register jump every time a job stops.
	(job_class_select): Rename to job_class_add() since this is takes
	a class and is the direct opposite to job_class_remove().

2008-05-15  Scott James Remnant  <scott@netsplit.com>

	* init/event.c (event_new): We can't rely on the event poll function
	being the last in the main loop, it's often the first, so after
	adding an event to the queue ensure the loop is iterated at least
	once so that the event poll occurs for it.

2008-05-09  Scott James Remnant  <scott@netsplit.com>

	* TODO (Anytime): Update.

	* dbus/com.ubuntu.Upstart.Instance.xml: format to match others

	* dbus/com.ubuntu.Upstart.Job.xml (GetInstanceByName): Add method
	* init/job_class.c (job_class_get_instance_by_name): Implementation.
	* init/job_class.h: Add prototype.
	* init/tests/test_job_class.c (test_get_instance_by_name): Tests
	for new method.

	* init/job_class.h (JobClass): Make instances a hash table.
	* init/job_class.c (job_class_new): Initialise instances as a hash
	table now.
	(job_class_register): Iterate instances as hash table.
	(job_class_remove): Slightly odd construct needed to return FALSE
	if there's anything in the hash table.
	(job_class_unregister): Likewise to assert on no instances.
	* init/tests/test_job_class.c (test_new): Check that instances is
	now a hash table.
	* init/job.h (Job): Make name the first member.
	* init/job.c (job_new): Add to instances as hash table.
	(job_instance): Drop entirely, replaced by a hash lookup.
	* init/tests/test_job.c (test_instance): Drop.
	* init/job_process.c (job_process_find): Iterate instances as a
	hash table.
	* init/event.c (event_pending_handle_jobs)
	(event_finished_handle_jobs): Iterate instances as hash table.
	(event_pending_handle_jobs): Replace job_instance call with an
	ordinary hash lookup.
	* init/tests/test_event.c: Update to use hash table.
	* init/tests/test_conf.c: Update instances stealing for hash table

	* init/job_class.c (job_class_new): initialise instance to the
	empty string.
	* init/tests/test_job_class.c: Update job_new() calls.
	(test_new): Check instance against the empty string.
	* init/job.c (job_new): name may no longer be NULL.
	* init/tests/test_job.c: Update job_new() calls.
	(test_instance): Reset back to "" when done.
	* init/event.c (event_pending_handle_jobs): Always expand the
	name, since the class->instance is always non-NULL.
	* init/tests/test_event.c: Update job_new calls.
	* init/tests/test_conf.c: Update job_new calls.
	* init/tests/test_job_process.c: Update job_new calls.

	* init/job.c (job_new): Singleton jobs have a fixed name of "",
	rather than a NULL name, and a D-Bus name of "_".
	(job_instance): Which rather simplifies this function (in fact,
	it makes this function look like a common one).
	(job_emit_event): Always set INSTANCE variable.
	(job_name): Still distinguish in output, to avoid ugly "()" but
	check character rather than NULL.
	* init/tests/test_job.c (test_new): Check name is set to ""
	and path to ".../_"
	(test_change_state, test_emit_event): Update test cases to assume
	an empty INSTANCE variable
	(test_instance): Update to pass "" instead of NULL.
	* init/job_process.c (job_process_run): Always set UPSTART_INSTANCE
	* init/tests/test_job_process.c (test_run): Always assume an
	UPSTART_INSTANCE variable, it may just be empty.
	* init/tests/test_event.c (test_pending_handle_jobs): Expect
	the name to be set to the empty string.

	* init/Makefile.am (com.ubuntu.Upstart.c com.ubuntu.Upstart.h)
	(com.ubuntu.Upstart.Job.c com.ubuntu.Upstart.Job.h)
	(com.ubuntu.Upstart.Instance.c com.ubuntu.Upstart.Instance.h):
	Drop setting of data-type, turns out it doesn't work anyway.

	* dbus/Upstart.conf: Add configuration file.
	* dbus/Makefile.am (dbussystemdir, dist_dbussystem_DATA): Install
	the configuration file into the right place.

	* dbus/com.ubuntu.Upstart.xml (GetJobByName): Add method
	* init/control.c (control_get_job_by_name): Implementation.
	* init/control.h: Prototype.
	* init/tests/test_control.c (test_get_job_by_name): Test the
	method using a fake message.

2008-05-08  Scott James Remnant  <scott@netsplit.com>

	* dbus/com.ubuntu.Upstart.xml, dbus/com.ubuntu.Upstart.Job.xml,
	* dbus/com.ubuntu.Upstart.Instance.xml: Add DTDs.

	* init/control.c (manager_interfaces): Export the general
	com.ubuntu.Upstart interface
	* init/job_class.c (job_class_interfaces): Export the
	com.ubuntu.Upstart.Job interface
	* init/job.c (job_interfaces): Export the
	com.ubuntu.Upstart.Instance interface

	* init/Makefile.am (BUILT_SOURCES)
	(com.ubuntu.Upstart.c com.ubuntu.Upstart.h)
	(com.ubuntu.Upstart.Job.c com.ubuntu.Upstart.Job.h)
	(com.ubuntu.Upstart.Instance.c com.ubuntu.Upstart.Instance.h):
	Generate C code and header files from the XML files which produce
	object bindings.
	(init_SOURCES): Link the built sources.
	(CLEANFILES): Clean them up afterwards

	* dbus/com.ubuntu.Upstart.xml: Initially empty description for
	manager object interface(s).
	* dbus/com.ubuntu.Upstart.Job.xml: Initially empty description
	for job class object interface(s).
	* dbus/com.ubuntu.Upstart.Instance.xml: Initially empty
	description for job instance object interface(s).
	* dbus/Makefile.am: Distribute the three interface files,
	they're used as sources elsewhere.
	* configure.ac (AC_CONFIG_FILES): Generate dbus/Makefile
	* Makefile.am (SUBDIRS): Descend into the dbus sub-directory.

	* init/job_class.c (job_class_consider, job_class_reconsider):
	Separate out the actual meat of the functions, since it's largely
	duplicated between the two.  This makes the difference between
	the two functions clearer, consider always stages an election
	no matter which is registered, reconsider only stages an election
	if the current class is registered.
	(job_class_select, job_class_remove): Functions containing the
	common code, which now also handle registering and unregistering
	the class with D-Bus.  Here is the right place, not in new, since
	we only export the current best class of a given name.
	(job_class_register, job_class_unregister): Function to register
	a job and its instances, and to unregister a job (we assert that
	there must be no instances for us to do this).
	* init/job_class.h: Add prototypes.
	* init/tests/test_job_class.c (test_consider, test_reconsider):
	Check that D-Bus registration and unregistration happens as
	expected.
	(test_register, test_unregister): test on their own.
	* init/job.c (job_new): Register instances with D-Bus, since
	instances can only ever exist for active classes, all instances
	are always registered on the bus.
	(job_register): Function to register an instance on the bus.
	* init/job.h: Add prototype.
	* init/tests/test_job.c (test_new): Test creating a job with an
	active d-bus connection, which should have it registered.
	(test_register): Test registration on its own.
	* init/control.c (control_register_all): Make this always succeed,
	and register existing jobs on the new connection.
	(control_server_connect, control_bus_open): registration is
	always successful.
	* init/tests/test_control.c (test_server_connect, test_bus_open):
	Test with existing jobs when we get a connection or create the
	bus connection, ensure that the jobs and instances are registered.

	* init/tests/test_job.c (test_change_state): Check for a bug where
	a job with multiple instances will be freed when one instance is
	deleted rather than the last instance.
	* init/job.c (job_change_state): Add debugging messages when we
	destroy a job that's no longer the current one or an instance
	that's no longer active; also ensure that we never destroy a job
	that's the current one.
	* init/event.c (event_pending_handle_jobs): Add a debugging message
	when we create a new instance of a job.
	* init/conf.c (conf_file_destroy): Add a debugging message when
	we destroy a job that's no longer the current one.

2008-05-07  Scott James Remnant  <scott@netsplit.com>

	* init/control.c (control_server_open, control_server_close)
	(control_server_connect): Create and manage a listening d-bus server
	that is used for private direct connections to Upstart for when the
	d-bus daemon is not available.  Each new connection has the same
	objects as the d-bus system bus, they only differ in their method.
	(control_conns, control_init): Cache the open connections, including
	the bus daemon and any private connections; we'll iterate this list
	when sending signals.
	(control_bus_open): Store connection in the list, don't worry about
	setting close-on-exec, we check that by test case and rely on d-bus
	to do it.
	(control_bus_disconnected): Rename to control_disconnected
	(control_disconnected): Work for system bus and private connections,
	remove from the connections list.
	* init/control.h: Add prototypes, remove global definition of bus
	name to just being private again.
	* init/tests/test_control.c (test_server_open, test_server_close)
	(test_server_connect): Test the new functions.
	(test_bus_open): add check for list entry
	(test_bus_disconnected): rename to test_disconnected
	* init/main.c: Open the listening server, warning if we're unable
	to do so (but we won't treat it as a hard error since there's the
	d-bus daemon as the default anyway).
	* init/init.supp: suppress the fact that the control connections
	list stays around.

	* init/job_process.c (job_process_run): Use NIH_ZERO instead of
	NIH_MUST and == 0

2008-05-06  Scott James Remnant  <scott@netsplit.com>

	* init/environ.c (environ_expand_until): Odd gcc optimiser warning,
	it reckons arg_start and end may be used uninitialised, but I don't
	see how they can be.

	* init/main.c (main): Warn if we can't set the root directory.
	* init/job_process.c (job_process_spawn)
	(job_process_error_abort): loop on the return of write()
	* init/tests/test_job_process.c (child, main): assert getcwd() works
	(test_handler): initialise list and entry for gcc's blind spot.
	(test_run): initialise ret for gcc's blind spot
	* init/tests/test_job.c (test_name): jump through hoops for gcc
	(test_change_state): list and entry.
	* init/tests/test_event.c (test_finished_handle_jobs, test_finished)
	(test_pending_handle_jobs, test_poll, test_pending): initialise to
	NULL and buy gcc glasses
	* init/tests/test_event_operator.c (test_operator_collect): another
	NULL to make gcc happy.

2008-05-01  Scott James Remnant  <scott@netsplit.com>

	* TODO: Update.

	* init/init.supp: Suppress a few test case artefacts caused by
	valgrind hating reachable memory at exec() time.

	* init/tests/test_job_process.c: Fix a few cases where we were
	still dup'ing the name argument to job_new().
	* init/tests/test_parse_job.c: Include missing signal.h

	* init/event.c (event_pending_handle_jobs)
	(event_finished_handle_jobs): Land the old job event handling
	functions here as static functions, right now they're immense but
	we'll actually move much of the code back out again as we go.
	* init/tests/test_event.c (test_pending_handle_jobs)
	(test_finished_handle_jobs): Also land the test cases in renamed
	and somewhat restructued functions, since we now have to do the
	testing through event_poll().
	(test_poll, test_pending, test_finished): It never hurts to improve
	test cases while you're in there.

2008-04-30  Scott James Remnant  <scott@netsplit.com>

	* init/job.c (job_change_state): Change calls to job_process_run
	and job_process_kill.
	* init/main.c: Change to job_process_handler

	* init/job_process.c, init/job_process.h: Land the code from job.c
	and defs from job.h that deal specifically with a job's processes,
	rename the functions to job_process_*() in the process.
	* init/tests/test_job_process.c: And land the test cases as well.

	* init/job.c: Strip of everything not related to creation and finding
	of instances and the core state machine; process stuff will move to
	job_process.c and event handling to event.c, class (nee config) stuff
	is already moved to job_class.c
	(job_new): Don't reparent the name, it doesn't help anything, just
	take a copy.
	(job_name, job_failed, job_unblock, job_emit_event): Make extern since
	we need to use these outside or just want to test them.
	* init/job.h: Clean out also.
	* init/tests/test_job.c: Also clean out.
	(test_name, test_failed, test_unblock, test_emit_event): Add test cases
	for newly extern functions.

	* init/main.c: Include events.h to get the ones we need.

	* init/control.c (control_job_config_path, control_job_path)
	(control_path_append): Drop these functions (replaced by the more
	generic nih_dbus_path() function)
	* init/control.h: Make CONTROL_ROOT public, and drop other prototypes.
	* init/tests/test_control.c (test_job_config_path)
	(test_job_path): Drop tests.

2008-04-29  Scott James Remnant  <scott@netsplit.com>

	* init/event.c, init/event.h, init/tests/test_event.c: Strip out the
	event operator code and events list.

	* init/job_class.c, init/job_class.h: We only need the event operator
	code here now.

	* init/events.h, init/event_operator.c, init/event_operator.h,
	init/tests/test_event_operator.c: Separate out the event operator
	code and the list of events into separate source files.
	* init/Makefile.am (init_SOURCES): Build and link event operator code
	and use the lists of events.
	(TESTS): Build and run the event operator test suite.
	(test_event_operator_SOURCES, test_event_operator_LDFLAGS)
	(test_event_operator_LDADD): Details for the event operator test
	suite.
	(test_process_LDADD, test_job_class_LDADD)
	(test_job_process_LDADD, test_job_LDADD, test_event_LDADD)
	(test_parse_job_LDADD, test_parse_conf_LDADD, test_conf_LDADD)
	(test_control_LDADD): Link the event operator code.

	* init/job_class.c, init/main.c: Correct includes and some function
	names.

	* init/process.c, init/process.h, init/tests/test_process.c: Land
	original Process code (used by job class and similar).

	* init/process.c, init/process.h, init/tests/test_process.c: Break
	into two pieces, one part becomes job_process which requires both
	job information and process information, the other becomes system
	which requires no job information.
	* init/errors.h: Update error name.
	* init/Makefile.am (init_SOURCES): Build and link job process code
	and header along with system code and header.
	(TESTS): Build and run job process and system test suites.
	(test_job_process_SOURCES, test_job_process_LDFLAGS)
	(test_job_process_LDADD): Details for job process test suite.
	(test_system_SOURCES, test_system_LDFLAGS, test_system_LDADD):
	Details for system test suite.
	(test_process_LDADD, test_job_class_LDADD, test_job_LDADD)
	(test_event_LDADD, test_parse_job_LDADD, test_parse_conf_LDADD)
	(test_conf_LDADD, test_control_LDADD): Link job process and system
	code.

	* init/parse_conf.c: Remove parse_job include.

	* init/init.supp: Update leak check for class init; remove
	valgrind workaround since it's gone away with the change of that
	function.

	* init/conf.h (ConfFile): Change type of job member, but leave name.
	Add prototype for new function.
	* init/conf.c (conf_reload_path): Somewhat simplify the case of
	having parsed a job, we only need to call job_class_consider() now
	to have it dealt with.
	(conf_file_destroy): Likewise after removing the ConfFile from the
	source (so it won't get considered) and marking the job class as
	deleted, we only need to call job_class_reconsider() and check the
	return value to see whether we've been replaced.
	(conf_select_job): In return we provide the function to decide which
	of the available job sources is the best one.
	* init/tests/test_conf.c: Update types in tests.
	(test_select_job): Test the new function.

	* init/parse_job.h: Update to include job_class.h and update prototype
	to return JobClass, we'll keep the name though since we'll never
	parse jobs and otherwise things get annoying.
	* init/parse_job.c: Update to work on job classes.
	* init/tests/test_parse_job.c: Update to match.

	* init/job_class.h (JobClass): Factor out old JobConfig object into
	a new JobClass object with the same properties, but in its own source
	file.
	(ExpectType): Rename old JobExpect to this to match other enums.
	(ConsoleType): Move along with the object that uses it.
	* init/job_class.c (job_class_init, job_class_new)
	(job_class_environment): Bring along methods that only operate on
	a JobClass, cleaning them up in the process.
	(job_class_consider, job_class_reconsider): Replace job_config_replace
	with these two functions that may be used for a new job class and
	when discarding or finishing with an old one respectively.
	* init/tests/test_job_class.c: Tests for the functions.
	* init/Makefile.am (init_SOURCES): Build and link job class source
	and header.
	(TESTS): Build and run job class test suite.
	(test_job_class_SOURCES, test_job_class_LDFLAGS)
	(test_job_class_LDADD): Details for job class test suite.
	(test_process_LDADD, test_job_LDADD, test_event_LDADD)
	(test_parse_job_LDADD, test_parse_conf_LDADD, test_conf_LDADD)
	(test_control_LDADD): Link job class code to other tests too.

2008-04-28  Scott James Remnant  <scott@netsplit.com>

	* init/control.c (control_job_config_path, control_job_path): Add
	functions to generate D-Bus object paths for jobs and instances
	(control_path_append): and a static function used by both to append
	escaped path elements.
	* init/control.h: Add prototypes.
	* init/tests/test_control.c (test_job_config_path)
	(test_job_path): Add test cases for the new functions.
	* init/job.h (JobConfig, Job): Add path member to both structures.
	* init/job.c (job_config_new, job_new): Initialise the path members.
	* init/tests/test_job.c (test_config_new, test_new): Make sure
	the path members are initialised to something sensible.
	* init/init.supp: Valgrind whines, I do not know why.

	* init/control.c (control_bus_open): Call out to register objects
	on the new bus connection.
	(control_register_all): Start off by registering the connection
	manager object, no methods/signals for now.
	* init/tests/test_control.c (test_bus_open): Make sure the manager
	object is registered.

2008-04-27  Scott James Remnant  <scott@netsplit.com>

	* init/tests/test_control.c (test_bus_open): Correct name of
	error macro.

	* init/job.c (job_emit_event): Make INSTANCE the second variable.
	* init/tests/test_job.c (test_next_state): Update tests.

2008-04-25  Scott James Remnant  <scott@netsplit.com>

	* init/tests/test_control.c (test_bus_open): Use D-bus macros for
	error strings instead of naming them by hand.

2008-04-22  Scott James Remnant  <scott@netsplit.com>

	* init/tests/test_control.c (test_bus_close): Add another missing
	call to dbus_shutdown.

2008-04-21  Scott James Remnant  <scott@netsplit.com>

	* init/tests/test_control.c (test_bus_open): Under valgrind we seem
	to get NoReply instead of Disconnected which is a wee bit odd.
	Add missing call
	(test_bus_disconnected): Add missing call to dbus_shutdown.

2008-04-19  Scott James Remnant  <scott@netsplit.com>

	* init/process.c: Add missing limits.h include

	* init/job.h (JobConfig): Merge instance and instance_name; if
	instance is set, the job is multi-instance with the name derived
	from that; if unset the job is singleton.  We will not support
	unlimited instances.
	* init/job.c (job_config_new): Initialise instance to NULL.
	(job_new): Assert that name is set for instance jobs.
	(job_instance): Alter to only deal with singleton and instance
	jobs, the unlimited instances case is gone.
	(job_handle_event): Use instance instead of instance_name
	* init/tests/test_job.c (test_config_new): Check instance is NULL
	(test_find_by_pid): Adjust the way instance jobs are made, which
	means we have to pass a name to job_config_new now.
	(test_instance): Adjust tests to remove unlmited-instance tests
	and pass name to job_config_new
	(test_change_state, test_run_process): Pass instance name to
	job_new as an allocated argument rather than waiting to set it
	until afterwards.
	(test_handle_event): Set instance instead of instance_name
	* init/parse_job.c (stanza_instance): Make the argument mandatory.
	* init/tests/test_parse_job.c (test_stanza_instance): Remove the
	checks for without argument, and make sure that without argument
	is an error.

	* init/parse_job.c (stanza_oom): Oops, forgot to free never arg.

	* init/job.h (JobConfig): NihList is rather overkill for emits,
	which is static configuration; turn into a NULL-terminated array
	which'll make it easier to turn into a D-Bus property later.
	* init/job.c (job_config_new): Initialise to NULL now.
	* init/tests/test_job.c (test_config_new): Make sure it's NULL.
	* init/parse_job.c (stanza_emits): Store in an array instead.
	* init/tests/test_parse_job.c (test_stanza_emits): Redo tests.

	* init/job.c (job_emit_event): Append exported variables to the
	job event without overwriting the builtins.
	* init/tests/test_job.c (test_change_state): Check that exported
	environment is added to the job events.

	* init/parse_job.c (stanza_export): Parse a new export stanza,
	which takes one or more environment variable names.
	* init/tests/test_parse_job.c (test_stanza_export): Test the new
	stanza.

	* init/job.h (JobConfig): Add new export member.
	* init/job.c (job_config_new): Initialise to NULL.
	* init/tests/test_job.c (test_config_new): Make sure it's NULL.

	* init/environ.c (environ_add, environ_set): Add a replace argument
	which when FALSE does not replace existing entries in the environment
	table.
	* init/environ.h: Adjust prototypes.
	* init/tests/test_environ.c (test_add): Add tests for non-replacement
	mode, including corner cases.
	(test_set): Replace should be TRUE in this test.
	* init/event.c (event_operator_collect): Always replace existing
	environment members.
	* init/job.c (job_config_environment, job_run_process): Always replace
	existing environment members.
	(job_emit_event): Always replace existing environment members, and
	rework this function to get rid of the confusing gotos.

	* init/tests/test_job.c (test_change_state): Add tests to make sure
	we include the INSTANCE variable in the event environment.

2008-04-18  Scott James Remnant  <scott@netsplit.com>

	* init/process.c (process_kill): Make sure we do send the signal to
	the process group; in practice this makes no difference, but it pays
	to be explicit in such things.
	* init/tests/test_process.c (test_kill): Add a test case for when
	the session leader is no more.

	* init/job.h (JobConfig): Another day, another obscure job config
	detail.  This one is for adjusting how likely you are to be killed
	by the OOM Killer.
	* init/job.c (job_config_new): Set to zero by default.
	* init/tests/test_job.c (test_config_new): And make sure it is zero.
	* init/parse_job.c (stanza_oom): And it helps to have a function
	to set that one.
	* init/tests/test_parse_job.c (test_stanza_oom): Test it.
	* init/errors.h: And we need an error if its out of bounds.
	* init/conf.c (conf_reload_path): Which also needs to be caught.
	* init/process.c (process_spawn): Of course, we have to do something
	with the oom adjustment.
	(process_error_read): message for failure error.
	* init/process.h (processErrorType): And need an error if it fails

	* init/main.c: Drop the legacy configuration directory, the format
	of jobs has changed sufficiently to not support it.
	* init/Makefile.am (AM_CPPFLAGS): Remove LEGACY_CONFDIR definition.
	(install-data-local): Don't create it, either.

	* init/enum.c, init/enum.h, init/tests/test_enum.c: Remove these
	source files, a hold-over from when we had them in a separate
	library and passed around the integer values.
	* init/job.c, init/job.h, init/tests/test_job.c: Restore in their
	proper place.
	* init/Makefile.am: Remove enum.* from build instructions.

	* init/main.c: Attempt to connect to the system bus on startup,
	but don't expect it to work.

	* init/control.c (control_bus_open, control_bus_disconnected)
	(control_bus_close): Functions to open a connection to the D-Bus
	system bus, clean up if disconnected or disconnect ourselves
	explicitly.
	* init/control.h: Prototypes.
	* init/tests/test_control.c (test_bus_open)
	(test_bus_disconnected, test_bus_close): Test the functions using
	a fake D-Bus system bus daemon.
	* init/errors.h: Add error for "name taken".
	* init/Makefile.am (init_SOURCES): Build and link control.c and
	control.h
	(TESTS): Build and run control test suite.
	(test_control_SOURCES, test_control_LDFLAGS, test_control_LDADD):
	Details for control test suite.
	(test_process_LDADD, test_job_LDADD, test_event_LDADD)
	(test_parse_job_LDADD, test_parse_conf_LDADD, test_conf_LDADD):
	Link control.o

2008-04-16  Scott James Remnant  <scott@netsplit.com>

	* init/job.h (JobConfig): Add leader member.
	* init/job.c (job_config_new): Initialise leader to FALSE.
	* init/tests/test_job.c (test_config_new): Make sure leader is FALSE.
	(test_change_goal, test_change_state, test_run_process)
	(test_kill_process, test_child_handler, test_handle_event)
	(test_handle_event_finished): Jobs have to be leaders now to allow
	waitpid() to work in test cases.
	* init/parse_job.c (stanza_session): Parse "session leader" stanza
	to set to TRUE.
	* init/tests/test_parse_job.c (test_stanza_session): Test new
	stanza parsing.
	(test_stanza_console): Add missing "missing argument" test.
	* init/process.c (process_error_read): Deal with new fork error.
	(process_spawn): If we're not to be a session leader, fork again and
	write the pid back on the open socket.
	* init/process.h (ProcessErrorType): Introduce new fork error.
	* init/tests/test_process.c (test_spawn): Test that we can't start
	a non-session-leader and still have process details.
	(test_spawn, test_kill): Other jobs have to be leaders now to
	allow waitpid() to work.
	* init/tests/test_event.c (test_poll): Jobs have to be leaders now
	to allow waitpid() to work.

2008-04-12  Scott James Remnant  <scott@netsplit.com>

	* configure.ac (NIH_INIT): Require that libnih build D-Bus support,
	failing configure if we can't get it.
	* init/Makefile.am (AM_CFLAGS): Build with D-Bus CFLAGS,
	(init_LDADD, test_process_LDADD, test_job_LDADD, test_event_LDADD)
	(test_parse_job_LDADD, test_parse_conf_LDADD, test_conf_LDADD): and
	link with libnih-dbus.la and D-Bus LIBS.
	(init_LDFLAGS): No need for -static now since libnih will only exist
	statically anyway.

	* init/main.c: Use a better name for kbdrequest
	* init/event.h (KBDREQUEST_EVENT): Rename event to keyboard-request

	* init/main.c: Drop the attempt to rescue a crashed system by
	carrying on with no state
	(crash_handler): After the child has core dumped, the parent will
	die and the kernel will panic.  That's the best we can do, I think.

	* init/job.c (job_change_state): Don't generate the stalled event;
	there's nothing useful you can do with it other than start a root
	shell and that's just a security hole waiting to happen.
	(job_new): Don't increment the instances counter.
	* init/job.h: Remove extern for instances counter.
	* init/tests/test_job.c (test_new): Remove the check that the
	instance counter is incremented.
	(test_change_state): Remove the test for the stalled event.
	* init/event.h (STALLED): Remove stalled event definition,
	* TODO: Update.

	* init/job.h (Job): And while we're at it, the instance name is
	guaranteed unique for a given job name, which is also guaranteed
	to be unique - so don't bother with job ids either, since they
	also get reused in bad cases.
	* init/job.c (job_next_id): Drop this function.
	(job_new): Don't assign an id anymore.
	(job_find_by_id): Drop this function.
	(job_run_process): Set UPSTART_INSTANCE to the instance name if set.
	(job_name): Function to create the string used in messages.
	(job_change_goal, job_change_state, job_run_process)
	(job_kill_process, job_kill_timer, job_child_handler)
	(job_process_terminated, job_process_trace_new)
	(job_process_trace_new_child, job_process_trace_signal)
	(job_process_trace_fork, job_process_trace_exec): Use the instance
	name in messages (if set) in place of the job id.
	* init/tests/test_job.c (test_new): Drop checks on the id field.
	(test_find_by_id): Drop test.
	(test_run_process): Check that UPSTART_INSTANCE is set only for
	named job instances, and contains the instance name.
	(test_change_state, test_run_process, test_child_handler): Remove
	id setting and update error message checks.
	* TODO: Update.

	* init/event.h (Event): We don't use the id field for anything;
	and it can't be guaranteed to be unique since it can wrap over
	and get reused.  Drop it.
	* init/event.c (event_next_id): Drop this function.
	(event_new): Don't assign an id anymore.
	(event_find_by_id): Drop this function.
	* init/tests/test_event.c (test_new): Drop checks on the id field
	(test_find_by_id): Drop test.
	(test_poll): Drop id setting which was needless anyway.

2008-04-11  Scott James Remnant  <scott@netsplit.com>

	* init/tests/test_job.c (test_child_handler): Add tests to make
	sure that respawn works for both services and tasks; the only
	difference we want for tasks is that zero is a normal exit code.
	* init/job.c (job_process_terminated): Status need not be non-zero
	if the job is not a task.

	Change the default job type from task to service, which will
	finally match people's expectations.

	* init/job.h (JobConfig): Replace service member with task
	* init/job.c (job_config_new): Initialise task to FALSE
	(job_change_state): Unblock if not a task instead of if a service
	* init/tests/test_job.c (test_config_new): Make sure task is FALSE
	(test_change_state): Check service by default, task with flag;
	this also means we expect blockers to be cleared if we end up in
	running for the other checks
	(test_child_handler): Expect blockers to be cleared if we end up
	in running now that service is the default.
	* init/tests/test_event.c (test_poll): Test with a task since
	we want to remain blocked for longer.
	* init/parse_job.c (stanza_respawn): Don't set service to TRUE
	(stanza_service): Rename to stanza_task and set task flag instead
	* init/tests/test_parse_job.c (test_stanza_respawn): Remove checks
	for setting of service flag
	(test_stanza_service): Rename to test_stanza_task and test task

	* init/job.c (job_init): Create hash using nih_hash_string_new()
	* init/conf.c (conf_source_new): Likewise.

2008-03-08  Scott James Remnant  <scott@netsplit.com>

	* HACKING: Terminology changes: Bazaar-NG is now just Bazaar;
	Malone is now just Launchpad's bug tracking system.  Update bugs
	URL to match modern form.

	* init/enum.h (JobWaitType): Rename to JobExpect
	* init/job.h (JobConfig): Rename wait_for to expect
	* init/job.c (job_config_new, job_change_state, job_run_process)
	(job_process_stopped, job_process_trace_new_child): Rename wait_for
	to expect in all occurances.
	* init/tests/test_job.c: Likewise rename all occurances.
	* init/parse_job.c (stanza_wait): Rename to stanza_expect and drop
	the intermediate argument.
	* init/tests/test_parse_job.c (test_stanza_wait): Rename to
	test_stanza_expect and adjust tests to match new syntax.
	* init/tests/test_process.c (test_spawn): Remove set of wait_for.

	* doc/states.dot: Remove the state transition from starting to
	waiting ("emit_stopped" in the graph); we don't have a "respawning
	too fast" exit here anymore, so always go to stopping.
	* doc/states.png: Regenerate.

	* TODO: Document the problems with overflowing ids and instance
	counter before I forget about them.

2008-03-07  Scott James Remnant  <scott@netsplit.com>

	* TODO: Update.

	* init/job.h (JobConfig): Add instance_name member.
	(Job): Add name member.
	* init/job.c (job_config_new): Initialise instance name to NULL.
	(job_new): Accept the name as an argument, reparenting and stealing
	(job_handle_event): Expand the instance name and pass to job_new
	(job_instance): Accept a name and look that up in the list of current
	instances returning the instance if found.
	* init/tests/test_job.c: Add extra argument to all job_new calls
	(test_config_new): Make sure instance name is initialised to NULL.
	(test_handle_event): Make sure the job name is set from the instance,
	and make sure an existing instance is reused if we can.
	(test_instance): Make sure that the existing instance is returned.
	* init/parse_job.c (stanza_instance): Check for an optional argument
	and store it in the instance_name member if it exists, otherwise
	free and reset the instance_name member.
	* init/tests/test_parse_job.c (test_stanza_instance): Check the new
	argument is handled properly and stored in the right place.
	* init/tests/test_conf.c (test_source_reload_job_dir)
	(test_file_destroy): Add extra NULL to job_new
	* init/tests/test_event.c (test_poll): Add extra NULL to job_new

	* init/event.c (event_operator_match): Accept an environment array
	and expand the operator value against it before attempting to match.
	(event_operator_handle): Also accept the environment array and pass
	through to calls to event_operator_match().
	* init/event.h: Update prototypes.
	* init/tests/test_event.c (test_operator_match): Add extra NULL
	argument to most tests, and add tests for known and unknown variable
	references.
	(test_operator_handle): Add extra NULL arguments to most tests, and
	add test for passing of environment through.
	(test_operator_reset): Add extra NULL argument to call.
	* init/job.c (job_handle_event): Pass the job environment for the
	stop event handling, but NULL for the start event.
	* init/tests/test_job.c (test_handle_event): Make sure that a stop
	operator is expanded from the job environment before being matched
	against the stop event.

	* init/event.c, init/event.h, init/environ.c: Documentation tweaks.

	* init/job.c (job_change_state): Remove the code to check for runaway
	jobs from here, we'll always let people explicitly start an instance.
	(job_process_terminated): Call job_catch_runaway when actually doing
	the respawn instead.
	* init/tests/test_job.c (test_change_state): Remove "too fast" checks,
	we're going to allow start/stop requests to restart jobs as much as
	they like since this is an external request.
	(test_handle_event, test_handle_event_finished): No need to remove
	a respawn limit with this behaviour.
	(test_child_handler): Instead check that the respawn counter is
	dealt with by the child handler.

	* TODO: Update, I found a bug with the current model.

	* init/tests/test_environ.c (test_expand): Check that a string
	without an expansion still works ok.

2008-03-06  Scott James Remnant  <scott@netsplit.com>

	* init/event.c (event_operator_collect): Just use strcat functions.

2008-03-03  Scott James Remnant  <scott@netsplit.com>

	* init/environ.c (environ_valid): New function to check the validity
	of an environment variable name, should call before accepting any.
	(environ_expand_until): New function to expand variable references
	in a string using an environment table; supports a few common
	shell-like expressions.
	(environ_getn): Change to return the value of the string, not the
	entire environment string.
	* init/environ.h: Add prototypes.
	* init/errors.h: Add errors raised by new functions.
	* init/tests/test_environ.c (test_valid, test_expand): Add test
	cases for the new functions.
	(test_get, test_getn): Change test case to check for the variable
	value instead of returning the whole string.

	* TODO: Add thoughts on blocking commands.

	* TODO: Update.

	* init/event.h (Event): Remove the refs member; we now never hold
	a reference to an event we're blocking since we always copy the
	environment out if we want to keep it.
	(EventOperator): Events are always blocked while we hold them,
	so drop the blocked member.
	(EventProgress): The done state is no longer needed, we can free
	in finished now.
	* init/event.c (event_ref, event_unref): Drop these functions.
	(event_new): Don't ininitialise the refs member since it's gone.
	(event_poll): Remove the done state since it's directly freed
	in event_finished again
	(event_finished): No done state, event is freed before return.
	(event_operator_new): No blocked member.
	(event_operator_copy): Always block the event after copying.
	(event_operator_destroy): Simply unblock.
	(event_operator_handle): Simply block the event on match.
	(event_operator_collect): Always block the copied event
	(event_operator_unblock): This function is no longer required, since
	it has an identical effect to reset.
	(event_operator_reset): Simply unblock the event.
	* init/tests/test_event.c (test_new): Drop the check for refs
	being initialised to zero.
	(test_ref, test_unref, test_operator_collect): Drop test for
	functions that have been dropped in the code.
	(test_operator_new): Drop the check for blocked being initialised
	to FALSE.
	(test_block, test_unblock, test_operator_destroy): Drop any references
	to the refs member.
	(test_operator_destroy): Actually fix the function to test things.
	(test_poll): Drop the check for remaining in the done state.
	(test_operator_new, test_operator_copy): Drop the checks for blocked.
	(test_operator_handle, test_operator_collect, test_opreator_reset):
	Drop references to refs and blocked.
	* init/job.c (job_unblock, job_handle_event): Drop the call to
	event_unref() since the next call was always event_unblock() and
	that's the one that we didn't delete.
	* init/tests/test_job.c (test_change_state, test_child_handler)
	(test_handle_event, test_handle_event_finished): Events don't
	have references anymore, so remove calls to reference, unreference
	and checks for the reference count - it's all done with blocks now.
	(test_new): Remove check that the operator is not blocked for a
	new job since there's no such thing now.
	(test_handle_event): Operators don't have a blocked member anymore,
	if there's an event, it's blocked.

	* init/job.c (job_change_state): Don't reference the event we're
	blocked on, we'll always know when it's finished.
	(job_handle_event_finished): Likewise no reason to unreference it.
	* init/tests/test_job.c (test_change_goal, test_child_handler)
	(test_handle_event, test_change_state)
	(test_handle_event_finished): Remove the expectation that the blocked
	event is referenced by the job.
	* init/tests/test_event.c (test_poll): Don't reference the event,
	since the job would not have.

	* init/job.c (job_emit_event): Use environ_add/set for style
	reasons.

	* init/job.c (job_handle_event): Reset the stop_on operator after
	processing the event, thus the expression needs to be completely
	reevaluated before the job can be stopped again by it.  At last,
	correct behaviour!
	(job_change_state): No reason to reset the stop_on operator when
	starting since it's always reset after evaluating to TRUE now;
	likewise no reason to reset on re-entering running or waiting,
	job_unblock() is sufficient.
	(job_failed): No reason to iterate stop_on to set failed, it's
	empty - job_unblock() does what we want.
	* init/tests/test_job.c (test_handle_event): Check that the operator
	is actually reset and the event not referenced when handling from
	the event.
	(test_change_state, test_child_handler): Don't put anything in stop_on
	and thus don't expect anything to come out of it -- event environment
	is all done in stop_env and blocking done in blocking.

	* init/job.c (job_handle_event): Collect the stop events and store
	them in the blocking list, unblocking any that were there before
	such as the start events.
	(job_change_state): Unblock blocking events when returning to running
	from pre-stop.
	* init/tests/test_job.c (test_handle_event): Make sure the stop
	events are collected and replace any previously blocking events.
	(test_change_state, test_child_handler): Test that stop events in
	the blocking list are kept and unblocked when necessary.

2008-03-02  Scott James Remnant  <scott@netsplit.com>

	* init/job.c (job_change_state): Shouldn't emit the started event
	on pre-stop cancellation, and shouldn't unblock the job because
	it's a service.

	* init/job.c (job_change_state): Throw away the stop environment
	when starting and returning to running.
	* init/tests/test_job.c (test_change_state): Make sure the stop
	environment is actually thrown away.

	* init/job.c (job_run_process): Append the environment from the
	stop events if given the pre-stop process to run; do this before
	the special events so they can never be overriden.
	* init/tests/test_job.c (test_run_process): Check that the stop event
	environment is included for pre-stop and not for other jobs.

	* init/job.c (job_handle_event): Remove setting of UPSTART_JOB
	and UPSTART_JOB_ID, we set that when we run the process.
	* init/tests/test_job.c (test_handle_event): Don't check for
	UPSTART_JOB and UPSTART_JOB_ID since we no longer copy it in here.

	* init/job.c (job_run_process): Copy the environment to pass it to
	the job, appending the UPSTART_JOB and UPSTART_JOB_ID variables here;
	we never want to be able to match these, etc.
	* init/tests/test_job.c (test_run_process): Add tests to make sure
	that the environment is actually set in the processes we run.

	* init/job.h (Job): Add stop_env member to store environment from
	stop events for the stop script.
	* init/job.c (job_new): Initialise stop_env to NULL.
	(job_handle_event): Copy environment from the stop_on operator into
	the stop_env member.
	* init/tests/test_job.c (test_new): Check that stop_env is NULL.
	(test_handle_event): Add lots of tests to make sure that the
	environment is collected from the events and stored in stop_env
	properly, overwriting what was there already if necessary.

	* init/init.supp (job-run-process-args): Add a suppression for the
	fact that job_run_process will leak its arguments to a new process
	assuming that it will call exec() or exit()

	* init/tests/test_job.c (test_child_handler): Remove bogus free tag
	of the list, which we don't use in this test (valgrind failure)

	* init/job.h (Job): Remove the start_on member.
	* init/job.c (job_new): Don't initialise start_on since it's gone.
	(job_change_state): Drop call to unblock the start_on operator since
	the events are already unblocked by job_unblock.
	(job_failed): Drop setting of start_on events to failed since this
	is already done by job_unblock.  This results in a slight change in
	behaviour, now when a job fails to start - the event or command will
	be immediately unblocked since there's no point waiting until it
	stops again - it was waiting for it to start.
	* init/tests/test_job.c (test_new): Remove start_on checks
	(test_change_state, test_child_handler, test_handle_event): Remove
	all references to start_on, instead relying on the blocking checks
	instead.
	* init/tests/test_event.c (test_poll): Remove solitary reference
	to job's start_on, this wasn't necessary anyway - we proved that it
	was the right event by affecting the job.  Revert previous commit
	that temporarily increased the number of references, they should be
	one again now only the blocking list holds them.

	* init/job.h (job): Add blocking member, a list of events that we're
	blocking from finishing.
	* init/job.c (job_new): Initialise blocking member to NULL.
	(job_handle_event): Collect the list of events from the operator
	and store them in the job's blocking list (unblocking any existing
	first); if the job is already running, unblock unref and discard.
	(job_unblock): New function to deal with unblocking the events we're
	holding onto and resetting the blocking list; this will be extended
	later to also unblock any command.
	(job_change_state): Unblock events in running for services and in
	waiting for everything.
	(job_failed): Unblock events and mark them as failed.
	* init/tests/test_job.c (test_new): Check that it's initialised to NULL
	(test_handle_event): Extend the test cases to check the value of the
	blocking list, and to make sure that the previous blocking list is
	overwritten when necessary.
	(test_change_state, test_child_handler): Extend test cases so that
	wherever we're had a blocked event in start_on, we also have that in
	the blocking list.
	* init/tests/test_event.c (test_poll): Temporarily increase the
	expected number of references/blockers to the event in the poll
	test.

	* init/job.h (Job): Add start_env member, this stores the environment
	to use when starting the event so it doesn't overwrite the current
	environment of a restarting job.
	* init/job.c (job_handle_event): Do the heavy lifting of starting a
	new job instance here; construct the environment from the built-ins
	and configured, append that collected from the start events, locate
	or create a new instance, add the job name and id then copy into
	the new start_env member before starting the job.  At some point
	this will probably all become a function since it'll be similar for
	the control functions.
	(job_change_state): Copy the start_env member into the env member
	when in the starting state; thus the job environment remains the same
	until restarted.
	(job_new): Remove code to initialise the environment, we now do that
	when actually starting the instance.
	* init/tests/test_job.c (test_handle_event): Add test cases for
	starting the job, making sure that the environment is correctly
	copied into the right field and also checking what happens if it's
	already stopping or running.
	(test_change_state): Make sure that start_env is correctly copied
	over into env, overwriting what is there if non-NULL or keeping it
	if NULL.
	(test_new): Remove checks for environment setup, since we don't do
	that anymore here; replace with checking for NULL and restore the
	alloc fail tests.
	* TODO: Update.

	* init/environ.c (environ_add): Allow it to accept NULL length, since
	we can't always keep that around.

	* init/process.c (process_spawn): Accept the environment list as
	a parameter, then finally we can change this function to take a
	JobConfig as the first argument.
	(process_error_read): Remove the associated error handler.
	* init/process.h: Change prototype.
	(ProcessErrorType): Remove error enum for environment.
	* init/tests/test_process.c (test_spawn): Update calls in test to
	just pass in an environment array (direct testing).
	* init/job.c (job_run_process): Pass configuration and environment
	to process_spawn.

	* init/process.c (process_spawn): Take the environment directly out
	the job structure, rather than recreating it.
	(process_environment): Drop function, absorbed elsewhere.
	* init/process.h: Remove prototype.
	* init/tests/test_process.c (test_spawn): Set the job_id variable
	before calling job_new and set config->start_on instead of
	job->start_on so that job_new can pick up both.
	(test_environment): Remove test cases.

	* init/job.h (Job): finally gains env pointer of its own.
	* init/job.c (job_new): Initialise the environment, moving the last
	of the code from process_environment -- this is only temporary
	though in the interests of refactoring, it'll move out of here again
	soon enough.
	* init/tests/test_job.c (test_new): Make sure that the environment is
	set in a manner which tests the overriding of things by other things;
	we have to temporarily comment out the alloc fail stuff though :-(

	* init/event.c (event_operator_collect): Make list the last argument
	for consistency with future functions.
	* init/event.h: Update prototype.
	* init/tests/test_event.c (test_operator_collect): Swap arguments.
	* init/process.c (process_environment): Update.

	* init/job.c (job_config_environment): Function to generate an
	environment table from a JobConfig, code largely moved from process.c
	* init/job.h: Add protoyype.
	(JOB_DEFAULT_ENVIRONMENT): List of environment variables to always
	copy from the environment (moved from process.h)
	* init/tests/test_job.c (test_config_environment): Add test case,
	again largely copied from test_process.c
	* init/process.c (process_environment): Call job_config_environment
	instead of the code moved out.
	* init/process.h (PROCESS_ENVIRONMENT): Move to job.h
	* TODO: Update.

	* TODO: Update.

2008-03-01  Scott James Remnant  <scott@netsplit.com>

	* init/event.c (event_operator_collect): Create a mega-function to
	iterate an EventOperator tree (filtering out those bits that aren't
	TRUE) and collect the events, adding them to a linked list, adding
	their environment to a table and making a string list for another
	environment variable.  Fundamentally this function marshals data
	out of the Event subsystem into the right format for the Job subsystem.
	* init/event.h: Add prototype.
	* init/tests/test_event.c (test_operator_collect): Tests for the
	collector function; some bits may seem similar to test_process.c
	* init/process.c (process_environment): Use event_operator_collect
	to gather the environment, instead of its own code (which pretty
	much got pasted into event_operator_collect anyway).  Force everything
	else to allocate matching the caller.
	* init/tests/test_process.c (test_spawn, test_environment): Had
	forgotten to set the value of the intermediate AND operator to TRUE,
	necessary now.

	* init/process.c (process_environment_add): Move and rename this
	function, since it's not really process associated
	(process_environment): Change to use environ_add or environ_setf
	instead.
	* init/process.h: Remove prototype.
	* init/environ.c (environ_add): New name/location of
	process_environment_add, modified to not take a copy of the string
	(environ_set): Wrapper for the above for common dealing with
	environment we want to set from a format string.
	(environ_get, environ_getn, environ_lookup): Functions to get an
	environment variable entry; largely cripped from event.c but
	bug-fixed at the same time.
	* init/environ.h: Function prototypes.
	* init/event.c (event_operator_match): Change to use environ_lookup
	* init/tests/test_process.c (test_environment_add): Move the tests.
	* init/tests/test_environ.c: Test suite for environment handling
	* init/Makefile.am (init_SOURCES): Build environ.c and environ.h
	(TESTS): Build environment test suite
	(test_environ_SOURCES, test_environ_LDFLAGS, test_environ_LDADD):
	Details for environment test suite
	(test_process_LDADD, test_job_LDADD, test_event_LDADD)
	(test_parse_job_LDADD, test_parse_conf_LDADD, test_conf_LDADD):
	Link environ.o to other test suites

	* init/job.c (job_new): Increment the number of instances.
	(job_instance): Simplify the function, it now only returns the
	existing instance or NULL.  This makes it easier to extend when
	we have env-limited instances later on.
	(job_handle_event): If job_instance returns NULL, create
	a new instance with job_new() and always reset the operator afterwards.
	* init/tests/test_job.c (test_new): Check that the instances variable
	is incremented when a new job is created.
	(test_instance): Change to check that it returns NULL when there is
	no active instance, or for multi-instance jobs, instead of creating
	a new one itself.
	(test_config_replace, test_find_by_pid)
	(test_find_by_id, test_change_goal, test_change_state)
	(test_next_state, test_run_process, test_kill_process)
	(test_child_handler, test_handle_event)
	(test_handle_event_finished): Call job_new to create a new instance
	from a config, instead of job_instance.

	* init/tests/test_conf.c (test_source_reload_job_dir)
	(test_file_destroy): Call job_new to create a new instance from a
	config, instead of job_instance.
	* init/tests/test_event.c (test_poll): Call job_new to create a new
	instance from a config, instead of job_instance.
	* init/tests/test_process.c (test_spawn, test_environment): Call
	job_new to create a new instance from a config, instead of job_instance

2008-02-29  Scott James Remnant  <scott@netsplit.com>

	* configure.ac: Compare the evaluated $sbindir against the common
	things we put in PATH, if it doesn't match, define EXTRA_PATH to
	contain it.
	* init/paths.h: Append EXTRA_PATH to PATH if defined.

	* init/Makefile.am (AM_CPPFLAGS): Replace TELINIT definition with
	SBINDIR, pointing at the common directory.
	* compat/sysv/Makefile.am (AM_CPPFLAGS): Replace SHUTDOWN definition
	with SBINDIR, pointing at the common directory.
	* init/paths.h (TELINIT): Redefine to be SBINDIR with "/telinit"
	on the end; define SBINDIR if necessary.
	* compat/sysv/reboot.c (SHUTDOWN): Redefine to be SBINDIR with
	"/shutdown" on the end; define SBINDIR if necessary.

2008-02-22  Scott James Remnant  <scott@netsplit.com>

	* init/event.c (event_operator_match): Rewrite to match both
	positionally and by name.
	* init/tests/test_event.c (test_operator_match): Update tests to
	check the new behaviour works.

	* init/parse_job.c (parse_on_operand): Add arguments to env list
	rather than args; sanity check afterwards to ensure that positional
	doesn't follow name-based -- when parsing the job is the right place
	to catch this.
	* init/tests/test_parse_job.c (test_stanza_start)
	(test_stanza_stop): Change args to env when checking operators.
	Check that arguments may be quoted in manners that we expect to be
	sane.  Check that positional arguments cannot follow name-based ones.
	* init/errors.h: Add new error.
	* init/conf.c (conf_reload_path): Treat expected variable as a
	permanent error.

	* init/tests/test_process.c (test_spawn, test_environment): 
	Update event_new() calls to remove extra argument.

	* init/main.c (main, cad_handler, kbd_handler, pwr_handler):
	Update event_new() calls to remove extra argument.

	* init/job.c (job_change_state): Update event_new () call.
	(job_emit_event): Update to put failure information in environment.
	* init/tests/test_job.c (test_new, test_instance)
	(test_child_handler, test_handle_event)
	(test_handle_event_finished): Remove extra argument to event_new,
	rename args to env in operator where necessary.
	(test_change_state): Update to check emitted event by full environment.

	* init/event.h (Event): Remove args member.
	(EventOperator): Rename args member to env.
	Update prototypes to match.
	* init/event.c (event_new): Remove args member.
	(event_finished): Remove copying of args member to failed event.
	(event_operator_new): Rename args member to env.
	(event_operator_copy): Rename args copying to env.
	(event_operator_match): ??
	* init/tests/test_event.c (test_new): Update test to remove args.
	(test_operator_new): Update test to rename args to env.
	(test_operator_copy): Update test to rename args to env.
	(test_operator_match): ???

	* TODO: Update with job atomicity notes.

2008-02-20  Scott James Remnant  <scott@netsplit.com>

	* init/job.c: Switch around job_find_by_pid and job_find_by_id
	* init/job.h: Likewise.

	* init/job.h: Update prototypes to match variable names in the
	code.

2008-02-17  Scott James Remnant  <scott@netsplit.com>

	* init/process.c (process_kill): Change to accept a JobConfig rather
	than a Job, since in theory this should only ever need that in a
	future where we can specify a kill signal (right now it's not used
	for anything!)
	* init/process.h: Update prototype.
	* init/tests/test_process.c (test_kill): Update test cases.
	* init/job.c (job_kill_process, job_kill_timer): Pass in JobConfig
	instead of Job.

	* init/process.c (process_spawn): Accept trace as an argument instead
	of using a random piece of job state to determine whether to trace
	or not.
	* init/process.h: Update prototype.
	* init/tests/test_process.c (test_spawn): Update tests to pass in
	via argument whether to trace the job or not.
	* init/job.c (job_run_process): Pass in the trace variable rather
	than relying on it working it out for itself; this means we don't
	need to set the state until after, therefore don't need to reset it.

	* AUTHORS, logd/jobs.d/logd.in: Update e-mail addresses.

	* README: Update kernel recommendation to 2.6.24, since that's
	the oldest version that the test suite will complete under.

2008-01-17  Scott James Remnant  <scott@netsplit.com>

	* TODO: Update.

	* init/job.c (job_run_process): Don't append the list of event
	names, they can be found in $UPSTART_EVENTS now.  This is better
	since it's consistent for exec and script.
	* init/tests/test_job.c (test_run_process): Drop test case.

	* init/process.c (process_environment): Function to build an
	environment table for a job containing built-in variables, those
	from the configuration, events and finally the upstart job ones.
	(process_environment_add): Helper function for the above that
	handles adding a variable to the array; dealing with fetching the
	value from init's environment if necessary.
	(process_setup_environment): This function now gets dropped in
	favour of the new ones.
	(process_spawn): Call the new process_environment() function and set
	the environ variable directly.
	* init/process.h (PROCESS_ENVIRONMENT): Define built-in environment
	variables that are always copied from our own environment.
	Add prototypes.
	* init/tests/test_process.c (test_environment): Check that the
	environment is built correctly and that each bit overrides the
	right other bit.
	(test_environment_add): Check that the array is built correctly.
	(test_spawn): Adjust order and values of expected environment
	to match what's now set.

2008-01-16  Scott James Remnant  <scott@netsplit.com>

	* init/job.c (job_failed): Separate the logic that marks the job
	and its associated events as failed into its own function, since
	it's a large enough amount of code that we were otherwise duplicating
	everywhere else (and in a few places, failing to mark the events as
	failed as well).
	(job_change_state, job_process_terminated): Call job_failed instead
	of doing it ourselves.
	(job_emit_event): De-nest the logic and fix so that we don't add
	environment to the failed respawn event.
	* init/tests/test_job.c (test_change_state): Add checks on whether
	the event was marked as failed or not.

	* TODO: Update.

	* configure.ac (AC_COPYRIGHT): Update copyright to 2008.

	* TODO: Update.

	* init/tests/test_job.c (test_child_handler): Don't run the signal
	and ptrace tests while in valgrind, sometimes signals (specifically
	SIGCONT after SIGSTOP) don't behave right and we kinda need that
	reliability.

	* init/tests/test_job.c (test_child_handler): After adding extra
	processes, make sure we clean up again so each test is roughly
	independant.  Fix the final test case to not rely on previous
	setup and work on its own.

	* init/tests/test_job.c (test_change_state): Remove useless check
	of job->start_on from a killed/post-stop check (noticed while
	writing the other).

	* init/job.c (job_change_state): Check the return value of
	job_run_process() and if particular processes fail, change the
	goal to stop and push the job into the next state; setting the job
	as failed along the way.
	(job_emit_event): If the exit_status is -1 then it means the job
	failed to spawn, so don't place EXIT_SIGNAL or EXIT_STATUS in the
	event environment.
	* init/tests/test_job.c (test_change_state): Check what happens when
	each process type fails, make sure that the job is stopped for
	pre-start, spawned and post-stop and the failure is ignored for
	post-start and pre-stop.

2008-01-15  Scott James Remnant  <scott@netsplit.com>

	* init/main.c: Selectively compile out certain pieces when make is
	run with CPPFLAGS=-DDEBUG, giving us a build that'll happily run from
	a user terminal.
	* init/event.h: Change the startup event to "debug" when built like
	that, so we don't accidentally do bad things.

	* init/job.c (job_run_process): Catch PROCESS_ERROR and abort the
	attempt to run the process, returning a non-temporary error condition.
	* init/tests/test_job.c (test_run_process): Add test case for
	attempting to spawn a file that doesn't exist.

	* init/process.c (process_error_read): Avoid the word process, since
	it's likely included in the higher error message.

	* init/process.c (process_spawn): Call process_error_abort() on any
	error condition.
	* init/tests/test_process.c (test_spawn): Add a test case for failing
	to spawn a process and receiving ProcessError correctly; fix other
	cases to ensure they return a pid.

	* init/errors.h: Add PROCESS_ERROR to the enum, but not to the string
	list since there's no specific defined string for this one.
	* init/process.h (ProcessError): Structure that builds on NihError
	to add additional information for a process error.
	(ProcessErrorType): enum of different process error types.
	* init/process.c (process_spawn): After forking read the error in
	the parent, returning if we raise one.
	Ensure we close the pipe if the fork fails.
	Re-order so that we set the environment, umask and priority after the
	resource limits (which should apply to them).
	(process_error_abort): New function to immediately abort with an
	error, writing it on the pipe first.
	(process_error_read): Counterpart function to read the error from
	the pipe and raise it, with appropriate error messages.

	* init/process.c (process_spawn): Create a pipe to use for
	communication with the child, ensuring its closed before the parent
	returns and ensuring that the writing end is close-on-exec in the
	child.

	* init/job.c (job_run_process): Change to return a value indicating
	whether there's been a non-temporary error (always returns zero so
	far).
	* init/job.h: Update prototype.
	* init/tests/test_job.c (test_run_process): Check that job_run_process
	always returns zero.

	* init/job.c (job_change_goal): Document in which states this function
	has unexpected side-effects such as freeing the job, since we do
	attempt to call it from within job_change_state().

	* init/process.c (process_setup_limits): Integrate this function back
	into process_spawn() since there's no reason for it to be separate.
	(process_setup_console): Alter this function so it closes the original
	console descriptors, opens the new ones and can reset them to if
	required -- in particular, this no longer takes a Job parameter.
	(process_spawn): Use the new process_setup_console function and
	integrate code from process_setup_limits().
	* init/process.h: Update function prototype.
	* init/main.c (main): Use the new process_setup_console() argument
	form.  Move syslog opening to the end of the function, rather than
	where it is now where it could be at risk of being closed again
	immediately.  Change the root directory in case we're run in some
	weird way.
	(reset_console): Remove function since the code is now in
	process_setup_console()
	* init/enum.h (console_type): Remove CONSOLE_LOGGED and make the
	CONSOLE_NONE constant be zero.
	* init/parse_job.c (stanza_console): Drop parsing of "logged"
	* init/tests/test_parse_job.c (test_stanza_console): Drop testing
	of "logged" parsing.

2008-01-14  Scott James Remnant  <scott@netsplit.com>

	* HACKING: Correct bzr URLs to trunk.

2007-12-15  Scott James Remnant  <scott@netsplit.com>

	* init/process.c (process_spawn): Fix some documentation strings.
	
	* init/process.c (process_kill): Move to beneath the process setup
	functions.
	* init/process.h: Adjust ordering here too.

	* init/process.c (process_spawn): Group console closing and setup
	together, becoming the session and process group leader first.

2007-12-07  Scott James Remnant  <scott@netsplit.com>

	* init/process.c (process_spawn): Drop the debug message since
	it's always repeated by the caller.
	* init/job.c (job_run_process): Drop the word Active which is a
	hold-over from when we had different process states.

	* TODO: Update.

	* init/job.c (job_child_handler): Add code to handle the trapped
	signal and ptrace event cases, distinguishing between a trapped
	signal and process stopped after exec or fork using our trace
	state member.  Call out to other functions to do the work.
	(job_process_trace_new): Called after the first exec to set the
	ptrace options, update the trace state and allow the process to
	continue without delivering the signal.  Also called after the
	fork to do the same.
	(job_process_trace_new_child): Called after a fork for the new child;
	increments the fork counter and if it goes over the number we want,
	detaches from the process and allows it to move to running.  Otherwise
	calls job_process_trace_new() instead.
	(job_process_trace_signal): Called when a signal is trapped, simply
	delivers it to the process unchanged.
	(job_process_trace_fork): Called before a fork for the parent, obtains
	the new child process id from the event, updating the job structure,
	and detaches from the parent which we're no longer interested in.
	(job_process_trace_exec): Called after an exec other than the first,
	assumed to be the end of forking so detaches from the process and
	allows it to move to running.
	* init/tests/test_job.c (test_child_handler): Add test cases for
	the various ptrace states.

	* init/job.c (job_run_process): Set process trace state to new for
	the main job if we need to wait for the daemon or fork; otherwise
	reset the state.
	* init/tests/test_job.c (test_run_process): Add test cases to make
	sure the trace state is set right and picked up by process_spawn.

	* init/process.c (process_spawn): Set a ptrace before execing the
	binary if the trace state is TRACE_NEW, set by the caller.
	* init/tests/test_process.c (test_spawn): Make sure that a job is
	ptraced if set up properly.
	(child): Add a simple case that just exits immediately for testing
	the above.

	* init/job.h (Job): Add new trace_forks member to keep count of how
	many forks we've seen and trace_state member to track whether we've
	just started the trace or just forked.
	* init/enum.h (TraceState): Add enumeration to keep track of ptrace
	state to differentiate between a signal and an event.
	* init/job.c (job_new): Initialise new members.
	* init/tests/test_job.c (test_new): Check new members are initialised

	* init/enum.h (JobWaitType): Add new daemon and fork wait types.
	* init/parse_job.c (stanza_wait): Add parsing for daemon and fork.
	* init/tests/test_parse_job.c (test_stanza_wait): Add tests too.

	* init/job.h (JobConfig): Remove daemon and pid members.
	(Job): Remove pid_timer member.
	(JOB_DEFAULT_PID_TIMEOUT): Remove this constant.
	* init/job.c (job_config_new, job_new): Remove initialisation of
	removed members.
	(job_change_state): Stay in spawned unless we're not waiting for
	anything -- remove the daemon flag.
	* init/tests/test_job.c (test_config_new, test_new): Remove checks
	for initialisation of removed members.
	(test_change_state): Remove daemon flag stays in spawned check since
	the daemon flag has gone.
	* init/parse_job.c (stanza_daemon, stanza_pid): Remove these
	functions since they have no members to set.
	* init/tests/test_parse_job.c (test_stanza_daemon, test_stanza_pid):
	Remove the tests for the now non-existant functions.

	* init/process.c (process_spawn): raise the system error before
	calling another syscall, in case we overwrite errno.

2007-12-06  Scott James Remnant  <scott@netsplit.com>

	* init/job.c (job_child_handler): Implement a combined child event
	handler to replace the multiple separate ones.  This handler deals
	with adding appropriate messages to the log and decoding any state
	information before calling specific action functions.
	(job_child_reaper): Remove, moving the bulk of the code into new
	(job_process_terminated): function that handles it cleanly.
	(job_child_minder): Remove, moving the bulk of the code into new
	(job_process_stopped): function that's a lot cleaner.
	* init/job.h: Update prototypes.
	* init/tests/test_job.c (test_child_reaper, test_child_minder):
	Combine unit tests from both functions into single new
	(test_child_handler): function.
	* init/main.c (main): Call the combined function on child events
	instead of separate ones.

	* init/job.c (job_child_minder): Add informational message and
	improve style and documentation.

2007-12-02  Scott James Remnant  <scott@netsplit.com>

	* init/enum.h (JobWaitType): Introduce a new enum that specifies
	how to transition the job from spawned to running; either we don't
	wait, or we wait for it to emit the stopped signal.
	* init/job.h (JobConfig): Add the wait_for member.
	Add protoype for job_child_minder.
	* init/job.c (job_config_new): Initialise to JOB_WAIT_NONE.
	(job_child_minder): New function to catch when a process is stopped
	by a signal, and move it to the next state when it does so.
	* init/tests/test_job.c (test_config_new): Check the initialisation
	of wait_for to JOB_WAIT_NONE.
	(test_child_minder): Tests for the new function.
	(test_change_state): Copy the daemon test case to refer to waiter.
	* init/main.c (main): Call job_child_minder whenever the job is
	stopped by a signal
	* init/parse_job.c (stanza_wait): Parse a new "wait" stanza that
	specifies what to wait for before leaving the spawned state.
	* init/tests/test_parse_job.c (test_stanza_wait): Check the new
	stanza.

2007-11-29  Scott James Remnant  <scott@netsplit.com>

	* init/tests/test_job.c (test_change_state): Add a few sets to NULL
	so gcc is happy.

2007-11-15  Scott James Remnant  <scott@netsplit.com>

	* init/job.c (job_child_reaper): Update argument names and types
	to match new NihChildHandler pattern; switch on event instead,
	which can now have three values not two (it always could, this was
	a bug) to output warning and assume that status is always non-zero
	if killed so no need to check that separately.
	* init/job.h: Update prototype.
	* init/tests/test_job.c (test_child_reaper): Update calls to
	job_child_reaper to pass an NihChildEvents member instead of FALSE
	or TRUE for killed.
	* init/main.c: Adjust call to nih_child_add_watch to indicate which
	events we want to pass to the reaper; we don't use NIH_CHILD_ALL
	since we're going to add ptrace stuff to a different function.

2007-11-07  Scott James Remnant  <scott@netsplit.com>

	* init/main.c (main): Tidy up.

2007-11-04  Scott James Remnant  <scott@netsplit.com>

	Complete the simplification of job config; rather than try and
	precompute job replacements, keeping them all in the same hash table
	and chaining them together, we just work it out when it's actually
	necessary based on what's in the conf_sources list.

	* init/job.h (JobConfig): Remove the replacement and replacement_for
	members and put a deleted member in instead.
	* init/job.c (job_config_new): Initialise deleted to FALSE; don't
	replace the job into the hash table, since we only want the current
	one in there now.
	(job_config_find_by_name): Now that there is only ever one job
	config in the hash table, we don't need any special function and
	can just use nih_hash_lookup directly, so drop this function.
	(job_config_should_replace): Rename to job_config_replace
	(job_config_replace): Rework, it now checks to see whether there
	are instances, and if not removes the job from the hash table
	before selecting a new one (which might be the same job).
	* init/tests/test_job.c (test_config_new): Update test to check
	deleted starts off as FALSE and that the job isn't in the hash.
	(test_config_find_by_name): Drop.
	(test_config_should_replace): Rename and rewrite to test replacement
	actually works as we expect.
	(test_change_state): Update tests for entering the waiting mode and
	replacing jobs.
	(test_find_by_pid, test_find_by_id, test_handle_event)
	(test_handle_event_finished): Add jobs to the hash table, otherwise
	we can't find them
	(test_child_reaper): Add job to the hash table, and also create a
	source for it since we end up with it in the waiting state so need
	to be able to keep it.
	* init/Makefile.am (test_process_LDADD, test_job_LDADD)
	(test_event_LDADD): Need the full .o file list now.
	* init/conf.c (conf_file_destroy): Rewrite to mark the job deleted,
	call job_config_replace if it's the current job and free it if
	it isn't the current job either before or after that call.
	(conf_reload_path): Handle job replacement here; look up the
	old job in the hash table, if it exists attempt a replacement
	otherwise add the new job to the hash table.
	* init/tests/test_conf.c (test_source_reload_job_dir)
	(test_source_reload_conf_dir, test_source_reload_file): Update
	tests to check job->deleted and use nih_hash_lookup to see whether
	it's the current job.
	(test_file_destroy): Write tests to check the common cases, we don't
	need to worry about the intermediate now since they can't happen.
	* init/parse_job.c (parse_job): Massively simplify, this only creates
	the config and parses it now.
	* init/tests/test_parse_job.c (test_parse_job): Remove the replacement
	checks.
	* init/tests/test_event.c (test_poll): Add configs to the hash
	table so they can be found.
	* TODO: Update.

2007-11-03  Scott James Remnant  <scott@netsplit.com>

	* init/conf.h (ConfSource): Remove priority, we'll place these
	in a linked list and use that order instead.
	(ConfSourcePriority): Drop accordingly.
	(ConfItem): Drop this structure; permitting jobs and states to be
	defined inside larger conf files made things complicated for no
	benefit; move the item union into
	(ConfFile): here, instead of the items list.
	(ConfItemType): Drop accordingly.
	* init/conf.c (conf_init): Store sources in a linked list, instead
	of a hash table; no idea why it ever was.
	(conf_source_new): Drop priority argument and add to list not hash.
	(conf_file_new): Set data to NULL instead of initialising items,
	set destructor to conf_file_destroy.
	(conf_item_destroy): Rename to conf_file_destroy
	(conf_file_destroy): and adjust to refer to ConfItem instead,
	getting the item type through the source.
	(conf_item_new): Drop.
	(conf_reload): Iterate as linked list not hash table.
	(conf_reload_path): Simplify handling of old files and items a
	little, just look it up and always free if it exists before parsing
	the new file.
	(conf_file_get): No longer any need for this function.
	* init/tests/test_conf.c (test_file_get, test_item_new): Drop
	test functions for those that have been removed.
	(test_item_destroy): Rename to test_file_destroy.
	(test_source_new): Don't pass or check priority, or hash lookup.
	(test_file_new): Check data is set correctly.
	(test_source_reload_job_dir, test_source_reload_conf_dir)
	(test_source_reload_file): Update tests accordingly.
	* init/parse_conf.c (stanza_job): Drop the job stanza, jobs
	may only be defined in dedicated directories.  
	* init/tests/test_parse_conf.c (test_parse_conf): Simply check to only
	make sure the file is parsed.
	(test_stanza_job): Drop function.
	* init/main.c: Update calls to conf_source_new.
	* init/init.supp: Update intermediate function in suppression.

2007-10-26  Scott James Remnant  <scott@netsplit.com>

	* init/process.c (process_spawn): Mask out all signals across the
	fork() rather than just SIGCHLD; reset the signal handlers to default
	before unmasking again.  The original rationale was we needed to
	avoid SIGCHLD occurring before we'd stashed the pid, but that's no
	longer a problem; the new rationale is that we want to avoid the
	signal handlers running in the newly forked child.

2007-10-20  Scott James Remnant  <scott@netsplit.com>

	* init/job.c (job_init): The job's name is the first item in the
	structure again, so we can use nih_hash_string_key.
	(job_config_name): Drop this function, then.

	* init/conf.h (ConfSourcePriority): Add a priority enum
	(ConfSource): Add priority member.
	* init/conf.c (conf_source_new): Take priority as an argument and
	set it in the structure.
	* init/tests/test_conf.c (test_source_new): Make sure priority
	is set from the argument.
	(test_file_new, test_file_get, test_item_new)
	(test_source_reload_job_dir, test_source_reload_conf_dir)
	(test_source_reload_file, test_source_reload, test_item_destroy):
	Pass in a priority when creating a ConfSource.
	* init/tests/test_parse_conf.c (test_parse_conf): Likewise.
	* init/main.c (main): Set relative priorities for the configuration
	directories.

	* init/conf.h (conf_file, conf_item): Add source and file members
	respectively that point to the parent structure.
	* init/conf.c (conf_file_new, conf_item_new): Set the members.
	* init/tests/test_conf.c (test_file_new, test_file_get)
	(test_item_new): Make sure the new members are set properly.

	* util/Makefile.am (install-data-hook, install-exec-hook): Apply
	transform to source and destination of both manpage and program
	symlinks.
	* compat/sysv/Makefile.am (install-data-hook, install-exec-hook): 
	Likewise for the compatibility symlinks.

	* TODO: Update.

	* init/tests/test_process.c (test_spawn): Make the event a child
	of the operator so it doesn't get freed first.

	* init/job.c (job_instance): Increment an instances counter each
	time we spawn an instance.
	(job_change_state): Decrement the instances counter again.
	(job_detect_stalled): Drop the main loop function, since we perform
	active detection of stall now.
	* init/job.h: Update header.
	* init/tests/test_job.c (test_change_state): Check that we get the
	stalled event for the last instance.
	(test_detect_stalled): Drop the test.
	* init/main.c: Remove job_detect_stalled from the main loop.

	* init/event.c (event_operator_destroy): Destructor for an
	EventOperator that unblocks and unreferences the event first.
	(event_operator_new): Set the operator.
	(event_operator_copy): Remove error handling since it's unnecessary
	with the destructor in place.
	* init/event.h: Add prototype.
	* init/tests/test_event.c (test_operator_destroy): Make sure it
	works properly.
	(test_operator_copy): Don't unblock or unref events before freeing
	them, since that's now taken care of when it's referenced.
	* init/job.c (job_new): Remove unnecessary error handling.
	* init/tests/test_job.c (test_run_process): Reference the event
	when setting it, otherwise we'll assert when we try to free it.
	* TODO: Update.

	* init/job.c (job_new): Drop the parent argument for consistency.
	(job_instance): Update call to job_new.
	* init/job.h: Update prototype.
	* init/tests/test_job.c (test_new): Adjust call, check the parent
	and make sure that start_on and stop_on are copied over properly.
	* TODO: Update.

	* init/conf.c (conf_file_get): Split out the allocation code from here
	(conf_file_new): into this new function.
	* init/conf.h: Add prototype.
	* init/tests/test_conf.c (test_file_new): New tests.
	* TODO: Update.

	* init/job.c (job_change_state): Hardcode the next state when we
	catch a runaway job to be JOB_WAITING.
	(job_next_state): Change next state for JOB_STARTING when goal is
	JOB_STOP to be JOB_STOPPING for consistency with the others; otherwise
	if our goal is stopped during our starting event, we'll never emit
	a stopping event to match it.
	* init/tests/test_job.c (test_next_state): Update test case.
	* doc/states.dot: Adjust the state transitions.
	* doc/states.png: Regenerate.
	* TODO: Update.

2007-10-19  Scott James Remnant  <scott@netsplit.com>

	Dealing with instances has always been tricky since they're copies
	that exist in the hash table; this patch changes that so the job's
	configuration is separated from its state.  The only difference
	between instance and non-instance jobs now is that non-instance
	jobs only ever have one entry in their instances list.

	* init/job.h (Job): Separate out the members that come from the
	configuration into a new JobConfig structure which can be shared
	amongst all of the instances; this means we can drop instance_of.
	(JobConfig): Add instances list.
	(JobProcess): Remove pid member, replaced by pid list in Job.
	Update prototypes of functions to match.
	* init/job.c (job_new): Split off initialisation of configuration
	pieces into new job_config_new function leaving the state here;
	copy the start_on and stop_on members from JobConfig
	(job_copy): Drop this function, we don't need to copy jobs now.
	(job_name): Rename to job_config_name.
	(job_init): Set key function to job_config_name.
	(job_process_new): Drop initialisation of pid.
	(job_process_copy): Drop this function entirely, we don't need it.
	(job_find_by_name): Rename to job_config_find_by_name; massively
	simplify now we won't find instances or deleted jobs in the list.
	(job_should_replace): Rename to job_config_should_replace; simplify
	now that we can do a simple check to see whether a job exists or not
	(job_find_by_pid, job_find_by_id): Loop through the instances after
	looping through the hash table.
	(job_instance): Simplify, now all it needs to do is call job_new()
	if there isn't anything in the instances list, or it's multi-instance.
	(job_change_goal): Document that job should not be used on return.
	No need to check for instance jobs anymore.  Place the job id in
	the output.
	(job_change_state): Document that job should not be used on return.
	Place the job id in the output.  Check for information in the job's
	config.  Merge the waiting and deleted states, so that a job instance
	is automatically deleted when it finishes.
	(job_next_state): Assert that we never call job_next_state when
	in JOB_WAITING since there's no possible next state.  Check config
	for whether a main process exists.
	(job_emit_event): Obtain config-replaced pieces from the job's config
	(job_run_process): Obtain process information from the job's config
	but store the pid in the Job.  Put job id in the output.
	(job_kill_process, job_kill_timer): We don't need to obtain the
	JobProcess just the pid from the job.  Put job id in the output.
	(job_child_reaper): Put job id in the output.  Check job config.
	(job_handle_event): Iterate job instances and process their stop_on
	operators, but process the start_on from the job configs.
	(job_handle_event_finished): Loop through the instances too.
	(job_detect_stalled): Check start_on from the config and just
	check whether there are any instances in the list.
	(job_free_deleted): No deleted state, so drop this function.
	* init/tests/test_job.c (test_new): Split into test_new and
	new test_config_new function.  Create JobConfig object and spawn
	Job instances from that.
	(test_copy): Drop the tests.
	(test_process_new): Drop check of pid.
	(test_process_copy): Drop test.
	(test_find_by_name): Rename to test_config_find_by_name.
	(test_should_replace): Rename to test_config_should_replace.
	(test_instance): Create JobConfig object, and adjust tests to ensure
	that we always get a Job object.
	(test_find_by_pid, test_find_by_id, test_change_goal): Create
	JobConfig object and spawn Job instances from that.
	(test_change_state): Create JobConfig object and spawn Job
	instances from that.  Adjust tests that previously checked for
	JOB_WAITING to check for job being freed.  Drop checks for JOB_DELETED.
	(test_next_state): Create JobConfig object and spawn Job instances
	from that.  Drop JOB_DELETED and JOB_WAITING checks.
	(test_run_process, test_kill_process, test_child_reaper)
	(test_handle_event, test_detect_stalled): Create JobConfig object
	and spawn Job instances from that.
	(test_free_deleted): Drop.
	* init/main.c: Don't add job_free_deleted to the main loop.
	* init/enum.h (JobState): Drop JOB_DELETED.
	* init/enum.c (job_state_name, job_state_from_name): Drop JOB_DELETED.
	* init/tests/test_enum.c (test_state_name, test_state_from_name):
	Drop tests that use the JOB_DELETED value.
	* init/process.c (process_spawn, process_setup_limits)
	(process_setup_environment, process_setup_console): Get details
	from the job config.  Put job id in the output.
	* init/tests/test_process.c (test_spawn, test_kill): Create
	a JobConfig object and make Job instances from that.
	* init/tests/test_event.c (test_poll): Create a JobConfig object
	and make Job instances from that.
	(test_operator_copy): Set pointers to NULL to avoid gcc complaining.
	* init/conf.h (ConfItem): Make the type for a job be JobConfig.
	* init/conf.c (conf_item_destroy): Don't attempt to replace the
	new middle-man target, if it was due to be replaced it would have
	already been.  If we can replace the config, ensure nothing points
	at it and then free it, rather than kicking state.
	* init/tests/test_conf.c (test_source_reload_job_dir)
	(test_source_reload_conf_dir, test_source_reload_file)
	(test_source_reload, test_item_destroy): Call job_config_new to
	create JobConfig objects, track when they are freed rather than
	marked in the deleted state.  Create instances with job_instance,
	and fetch from the instances list.  Expect the job to be freed
	with the item.
	* init/tests/test_parse_conf.c (test_parse_conf)
	(test_stanza_job): Change expected type from Job to JobConfig.
	* init/parse_job.c: Update prototypes of all functions to refer to
	JobConfig instead of Job.
	(parse_job): If the old job already has a replacement, remove the
	replacement from the hash table -- but don't free it because it's
	linked by a ConfItem -- this is temporary.  Likewise for when we
	replace the old job.
	* init/parse_job.h: Update prototype.
	* init/tests/test_parse_job.c: Update all functions to use JobConfig
	instead of Job.
	(test_parse_job): Create an instance.
	* doc/states.dot: Remove the deleted state.
	* doc/states.png: Regenerate.
	* TODO: Update with notes from the conversion.

2007-10-16  Scott James Remnant  <scott@netsplit.com>

	Update to catch up with changes in libnih that make code a little
	bit easier to follow (we hope).

	* init/tests/test_process.c (test_spawn, test_kill): Replace calls
	to nih_list_free() with nih_free()
	* init/event.c (event_poll): Replace nih_list_free with nih_free
	since the former function has gone from libnih.
	(event_new): Adjust setting of the destructor.
	(event_operator_new): Set destructor for the tree node.
	* init/tests/test_event.c (test_new, test_find_by_id, test_ref)
	(test_unref, test_block, test_unblock, test_poll)
	(test_operator_match): Replace nih_list_free with nih_free.
	(test_poll): Use TEST_FREE_TAG and TEST_FREE rather than abusing
	destructors.
	* init/job.c (job_new): Set destructor to nih_list_destroy.
	(job_copy, job_free_deleted): Use nih_free instead of nih_list_free
	* init/tests/test_job.c (test_new, test_copy, test_find_by_name)
	(test_find_by_pid, test_find_by_id, test_instance)
	(test_change_goal, test_change_state, test_next_state)
	(test_should_replace, test_run_process, test_kill_process)
	(test_child_reaper, test_handle_event)
	(test_handle_event_finished, test_detect_stalled)
	(test_free_deleted): Replace all uses of nih_list_free with nih_free
	(test_child_reaper, test_free_deleted): Replace destructor abuse
	with TEST_FREE, etc.
	* init/conf.c (conf_reload_path): Use nih_free instead of nih_list_free
	(conf_source_new, conf_file_get, conf_item_new): Set destructor
	(conf_source_reload, conf_delete_handler): Use nih_free not the
	custom conf_file_free() function.
	(conf_reload_path): Use nih_free not the custom conf_item_free()
	function.
	(conf_delete_handler): Use nih_free not nih_watch_free()
	(conf_source_free, conf_file_free): Drop these functions, since
	all the free chaining happens properly with destructors.
	(conf_item_free): Rename to conf_item_destroy and turn into destructor
	* init/conf.h: Update prototypes.
	* init/tests/test_conf.c (test_source_new, test_file_get)
	(test_item_new, test_source_reload_job_dir)
	(test_source_reload_conf_dir, test_source_reload_file)
	(test_item_free): Replace nih_list_free calls with nih_free
	(test_source_reload_job_dir, test_source_reload_conf_dir)
	(test_source_reload_file, test_source_reload, test_item_free): Replace
	calls to conf_source_free with nih_free
	(test_source_free, test_file_free): Drop functions.
	(test_item_free): Rename to test_item_destroy
	(test_item_new): Assign a job before freeing, otherwise the destroy
	function will foul up as it expects one.
	* init/parse_conf.c (stanza_job): Replace nih_list_free with nih_free
	* init/tests/test_parse_conf.c (test_parse_conf)
	(test_stanza_job): Replace conf_source_free() with nih_free()
	(test_parse_conf, test_stanza_job): Replace conf_item_free()
	with nih_free()
	* init/parse_job.c (parse_job, parse_on_paren, parse_on_collect):
	Replace nih_list_free with nih_free
	(parse_on): always cut out the stack head before returning (it won't
	be empty on error) otherwise we end up with a bunch of list entries
	pointing to it -- and it's way out of scope when we try and free them
	(parse_on_operator, parse_on_operand): Use the job as the context
	not the operator for consistency of freeing.
	* init/tests/test_parse_job.c: Replace all instances of nih_list_free
	with nih_free (too many functions to list).

2007-10-15  Scott James Remnant  <scott@netsplit.com>

	Strip out all of the IPC code, removing it and consigning it to the
	great revision control history in the sky.  We're going to switch
	from home-brew to D-BUS. so all this is somewhat obsolete.  Rather
	than maintain this while we carry on developing, we'll strip it out
	now and put the D-BUS code in ater once the rest of the core changes
	are done (otherwise we'd just be dragging those through maintenance
	too).

	* Makefile.am (SUBDIRS): Remove the upstart sub-directory entirely;
	comment out util, compat/sysv & logd since we'll fix them up later
	* configure.ac (AC_CONFIG_FILES): Remove from here too.
	* upstart/enum.c, upstart/enum.h, upstart/tests/test_enum.c: Move
	these files into the init/ sub-directory; strictly speaking we'll
	probably need to share them again later in some way, but for now
	they can live with the rest of the daemon code.
	* upstart/: Delete.
	* init/Makefile.am (init_SOURCES): Remove control.c, control.h,
	notify.c and notify.h;  add enum.c and enum.h
	(TESTS): Remove test_control and test_notify; add test_enum
	(test_control_SOURCES, test_control_LDFLAGS, test_control_LDADD)
	(test_notify_SOURCES, test_notify_LDADD): Remove.
	(test_enum_SOURCES, test_enum_LDFLAGS, test_enum_LDADD): Add details
	(init_LDADD): Remove libupstart
	(test_process_LDADD, test_job_LDADD, test_event_LDADD)
	(test_parse_job_LDADD, test_parse_conf_LDADD, test_conf_LDADD): Remove
	libupstart, control.o and notify.o; add enum.o
	* init/control.c, init/control.h, init/tests/test_control.c: Delete
	* init/notify.c, init/notify.h, init/tests/test_notify.c: Delete
	* init/enum.c, init/job.c, init/job.h: Update include path for enum.h
	* init/parse_job.c: Remove unnecessary enum.h include
	* init/tests/test_enum.c: Update to reflect where it is.
	* init/main.c (main): Drop control socket opening.
	* init/tests/test_job.c: Remove unnecessary control.h include
	* init/event.c (event_pending, event_finished): Remove calls to
	notify_event and notify_event_finished
	* init/job.c (job_change_goal, job_change_state): Remove calls
	to notify_job.
	* init/tests/test_parse_conf.c: Remove calls to notify_init
	* init/tests/test_parse_job.c: Remove calls to notify_init
	* init/tests/test_event.c (test_poll): Strip out the part of the
	test that checks processes are notified.
	(check_event, check_event_finished): Remove.

	* configure.ac: Bump Autoconf dependency to 2.61 to match libnih
	* HACKING: Bump dependency in docs too.

	* NEWS: Copy in news from 0.3.9; that release doesn't appear in
	this ChangeLog since it was made on a separate branch by backporting
	bug fixes made here.
	* configure.ac: Bump version to 0.5.0, which is where development
	is heading for.

2007-10-12  Scott James Remnant  <scott@netsplit.com>

	* HACKING: Change URL for libnih.

2007-10-08  Scott James Remnant  <scott@netsplit.com>

	* configure.ac (AM_GNU_GETTEXT_VERSION): Bump to 0.16.1 since this
	version of gettext is needed for compatibility with Automake 1.10
	* HACKING: Bump version in the docs too.

	* compat/sysv/Makefile.am: Only create symlinks if COMPAT_SYSV is
	enabled, otherwise we leave dangling ones.

	* Makefile.am (ACLOCAL_AMFLAGS): Specify that aclocal install
	ordinarily system-wide macros into m4 (libtool.m4, specifically).
	This makes it easier for packagers to modify autoconfery since
	aclocal is no longer a destructive event.
	* configure.ac (AM_INIT_AUTOMAKE): Increase Automake requirement to
	1.10 to ensure we have aclocal --instal
	* HACKING: Increase Automake version in the docs.

2007-09-21  Scott James Remnant  <scott@netsplit.com>

	* init/job.c (job_detect_stalled, job_free_deleted): Call job_init()
	on entry, since we don't have a Job pointer passed to us, we need
	to make sure we don't dereference a potentially NULL list.

2007-06-22  Scott James Remnant  <scott@netsplit.com>

	* TODO: Update.

	* init/job.h: Update prototype of job_change_goal.
	(Job): Remove cause member.
	* init/job.c (job_change_goal): Drop additional argument since cause
	is no longer used.
	(job_change_state, job_child_reaper, job_handle_event): Only pass
	two arguments to job_change_goal.
	* init/control.c (control_job_start, control_job_stop): Only pass
	two argumenst to job_change_goal.
	* init/tests/test_job.c (test_change_goal, test_change_state): Only
	pass two arguments to job_change_goal.

	* init/job.c (job_new): Drop setting of cause.
	(job_change_cause): Drop this function entirely.
	(job_change_goal, job_change_state): Drop calls to job_change_cause
	(job_change_state, job_child_reaper): Don't pass job->cause to
	job_change_goal calls.

	* init/tests/test_job.c: Remove all tests that checked the value of
	job->cause, since that variable is going away.
	(test_change_goal): Remove the specific tests that checked whether
	cause was updated or not.

	* init/job.c (job_run_process): Replace the arguments from the event
	with a list of event names.
	* init/tests/test_job.c (test_run_process): Update test case to
	supply arguments from the list of events.

	* init/process.c (process_setup_environment): Drop the UPSTART_EVENT
	environment variable; it doesn't make sense when you can have multiple
	events.
	(process_setup_environment): Put all variables from the job's start
	events into the job's environment; replacing the UPSTART_EVENT variable

	* init/job.c (job_change_cause): Don't notify the job event
	subscribers when changing the cause.
	* init/notify.c (notify_job_finished): Instead notify them when
	the job reaches a rest state.

	* init/notify.c (notify_job): Call notify_job_event regardless,
	since this now looks over the start_on and stop_on fields.
	(notify_job_event): Rewrite to iterate over start_on and stop_on,
	and notifying for each cause event found.
	(notify_job_event_caused): Static function that is the guts of the
	above function.
	* init/tests/test_notify.c (test_job, test_job_event): Modify tests
	to refer exclusively to the start_on/stop_on expressions rather than
	the cause.

	* init/job.c (job_change_cause): Only notify the job event and
	update the cause member, we don't need to ref or block it anymore
	since that's handled by start_on and stop_on.
	* init/tests/test_job.c (test_change_goal): Drop checks on cause
	being referenced and blocked.
	(test_change_state, test_child_reaper, test_handle_event): Update
	test cases to not reference ->cause, and not count any references
	or blockers towards it.
	* init/tests/test_event.c (test_poll): Update expected reference
	and block counts for events handled by jobs.
	
	* init/tests/test_process.c (test_kill): Make sure that all processes
	in the process group are killed, rather than just the lone one.
	* init/process.c (process_kill): Send the signal to all processes
	in the same process group as the pid.
	* init/tests/test_job.c (test_change_state, test_kill_process):
	After spawning a child, call setpgid() to put it in its own process
	group otherwise we could end up TERMing ourselves.

	* init/tests/test_job.c (test_child_reaper): Update test cases to
	include checking of the start_on and stop_on expression trees.
	* init/job.c (job_child_reaper): Mark all blocked events in the
	start_on and stop_on trees as failed; since these are copies of
	the cause event, we can drop that setting already.

	* TODO: Update again, still thinking about the atomicity of event
	expressions.

2007-06-21  Scott James Remnant  <scott@netsplit.com>

	* init/tests/test_job.c (test_change_state): Include tests on a job's
	start_on and stop_on event expression trees, and make sure that events
	are unblocked and unreferenced at the appropriate moments.
	* init/job.c (job_change_state): Unblock the events that started the
	job in running (if a service), and reset when we reach waiting (leave
	referenced otherwise so the environment is always present).
	Unblock and unreference the events that stopped the job in
	starting (for restarting), running (if coming from pre-stop) and
	waiting.
	
	* init/tests/test_job.c (test_handle_event): Rewrite tests using
	event expressions, and make sure events are referenced and blocked
	correctly matching how jobs are affected.  Include tests for correct
	instance behaviour.
	(test_instance): Make sure that instances copy across the expression
	state, and reset the parent.
	* init/job.c (job_instance): After spawning a new instance, reset
	the start_on expression of the master job.

	* init/event.c (event_operator_copy): Change to making the parent
	of copies nodes be the actual tree parent, rather than the top
	parent; otherwise you can't free an entire tree in one go.
	* init/tests/test_event.c (test_operator_copy): Check parents of
	copied nodes.
	* init/tests/test_job.c (test_copy): Update parent checks here too.

	* init/tests/test_job.c (test_copy): Make sure that the job copy
	references and blocks the event; and in the event of failure, doesn't
	* init/job.c (job_copy): Reset the start_on and stop_on expressions
	in the event of failure.

2007-06-20  Scott James Remnant  <scott@netsplit.com>

	* TODO: Update.

	* init/parse_job.c (parse_on): New generic parsing function to deal
	with event expressions, including operators, parentheses, etc.
	(parse_on_operator): Function called by parse_on() to deal with an
	operator or operand.
	(parse_on_paren): Function called by parse_on() to deal with a
	parenthesis.
	(parse_on_operand): Function called by parse_on_operator() to deal
	with a non-operator token.
	(parse_on_collect): Function called by all of the above to collect
	the operators on the stack and deposit them into the output box,
	either for collection by a later operator or for returning from
	parse_on().
	(stanza_start, stanza_stop): Call the new parse_on() function to
	deal with "start on" and "stop on", storing it in the appropriate
	part of the job.
	* init/tests/test_parse_job.c (test_parse_job): Replace list empty
	checks for start_events/stop_events with NULL checks on the new
	start_on/stop_on members.
	(test_stanza_start, test_stanza_stop): Test new stanza code.

	* init/errors.h (PARSE_EXPECTED_EVENT, PARSE_EXPECTED_OPERATOR)
	(PARSE_MISMATCHED_PARENS): Add numerics and strings for the errors
	that can be generated by parsing an event expression.
	* init/conf.c (conf_reload_path): Handle the new errors properly,
	including the line number where they occurred.
	* logd/jobs.d/logd.in: Update "stop on" to work with the new parser.

	* init/parse_job.c (stanza_emits): Each entry in the emits list
	is now an NihListEntry with the event name as the string data
	pointer, rather than an EventInfo structure (since that structure
	is gone).
	* init/tests/test_parse_job.c (test_stanza_emits): Update test
	case to check for NihListEntry structures.

	* init/parse_job.c: Where the stanza function parses an argument and
	can possibly reject it, save the position and line number and do not
	return that unless we're happy with the argument.  This ensures errors
	are raised pointing *at* the argument, rather than past it.
	* init/tests/test_parse_job.c: Fix several test case errors where
	the buffer was built incorrectly.  Pedantically check pos and lineno
	after successful parsing, and after errors, to make sure they are
	where they should be.

2007-06-18  Scott James Remnant  <scott@netsplit.com>

	* init/job.h (Job): Replace the start_events and stop_events NihLists
	with start_on and stop_on EventOperators.
	* init/job.c (job_new): Drop list initialising, and instead just set
	the new start_on/stop_on members to NULL.
	(job_copy): Copy the entire event operator tree to the new job,
	including references and blockers.  emits has changed to a list of
	NihListEntry with embedded strings, so copy them that way.
	(job_run_process): Drop "->info."
	(job_handle_event): Instead of iterating the events lists, call
	event_operator_handle and check the return value and top node value.
	(job_detect_stalled): Modify to iterate the start_on tree.
	* init/tests/test_job.c (test_change_state, test_detect_stalled): 
	Drop references to "->info." since we can get the variables directly.
	(test_new): Check that start_on and stop_on are NULL.
	(test_copy): Adjust tests of copying start_on and stop_on trees as
	well as the emits list.
	(test_handle_event, test_handle_event_finished) 
	(test_detect_stalled): Change references from start_events to start_on,
	stop_events to stop_on and construct using EventOperators instead.
	(test_handle_event): Update number of blockers now that the event
	expressions themselves will block the event.
	* init/tests/test_event.c (test_poll): Update number of blockers since
	both the events and cause will block it for now; also change
	start_events and stop_events to start_on and stop_on respectively.

	* init/event.c (event_operator_copy): Copy the children nodes as well.
	* init/tests/test_event.c (test_operator_copy): Test copying
	with children nodes.

	* init/tests/test_control.c (test_event_emit): Drop "->info."

	* init/notify.c (notify_event, notify_event_finished): Drop
	"->info." from event references.

	* init/process.c (process_setup_environment): Drop "->info." from
	cause references
	* init/tests/test_process.c (test_spawn): Likewise.

	* init/event.h (Event): Directly include the name, args and env
	fields rather than using an interim structure; this makes more sense
	since we use them differently than a match does.
	(EventOperatorType, EventOperator): New structure to build event
	expression trees that combine a match with "or" and "and" boolean
	operators; solve some problems by holding the reference and blocker
	on the matched event inside this structure directly and provide
	methods to unblock and reset them.
	(EventInfo): Drop this structure completely now that it is unused.
	* init/event.c (event_info_new): Rename this structure to
	event_operator_new() and initialise the new fields properly.
	(event_info_copy): Likewise rename to event_operator_copy and deal
	with copying event references and blockers over to the new structure,
	since the state is useful to copy.
	(event_match): Rename to event_operator_match and switch the arguments
	around since it makes slightly more sense that way.
	(event_operator_update): Function to update the value of an EVENT_OR
	or EVENT_AND operator based on the value of the two children.
	(event_operator_handle): Function to iterate an entire expression
	tree looking for a given event, and update the values of other
	operators if matched.
	(event_operator_unblock): Function to iterate an expression tree
	and release any events we're blocking.
	(event_operator_reset): Function to iterate an expression tree,
	unreferencing any events and resetting all values back to FALSE.
	(event_new, event_pending, event_finished): Update references to
	the Event structure to discard the intermediate "->info."
	* init/tests/test_event.c (test_info_new): Rename to
	test_operator_new() and test various features of the function added
	in the converstion.
	(test_info_copy): Likewise rename to test_operator_copy() and add a
	few more tests, especially that blockers and references are copied.
	(test_match): Rename to test_operator_match() and adjust argument
	order to match the change.
	(test_new) Call event_init() to avoid a valgrind error and update
	references to drop "->info."
	(test_poll): Use EventOperators in the job to test event polling,
	rather than the old structures.
	(test_operator_update, test_operator_handle, test_operator_unblock)
	(test_operator_reset): Test behaviour of the new functions.

2007-06-13  Scott James Remnant  <scott@netsplit.com>

	* TODO: Update utmp/wtmp thoughts.

2007-06-12  Scott James Remnant  <scott@netsplit.com>

	* init/paths.h: Remove extra /, oops.
	* init/Makefile.am (install-data-local): Make destination
	configuration directories as part of "make install".
	(AM_CPPFLAGS): Define LEGACY_CONFDIR to be $(sysconfdir)/event.d
	* logd/Makefile.am (jobs.d/logd): Replace mkdir_p with MKDIR_P
	* init/main.c: Use macro to pick up /etc/event.d so it can be moved
	by configure

	* TODO: Update.

	* init/Makefile.am (AM_CPPFLAGS): Define CONFDIR to be
	$(sysconfdir)/init, replacing the old CFG_DIR definition.
	* init/paths.h (CFG_DIR): Replace with CONFDIR definition,
	and set the default to /etc/init
	* init/main.c: Load configuration from /etc/init/init.conf,
	/etc/init/conf.d and /etc/init/jobs.d; retain loading from /etc/event.d
	for the time being.
	* init/man/init.8: Change reference to directory.
	* logd/Makefile.am: Replace references of eventdir with jobsdir,
	and event.d with jobs.d
	* logd/event.d: Rename to logd/jobs.d

	* init/conf.c (conf_reload): Ignore ENOENT, it's not interesting
	in the general case.

	* init/tests/test_conf.c (test_source_reload): Test the general
	reload function.

	* init/tests/test_conf.c (test_source_free): s/unlink/rmdir/
	(test_source_reload_file): Test that configuration files work, and
	are parsed with anything alongside ignored automatically.
	* init/conf.c (conf_file_filter): As well as not filtering out the
	source path itself, we also need to not filter out the path we're
	watching which is different in the case of files; we need to know
	about it because we handle its removal.
	(conf_delete_handler): Compare the path deleted against the path
	we're watching, rather than the source path, since this means the
	watch needs to be freed.

	* compat/sysv/shutdown.c: Use nih pidfile functions since they're
	more reliable than doing it ourselves.

2007-06-11  Scott James Remnant  <scott@netsplit.com>

	* init/conf.c (conf_reload_path): Call parse_conf for mixed files
	and directories.  Make a correction to the old_items code, was
	passing the wrong arguments to nih_list_add; the effect we wanted
	was that we add the old items head into the list, and remove the
	existing head (what we did was add the first item to the old_items
	list and then cut the rest out).
	* init/tests/test_conf.c (test_source_reload_dir): Rename to
	test_source_reload_job_dir, since that's what this does.
	(test_source_reload_conf_dir): Add another function that tests
	directories of mixed configuration.

	* init/parse_conf.c (parse_conf): Parse a configuration file that
	defines jobs by name.
	(stanza_job): Job stanza, slightly trickier than it would appear to
	need to be, to parse the block in-place and keep pos/lineno
	consistent.
	* init/parse_conf.h: Prototype for external function.
	* init/tests/test_parse_conf.c: Test suite for mixed configuration
	parsing.
	* init/Makefile.am (init_SOURCES): Build and link parse_conf.c and
	parse_conf.h
	(TESTS): Build and run parse_conf tests
	(test_parse_conf_SOURCES, test_parse_conf_LDFLAGS) 
	(test_parse_conf_LDADD): Details for parse_conf test suite.
	(test_conf_LDADD): Add parse_conf.o and conf.o since this calls
	them now.

	* init/conf.c (conf_source_reload, conf_source_reload) 
	(conf_reload_path): Add some debugging messages.

	* init/conf.c (conf_source_new): Add missing call to conf_init()

	* init/conf.c (conf_item_new): Drop source parameter, since it's
	unused in the function and makes it harder to call this when we
	only have one data pointer.
	(conf_reload_path): Drop source from conf_item_new() call.
	* init/conf.h: Update prototype.
	* init/tests/test_conf.c (test_item_new, test_item_free) 
	(test_file_free): Drop source parameter from calls.

2007-06-10  Scott James Remnant  <scott@netsplit.com>

	* init/main.c (main): Add a handler for the SIGHUP signal
	(hup_handler): Handler for SIGHUP, just calls conf_reload().

	* init/main.c (main): Read the configuration again.

	* TODO: Update.

	* init/tests/test_conf.c (test_source_reload_dir): Reset the priority
	and clean up consumed inotify instances.
	(test_source_free, test_file_free, test_item_free): Test the free
	functions on their own, paying special attention to conf_item_free()
	even though this really duplicates other tests.

	* init/conf.c (conf_reload_path): In the case where we fail to map
	the file into memory, we still need to purge all the items that
	previously existed.
	* init/tests/test_conf.c (test_source_reload): Rename to
	test_source_reload_dir, so that we can keep this and the file
	tests separate to make it easier to deal with.
	(test_source_reload_dir): Add tests for physical and parse errors
	when re-loading jobs with and without inotify, and for inotify-based
	modification handling of jobs.

	* init/tests/test_conf.c (test_source_reload): Add test for walk
	of non-existant directory with and without inotify; also test for
	what happens when the top-level directory is deleted, again with
	and without inotify.
	* init/conf.c (conf_delete_handler): Handle the case of the top-level
	directory being deleted by freeing the watch (so next time we asked
	to reload, we can restore it).

	* init/tests/test_conf.c (test_source_reload): Add a test for
	deletion of a running job.

	* init/conf.c (conf_item_free): Fix this up; when deleting an item
	from a source, we first mark it for deletion unless it's already
	marked for replacement.  Then if it's the replacement for something
	else, we mark that to be replaced by whatever we're being replaced
	by (so there are no references to us) and change that state if
	necessary.  Finally we replace our own item and free the record
	before returning.
	* init/tests/test_conf.c (test_source_reload): Check that we handle
	the cases of modiciation of a running job, modification of a
	replacement of a running job and deletion of a replacement for a
	running job.

	* init/parse_job.c (parse_job): Instead of freeing the previous
	replacement, which could leave invalid references to it, mark it
	for deletion and change the state.
	* init/tests/test_parse_job.c (test_parse_job): Adjust the test so
	that we hold a reference to the replacement job and make sure that
	the state is changed to deleted, rather than checking for a destructor
	being called on it.

	* init/init.supp (conf-init): Add valgrind suppression for the
	configuration sources hash table.

	* init/conf.c (conf_item_free): Don't overwrite any previous
	replacement, only mark us for deletion if we wouldn't otherwise
	be replaced.  Add some commented possible code for testing.
	* init/tests/test_conf.c (test_source_reload): Test replacement of
	jobs works properly; test modification with direct write and with
	atomic rename replace; test deletion.

	* init/conf.c (conf_reload_path): It turns out that the flag trick
	doesn't work for items since we often reparse them within the same
	file tag (it works with files because they're atomic and reparsed).
	Store the old items in a different list instead.
	(conf_source_free): We need to be careful about freeing sources,
	so have a function to do it properly.
	(conf_item_new): Since the flag member isn't useful, don't bother
	setting it.
	* init/conf.h: Add conf_source_free prototype.
	(ConfFile): Remove flag member.
	* init/tests/test_conf.c (test_source_reload): Add test for inotify
	create detection.

	* init/conf.c (conf_file_delete): Rename to conf_file_free and match
	the pattern of those kinds of functions.
	(conf_item_delete): Likewise rename to conf_item_free and match the
	pattern of these kinds of functions.
	* init/conf.h: Add prototypes.

	* init/conf.c (conf_reload_path): Fix bug with job name generation.
	Allow non-parsing errors to be returned from the function.
	(conf_item_delete): Drop all replacement management code, we'll put
	this back through testing.
	* init/tests/test_conf.c (test_source_reload): Test reloading adds
	the right inotify watch and parses the files, also check that loading
	without inotify and mandatory reloading work.

	* init/conf.c (conf_source_reload): Move the item deletion detection
	code from this function, where it would only happen on a mandatory
	reload
	(conf_reload_path): to this function, where it will happen every time
	the file is parsed; which is actually what we want.

2007-06-08  Scott James Remnant  <scott@netsplit.com>

	* init/conf.h (ConfItem): Drop the name and replace it with a type.
	(ConfItemType): Enum for different types of configuration items
	(ConfFile): Change items from a hash table to a list.
	* init/conf.c (conf_file_get): Initialise the items member as a list.
	(conf_item_set): Rename to conf_item_new again.
	(conf_item_new): Allocates a new ConfItem and adds it to the file's
	list, we won't reuse items anymore since it doesn't really make sense.
	(conf_source_reload): Adjust clean-up code now that items is a list.
	(conf_reload_path): Work out the name of jobs found by filename,
	allocate a new item for them and parse the job into it.  Perform
	handling of errors by outputting a warning.
	(conf_item_delete): Takes both source and file so we can make
	intelligent decisions.
	(conf_file_delete): Takes a source and passes it to conf_item_delete
	(conf_delete_handler): Pass both source and file to conf_file_delet
	* init/tests/test_conf.c (test_file_get): Check that the items
	list is empty; rather than the hash being unallocated.
	(test_item_set): Rename back to test_item_new and only allocate a
	single item which should get added to the list.

2007-06-06  Scott James Remnant  <scott@netsplit.com>

	* init/parse_job.c (stanza_respawn): Permit the word "unlimited",
	raise a specific error for illegal limit and illegal interval.
	(stanza_pid, stanza_kill, stanza_normal, stanza_umask) 
	(stanza_nice, stanza_limit): Raise specific errors rather than
	a generic "illegal value" error.
	* init/tests/test_parse_job.c (test_stanza_respawn): Check that
	we can use "unlimited", also check for new error return.
	(test_stanza_pid, test_stanza_kill, test_stanza_normal) 
	(test_stanza_umask, test_stanza_nice, test_stanza_limit): Check
	for new specific errors.
	* init/errors.h: Replace CFG_ILLEGAL_VALUE with a series of parse
	errors.

	* init/conf.c: Comments.

	* init/conf.c (conf_item_set): Call out to conf_item_delete() to
	handle unsetting of an item's data.
	(conf_source_reload): Add code to deal with mandatory reloading,
	calls conf_file_delete() and/or conf_item_delete() as appropriate.
	(conf_delete_handler): Call conf_file_delete() on the ConfFile that
	we find.
	(conf_file_delete): Function to delete all items in a file.
	(conf_item_delete): Placeholder function to delete an item.

	* init/conf.c (conf_file_new): Rename to conf_file_get; in practice
	we never just want to allocate one of these, we always want to
	return the existing entry if it exists.
	(conf_item_new): Rename to conf_item_set; again in practice we always
	want to update an existing item.  This function will grow the "deal
	with replacement" stuff.
	(conf_reload): Start putting in place the code that will allow
	mandatory reloads, as well as initial setup.  This function iterates
	over the sources and deals with errors.
	(conf_source_reload): Function to reload an individual source, calls
	out to one of the following two functions and will eventually perform
	the deleted items scan.
	(conf_source_reload_file): Set up a watch on a file, and reload it.
	(conf_source_reload_dir): Set up a watch on a directory and reload it.
	(conf_file_filter): Filter for watching parent directory of files.
	(conf_create_modify_handler): File creation and modification handler.
	(conf_delete_handler): File deletion handler.
	(conf_file_visitor): Tree walk handler.
	(conf_reload_path): Function that deals with files themselves,
	currently just sorts out the ConfFile structure and maps the file
	into memory.
	* init/conf.h: Add new prototypes, update existing ones.
	* init/tests/test_conf.c (test_file_new): Rename to test_file_get,
	also test repeated calls when already in the table.
	(test_item_new): Rename to test_item_set, also test repeated calls
	when already in the table.
	(test_source_reload): Start of test for reloading sources.

2007-06-05  Scott James Remnant  <scott@netsplit.com>

	* init/conf.c: Make a start on the new configuration management
	routines, which will allow finer-grained tracking of configuration
	and support mandatory reloading.
	(conf_source_new, conf_file_new, conf_item_new): Start off with the
	functions to allocate the tracking structures we need to use.
	* init/conf.h: Structures and prototypes
	* init/tests/test_conf.c: Test suite for allocation functions.
	* init/Makefile.am (init_SOURCES): Build and link conf.c and conf.h
	(TESTS): Run the conf test suite.
	(test_conf_SOURCES, test_conf_LDFLAGS, test_conf_LDADD): Details for
	the conf test suite.

2007-06-04  Scott James Remnant  <scott@netsplit.com>

	* init/parse_job.c (stanza_description, stanza_author, stanza_version)
	(stanza_chroot, stanza_chdir, stanza_pid): Instead of erroring when
	the string has already been allocated, free it and replace it with the
	new one. Attempting to forbid duplicates is just too inconsistent,
	especially for the integer ones which we compare against the default;
	using the last one allows us to be entirely consistent.
	(stanza_daemon, stanza_respawn, stanza_service, stanza_instance):
	Don't error if the flag is already set, just ignore it.
	(stanza_respawn, stanza_pid, stanza_kill, stanza_console) 
	(stanza_umask, stanza_nice): Don't compare the current value against
	the default, just overwrite it!
	(parse_exec, parse_script): Free existing process command string
	before setting a new one over the top.
	(parse_process, stanza_exec, stanza_script, stanza_limit): Instead of
	erroring if the structure is already set and allocated, just don't
	allocate a new one and allow its members to be overwritten.
	* init/tests/test_parse_job.c (test_stanza_exec) 
	(test_stanza_script, test_stanza_pre_start) 
	(test_stanza_post_start, test_stanza_pre_stop) 
	(test_stanza_post_stop, test_stanza_description) 
	(test_stanza_author, test_stanza_version, test_stanza_daemon) 
	(test_stanza_respawn, test_stanza_service, test_stanza_instance) 
	(test_stanza_pid, test_stanza_kill, test_stanza_console) 
	(test_stanza_umask, test_stanza_nice, test_stanza_limit) 
	(test_stanza_chroot, test_stanza_chdir): Replace tests that check
	for an error in the case of duplicate stanzas with tests that make
	sure the last of the duplicates is used.
	* init/errors.h (CFG_DUPLICATE_VALUE, CFG_DUPLICATE_VALUE_STR): Drop
	this error, since we don't consider this a problem anymore.

	* upstart/Makefile.am (libupstart_la_LIBADD): Add $(LTLIBINTL)
	* init/Makefile.am (init_LDADD): Reorder and add $(LTLIBINTL)
	* util/Makefile.am (initctl_LDADD): Reorder and add $(LTLIBINTL)
	* compat/sysv/Makefile.am (reboot_LDADD): Reorder and add $(LTLIBINTL)
	(runlevel_LDADD): add $(LTLIBINTL)
	(shutdown_LDADD): Reorder and add $(LTLIBINTL)
	(telinit_LDADD): Reorder and add $(LTLIBINTL)
	* logd/Makefile.am (logd_LDADD): Add $(LTLIBINTL)

2007-06-03  Scott James Remnant  <scott@netsplit.com>

	* init/tests/test_job.c (test_run_process): Add a test case for a
	crasher when the event has no arguments.
	* init/job.c (job_run_process): Fix the bug, we need to check the
	arguments before trying to append them.

	* init/cfgfile.c, init/cfgfile.h, init/tests/test_cfgfile.c: Rename
	to parse_job and strip out all functions except the parsing and stanza
	ones.
	* init/Makefile.am (init_SOURCES): Build and link parse_job.c and h
	(TESTS): Run the parse job test suite
	(test_cfgfile_SOURCES, test_cfgfile_LDFLAGS, test_cfgfile_LDADD):
	Rename and update.
	* init/parse_job.c: Rename all cfg_stanza_*() functions to just
	stanza_*(), rename all cfg_parse_*() functions to just parse_*().
	(parse_job, parse_process, stanza_exec, stanza_script, stanza_start)
	(stanza_stop, stanza_emits, stanza_normal, stanza_env, stanza_limit):
	Don't use NIH_MUST, it's fine to be out of memory and we should fail
	in that case with a useful error.  The user can always reload the
	config file.
	(cfg_read_job, cfg_watch_dir, cfg_job_name, cfg_create_modify_handler)
	(cfg_delete_handler, cfg_visitor): Drop these functions for now.
	* init/parse_job.h: Update so it just contains the one prototype.
	* init/tests/test_parse_job.c: Update all tests to pass a string
	to parse_job(), and check errors raised; rather than mucking around
	with file descriptors all of the time.  Spend the effort while we're
	in here to run TEST_ALLOC_FAIL where we can.
	* init/main.c: Drop config file loading for now since it's missing.

2007-05-27  Scott James Remnant  <scott@netsplit.com>

	* init/cfgfile.h (CFG_DIR): Drop this define, since it's in paths.h
	(CfgDirectory): 

	* init/cfgfile.c (cfg_read_job): Separate out the job-handling code
	into a new function that we could call from a stanza if we want
	later; this one now just maps the file into memory and deals with
	exceptions from the parsing.
	(cfg_parse_job): Function containing the seperated out code; parses
	a new job, marking it as a replacement for any existing job with the
	same name.  Drop the warnings for using pid options without a daemon,
	since these are actually useful for other things later.
	* init/tests/test_cfgfile.c (test_read_job): Drop the check on
	unexpected daemon options, since we don't issue these warnings
	anymore.

2007-05-20  Scott James Remnant  <scott@netsplit.com>

	* init/event.c (event_match): Change to accept Event as the first
	argument and EventInfo as the second, making it obvious that this
	matches a received Event against known EventInfo rather than just
	comparing two info structs (since the order matters).
	* init/event.h: Update prototype.
	* init/tests/test_event.c (test_match): Update test accordingly.
	(test_poll): Fix typo.
	* init/job.c (job_handle_event): Pass in the event as the first
	argument to event_match, rather than its info.
	* TODO: Update.

	* init/job.c (job_emit_event): Return the event that we emit; don't
	bother tracking block status or setting blocked, leave that to the
	state loop so things are more obvious.
	(job_change_state): Set the blocked flag here for starting and stopping
	to the return value of job_emit_event().

	* init/event.c (event_ref, event_unref): Reference counting of events
	so we don't free those we still need.
	(event_block, event_unblock): Blocker counting that replaces the
	previous jobs member.
	(event_new): Initialise refs and blockers fields.
	(event_emit_finished): Remove this function.
	(event_poll): Handle the new done state, and deal with the blockers
	and references counts; turns out that we can fall all the way through
	this switch if these are zero without needing to check again.
	(event_pending): Remove call to event_emit_finished, the event_poll()
	loop handles this case now.
	(event_finished): Set progress to done on the way out.
	* init/event.h (EventProgress): Add new done state
	(Event): Add refs and blockers members, replacing jobs
	* init/tests/test_event.c (test_new): Check refs and blockers are
	initialised to zero.
	(test_ref, test_unref, test_block, test_unblock): Check the ref
	counting function behaviours.
	(test_emit_finished): Drop this function since it's not used
	* init/job.c (job_change_cause): Reference and block the event,
	and unblock and unreference before changing.
	(job_emit_event): Reference the event that blocks the job from
	continuing.
	(job_handle_event_finished): Unreference the blocking event again.
	(job_change_state): Make sure that blocked has been cleared before
	allowing a state change.
	* init/tests/test_job.c: Change tests to use refs/blockers on the
	cause event when counting, and also to follow the status of blocked
	since that is now ref-counted as well.

2007-05-18  Scott James Remnant  <scott@netsplit.com>

	* init/main.c (main, cad_handler, kbd_handler, pwr_handler): Use
	event_new rather than event_emit.
	* init/job.h (Job): Change type of cause and blocked to Event
	* init/job.c (job_change_goal, job_change_cause, job_emit_event) 
	(job_handle_event, job_handle_event_finished): Update all references
	to EventEmission to use Event instead.
	(job_detect_stalled): Call event_new instead of event_emit
	(job_run_process): Use the info member of cause, not event member
	* init/tests/test_job.c (test_change_goal, test_change_state) 
	(test_run_process, test_child_reaper, test_handle_event) 
	(test_handle_event_finished): Update all references to EventEmission
	to use Event instead.
	(test_detect_stalled): Correct to use right structure types.
	* init/process.c (process_setup_environment): Use cause's info member,
	rather than event member.
	* init/tests/test_process.c (test_spawn): Update to use Event.
	* init/notify.h (NotifySubscription): Change member to event
	* init/notify.c (notify_subscribe_event) 
	(notify_subscription_find, notify_job_event, notify_event) 
	(notify_event_finished): Update functions to use event member and
	Event structures.
	* init/tests/test_notify.c (test_subscribe_event) 
	(test_subscription_find, test_job, test_job_event, test_event) 
	(test_event_finished): Update to use Event instead of EventEmission
	* init/control.c (control_event_emit): Update to use event_new.
	* init/tests/test_control.c (test_event_emit) 
	(test_subscribe_events, test_unsubscribe_events): Update to use
	Event rather than EventEmission.

	* init/event.h: Fix up a few references.
	* init/tests/test_event.c (test_new): Remove reference to emission.

	* init/event.h (EventEmission): Rename to Event, and rename event
	member to info.
	* init/event.c (event_emit_next_id): Rename to event_next_id
	(event_emit): Rename to event_new, and add standard parent argument.
	(event_emit_find_by_id): Rename to event_find_by_id
	(event_poll): Iterate over Events in the list
	(event_pending, event_finished): Operate on Event
	* init/tests/test_event.c (test_emit): Rename to test_new and
	adjust for names and arguments.
	(test_emit_find_by_id): Rename to test_find_by_id and adjust for
	names.
	(test_emit_finished, test_poll): Adjust names.

	* init/cfgfile.c (cfg_stanza_start, cfg_stanza_stop) 
	(cfg_stanza_emits): Convert to use EventInfo and event_info_*.
	* init/job.c (job_copy): Use EventInfo and event_info_copy.
	(job_handle_event, job_detect_stalled): Iterate EventInfo structures
	* init/tests/test_cfgfile.c (test_stanza_start, test_stanza_stop) 
	(test_stanza_emits): Update to use EventInfo
	* init/tests/test_job.c (test_copy, test_handle_event) 
	(test_handle_event_finished, test_detect_stalled): Update to use
	EventInfo and event_info_new
	* init/event.c (event_copy): Use nih_str_array_copy here, to make the
	code somewhat simpler.
	(event_finished): Copy the arguments and environment from the old
	event, rather than stealing and reparenting.
	* init/job.c (job_copy): Use nih_str_array_copy here too.
	(job_run_process): Use nih_str_array_append to add the arguments from
	the emission onto the command run.

	* init/event.h (Event): Rename to EventInfo, since this structure
	representations information about an event, rather than an actual
	event in progress.
	* init/event.c (event_new): Rename to event_info_new, also now can
	take arguments and environment like event_emit() can.
	(event_copy): Rename to event_info_copy.
	* init/tests/test_event.c (test_new): Rename to test_info_new,
	update names in test and test being given args or env.
	(test_copy): Rename to test_info_copy and update names in test.
	(test_match, test_poll): Use EventInfo.

	* TODO: Update.

2007-04-24  Scott James Remnant  <scott@netsplit.com>

	* configure.ac: Add AM_PROG_CC_C_O since we use per-target flags
	for one of the test cases.

2007-03-16  Scott James Remnant  <scott@netsplit.com>

	* upstart/message.c (upstart_message_newv): Add va_end to match
	va_copy because the standard says so.
	* upstart/wire.c (upstart_push_packv, upstart_pop_packv): Add
	va_end here as well.

2007-03-13  Scott James Remnant  <scott@netsplit.com>

	* init/main.c: Wait until we've closed inherited standard file
	descriptors and opened the console instead before trying to open the
	control socket; otherwise we end up closing it by accident if we
	weren't opened with sufficient descriptors in the first place.
	Also wait until we've set up the logger before trying to parse the
	configuration.  In fact both of these things need to be pretty low
	down the main() function.

	* init/tests/test_job.c (test_run_process): Skip /dev/fd test cases
	if that's not available.

	* init/tests/test_control.c (test_log_priority): Make sure we know
	that the message has been sent before calling the watcher.

	* init/cfgfile.c (cfg_watch_dir): We get ENOSYS for missing inotify
	support, not EOPNOTSUPP.
	* init/tests/test_cfgfile.c (test_watch_dir): Actually make the
	directory tree before testing for inotify, since we use the same
	tree there too.

	* util/initctl.c (job_info_output): Restructure so gcc doesn't think
	name can be used uninitialised.
	* init/tests/test_cfgfile.c (test_watch_dir): Correct an error where
	i wouldn't be initialised if we skipped the inotify tests.

	* util/initctl.c (job_info_output): Restructure so gcc doesn't think
	* init/process.c (process_setup_environment): job id fits inside
	a %u now

	* upstart/message.h: Style; always refer to "unsigned int" as
	"unsigned int", and never "unsigned.
	* upstart/tests/test_message.c (my_handler): Catch a stray couple
	of "unsigned"s

	* init/control.c (control_job_query, control_job_start) 
	(control_job_stop): Change type of id argument to unsigned int,
	and call printf with %u to output it.
	* init/tests/test_control.c (check_job, check_job_instance) 
	(check_job_instance_end, check_job_status__waiting) 
	(check_job_status_end__waiting, check_job_status__starting) 
	(check_job_status_end__starting, check_job_status__running) 
	(check_job_status_end__running, check_job_status__pre_stop) 
	(check_job_status_end__pre_stop, check_job_status__stopping) 
	(check_job_status_end__stopping, check_job_status__deleted) 
	(check_job_status_end__deleted, check_job_unknown) 
	(check_job_invalid, check_job_unchanged, check_event): Change
	type of id arguments to unsigned int.
	(check_list): Change type of id to unsigned int.
	* init/tests/test_notify.c (check_job_status) 
	(check_job_status_end, check_job_finished, check_event) 
	(check_event_caused, check_event_finished): Change type of id
	arguments to unsigned int.

	* init/job.h (Job): Change the type of the id to unsigned int.
	* init/job.c (job_next_id): Change ids to be unsigned ints, and now
	we can just use %u in the nih_error call.
	(job_find_by_id): Change argument to be unsigned int
	* init/tests/test_job.c (test_find_by_id): Change id type to unsigned
	int.
	* init/event.h (Event): Change the type of the id to unsigned int.
	* init/event.c (event_emit_next_id): Change ids to be unsigned ints,
	and now we can just use %u in the nih_error call.
	(event_emit_find_by_id): Change argument to be unsigned int
	* init/tests/test_event.c (test_emit, test_emit_find_by_id) 
	(check_event, check_event_finished): Change id type to unsigned int.

	* util/initctl.c (output_name): Use an unsigned int for the job id,
	which means we can use ordinary %u for the printf argument.
	(handle_job, handle_job_finished, handle_job_instance) 
	(handle_job_instance_end, handle_job_status) 
	(handle_job_status_end, handle_job_unknown, handle_job_invalid) 
	(handle_job_unchanged, handle_event, handle_event_caused) 
	(handle_event_finished): Change argument type of id from uint32_t
	to unsigned int.
	(job_info_output): Change output type of id from %zu to %u

	* upstart/message.c (upstart_message_handle): Use unsigned int for
	ids, rather than a fixed-width type.
	* upstart/tests/test_message.c (my_handler): Use unsigned int for
	the ids, and give "unsigned int" instead of "unsigned" to va_arg as
	a matter of style.

	* upstart/wire.c (upstart_push_int, upstart_pop_int): Send over the
	wire using a plain old integer type, instead of a fixed width type;
	there's no advantage to using the fixed-width type and we could hurt
	ourselves if we tried running on ILP64.
	(upstart_push_unsigned, upstart_pop_unsigned): Likewise use a plain
	unsigned int over the wire.
	(upstart_push_string, upstart_pop_string): Use an unsigned int for
	the length of the string, technically this means that we silently
	truncate any string that's greater than 4GB on 64-bit platforms;
	it's either that or make the test cases harder (we did this before
	anyway).
	(upstart_push_header, upstart_pop_header): Type is always an unsigned
	int (best conversion from an enum)

2007-03-11  Scott James Remnant  <scott@netsplit.com>

	* configure.ac: Bump version to 0.3.9

	* NEWS: Update.

	* util/man/initctl.8: Document the new commands.

	* TODO: Update.

	* init/job.c (job_handle_event): Correct the function so we don't
	try and stop the master of an instance, and cause an assertion error.

	* util/initctl.c: Oops, correct function pointers in command table

	* util/tests/test_initctl.c (test_version_action): 

	* util/initctl.c (handle_version): Handle receipt of the version
	reply.
	(version_action): Send the version-query message to the server and
	expect one response.
	(log_priority_action): Parse the single argument into an NihLogLevel
	and send it to the server.

	* init/control.c (control_version_query, control_log_priority):
	Functions to handle the new messages from the server pov
	* init/tests/test_control.c (test_version_query) 
	(test_log_priority): Test the new messages are handled properly.
	(check_version): Check the version string matches.
	* upstart/message.h: Add messages for querying the version of the
	init daemon and changing the log priority.
	* upstart/message.c (upstart_message_newv)
	(upstart_message_handle): Marshal the new messages.
	* upstart/tests/test_message.c (test_new, my_handler) 
	(test_handle): Test the marshalling of the new messages,

	* upstart/libupstart.ver: Add enum functions to the global list.

	* util/initctl.c (start_action, stop_action): Imply --no-wait if
	we take the job id or name from an environment variable, since we'd
	end up waiting for ourselves otherwise
	* util/tests/test_initctl.c (test_start_action, test_stop_action):
	Update test cases to make sure no-wait is implied.

2007-03-09  Scott James Remnant  <scott@netsplit.com>

	* configure.ac: Bump version to 0.3.8

	* NEWS: Updated.
	* configure.ac: Increase version to 0.3.7

	* init/tests/test_job.c (test_change_state): Add a test case for
	deleting the last instance of a replaced job.
	* init/job.c (job_change_state): When moving a instance of a job into
	the deleted state, check whether we should replace the job it's an
	instance of, and if so, change that job's state too.
	* TODO: Update.

	* util/initctl.c (handle_job_list): Always allocate current_list,
	since we need it to be the parent of pointers we attach to it.
	(handle_job_list_end): Always free the current list, only suppress
	output if there aren't any entries in it.
	(initctl_recv): Check the current_list pointer, no need for in_list
	(handle_job_instance, handle_job_instance_end, handle_job_status):
	Check current_list not in_list.
	* util/tests/test_initctl.c: Correct some memory leaks.

	* init/process.c (process_setup_environment): Set the UPSTART_JOB_ID
	environment variable to the job's unique id.
	* init/tests/test_process.c (test_spawn): Make sure it's set.

	* util/man/initctl.8: Update the initctl manpage.
	* compat/sysv/man/reboot.8: Correct a minor grammar error.
	* compat/sysv/man/shutdown.8: Fix reference from runlevel to telinit.

	* README: Add a README that copies the text from the web page and
	adds some notes about recommended operating system versions.

	* util/initctl.c: Completely rewrite initctl, top to bottom; handling
	of the new messages is done natively, meaning that the commands just
	vary the requests send and number of responses expected.
	* util/tests/test_initctl.c: Test all of the new code.

	* init/main.c: Improve restarting and rescuing a little; store the
	program path in a static variable so we can always access it, and
	use the exported loglevel to pass the same to the new process.
	* TODO: Update.

	* compat/sysv/shutdown.c: More error/fatal adjustments.
	* compat/sysv/telinit.c: More error/fatal adjustments.

2007-03-08  Scott James Remnant  <scott@netsplit.com>

	* init/main.c (main, crash_handler): Promote deadly errors to nih_fatal
	* logd/main.c (main): Promote deadly errors to nih_fatal
	* compat/sysv/reboot.c (main): Promote deadly errors to nih_fatal
	* compat/sysv/shutdown.c (main, shutdown_now): Promote deadly errors
	to nih_fatal
	* compat/sysv/telinit.c (main): Promote deadly errors to nih_fatal

	* init/event.c (event_pending): The message that we're handling an
	event should be logged with --verbose.

	* init/cfgfile.c (cfg_parse_script): Remove the unnecessary check for
	a token inside a script block.

	* TODO: Update.

	* init/control.c (control_watch_jobs): Rename to control_subscribe_jobs
	and update to handle new event name.
	(control_unwatch_jobs): Rename to control_unsubscribe_jobs and update
	to handle the new event name.
	(control_watch_events): Rename to control_subscribe_events and update
	to handle the new event name.
	(control_unwatch_events): Rename to control_unsubscribe_events and
	update to handle the new event name.
	* init/tests/test_control.c (test_watch_jobs): Rename to
	test_subscribe_jobs and update to new event name.
	(test_unwatch_jobs): Rename to test_unsubscribe_jobs and update to 
	new event name.
	(test_watch_events): Rename to test_subscribe_events and update to
	new event name.
	(test_unwatch_events): Rename to test_unsubscribe events and update
	to new event name.

	* upstart/message.h: Rename the watch commands to subscribe/unsubscribe
	and regroup with new message numbers.
	* upstart/message.c (upstart_message_newv) 
	(upstart_message_handle): Marshal the updated subscription messages.
	* upstart/tests/test_message.c (test_new, my_handler) 
	(test_handle): Update tests to new names and numbers.
	* TODO: Update.

	* upstart/message.c (upstart_message_handle): Raise a the unknown
	message error if the type is unknown, rather than the invalid message
	error.
	* upstart/tests/test_message.c (test_handle): Correct test case.

	* init/job.c (job_change_state): Correct a problem here too, when
	moving from pre-stop to running, we don't want to emit a started event
	since we never emitted a stopping event and never killed the process
	anyway.  We do need to notify the job as finished, since the process
	that tried to stop it will need to be told not to wait any longer.
	* init/tests/test_job.c (test_change_state): Add a test for pre-stop
	back to running.

	* doc/states.dot: Fix an error in the state diagram; when moving from
	starting back to waiting, due to a failed respawn, we need to emit
	the stopped event otherwise it will never happen.
	* doc/states.png: Update.

2007-03-05  Scott James Remnant  <scott@netsplit.com>

	* upstart/message.c (upstart_message_new): Make this a wrapper around
	(upstart_message_newv): which has all the old code, but accepts a
	va_list instead of making its own.
	* upstart/message.h: Add prototype.

	* init/main.c (crash_handler): Simply trying to leave a SEGV handler
	doesn't work so well, we end up repeating the problem instruction.
	We really can't resume from this point, and can't even jump elsewhere
	since our state is probably buggered up.  Only thing for it is to
	re-exec ourselves with a clean state.

	* init/cfgfile.c (cfg_read_job, cfg_delete_handler): Don't try and
	free the magic (void *)-1 replacement (delete).

	* util/events.c, util/events.c, util/jobs.c, util/jobs.h: With the
	new message responses, that intermix event and job information freely,
	it no longer makes sense to distinguish between them.  So fold these
	files back into the main initctl.c
	* util/initctl.h: Drop unused header.
	* util/Makefile.am (initctl_SOURCES): Update sources list.
	(TESTS): Change which tests we build
	(test_initctl_SOURCES, test_initctl_CFLAGS, test_initctl_LDFLAGS) 
	(test_initctl_LDADD): Build the new combined test case binary, use
	an automake feature to rebuild initctl.c with -DTEST and a different
	.o file, and thus be able to define out main()

	* util/tests/test_events.c, util/tests/test_jobs.c: Collapse the two
	test case files into one single
	* util/tests/test_initctl.c

	* init/control.c (control_job_find): And implement the find function
	that returns a list of jobs matching an optional pattern.
	* init/tests/test_control.c: Make sure we do send all messages.
	(check_list): Complex function to check the responses to a job list
	(test_job_find): Test a couple of job lists.
	* init/tests/test_notify.c: Make sure we do send all messages.

	* init/control.c (control_job_query): Implement the query message,
	this just needs to return the status or instance set.
	* init/tests/test_control.c (test_job_query): Test the query command.
	(check_job_status__deleted, check_job_status_end__deleted): Pair of
	functions to check we can query deleted jobs directly.

	* init/control.c (control_send_instance): Function to send an instance
	job, collating all of its instances together.
	* init/control.h: Update.
	* init/tests/test_control.c (test_send_instance): Check we receive
	the right messages.
	(check_job_instance, check_job_instance_end): Pair of functions to
	check the instance messages.

	* upstart/message.h: Add new UPSTART_JOB_INSTANCE and
	UPSTART_JOB_INSTANCE_END messages which we'll use to communicate that
	a job is an instance, and group the instances of it together.
	* upstart/message.c (upstart_message_new, upstart_message_handle):
	Marshal the new instance messages.
	* upstart/tests/test_message.c (test_new, my_handler) 
	(test_handle): Test the new message types.

	* upstart/message.h: Restore arguments to JOB_LIST, but rename to
	pattern since that's what it is.
	* upstart/message.c (upstart_message_handle): Restore arguments
	with updated name.
	* upstart/tests/test_message.c (test_new, my_handler) 
	(test_handle): Restore tests for arguments, rename and make sure we
	include a wildcard.

2007-03-04  Scott James Remnant  <scott@netsplit.com>

	* upstart/message.h: Drop arguments to JOB_LIST.
	* upstart/message.c (upstart_message_new, upstart_message_handle):
	Drop arguments to JOB_LIST.
	* upstart/tests/test_message.c (test_new, my_handler) 
	(test_handle): Drop the arguments from the test.

	* init/control.c (control_job_start): Update to return INVALID for
	instances and replacements; add the forgotten UPSTART_JOB message.
	(control_job_stop): Update to return INVALID for replacements; add
	the forgotten UPSTART_JOB message.  Deal with instance masters
	magically by iterating all instances and stopping those instead.
	* init/tests/test_control.c (check_job_deleted): Rename to 
	check_job_invalid and check that message.
	(check_job): Function to check the job we've acted upon.
	(test_job_start): Check that we get the UPSTART_JOB message first,
	restore the check on deleted jobs causing an error and add checks
	that instance and replacement jobs also cause an error.
	(test_job_stop): Check that we get the UPSTART_JOB message first,
	restore the check on deleted jobs causing an error.  Make sure
	instances are handled.

	* upstart/message.h: More message changes; add a JOB_FIND message
	and replace UPSTART_JOB_DELETED with UPSTART_JOB_INVALID since there's
	a few more problem conditions.
	* upstart/message.c (upstart_message_new, upstart_message_handle):
	Marshal the new message and update names.
	* upstart/tests/test_message.c (test_new, my_handler) 
	(test_handle): Update tests to check the new message and update the
	values and names of the existing ones.

	* init/job.h (Job): Remove the delete flag, add replacement and
	replacement_for pointers instead.
	* init/job.c (job_new): Initialise replacement and replacement_for
	pointers to NULL.
	(job_find_by_name): Update to return what job the one we found is
	a replacement for, and to skip DELETED jobs.
	(job_instance): Make it simply illegal to call this for deleted jobs,
	instances or replacements.
	(job_change_goal): Make it illegal to change the goal of a replacement
	job.
	(job_free_deleted): Remove the previous code to handle deleted instance
	masters, because it's now bogus.
	(job_should_replace): New function to determine whether a job is
	replaceable.
	* init/tests/test_job.c (test_new): Check pointers are set.
	(test_copy): Check that replacement and replacement_for are not
	copied, since their state of an individual job.
	(test_find_by_name): Update tests to make sure we ignore deleted jobs,
	instances and replacements.
	(test_instance): Remove test that will now cause an assertion,
	and no longer check delete is set.
	(test_change_goal): Remove test that will now cause an assertion.
	(test_free_deleted): Remove test cases for deleted masters.
	(test_should_replace): Test the new check function.
	(test_change_state): Make sure that we end up in deleted for instances
	and replaced jobs, and that replacements become the real job.
	* init/cfgfile.c (cfg_read_job): Update to handle replacement jobs;
	the old job's previous replacement is discarded, and set to the
	current job; and then if the job should be replaced, it's moved
	to deleted (which should promote the new job).
	(cfg_delete_handler): Handle deletion of a job in a similar manner,
	except we sent the replacement pointer to the special -1 value since
	we have no actual replacement.
	* init/tests/test_cfgfile.c (test_watch_dir): Update tests to make
	sure that deletion and modification are handled wrt replacement.
	(test_read_job): Make sure that reparsing an existing file is handled.
	* init/tests/test_control.c (test_job_start): Remove checks that
	delete gets set to true for instances.
	(test_job_stop, test_job_start): Temporarily comment out deleted
	job behaviour, since that's been somewhat changed.

	* upstart/message.h: We're not going to return JOB_LIST for JOB_STOP
	since that's just awkward for the client; just act on the master,
	and return JOB_UNCHANGED.

	* init/notify.c (notify_job_status): Move this function to
	* init/control.c (control_send_job_status): here, since we need it for
	the new control responses.
	(control_job_query): New single function to list all jobs or a
	particular job.
	* init/control.h: Add prototype.
	* init/tests/test_control.c (test_error_handler): Simplify this a
	little to just sending a NO_OP message, since we can send an entire
	stream of messages and leave them in the queue.
	(check_job_status__stopping, check_job_process) 
	(check_job_status_end__stopping): Trio of check functions for a job
	status that's stopping, with an active main process.
	(test_send_job_status): Test the now global status function.
	(check_job_status__starting, check_job_status_end__starting): Pair
	of check functions for a starting job with no process yet.
	(test_watch_jobs, test_unwatch_jobs): Update to expect the full new
	job status messages, with an optional process part as well.
	(check_event): Function to check an event.
	(test_watch_events): Minor update to use above function.
	(check_job_status__waiting, check_job_status_end__waiting): Pair of
	check functions for the first step in starting a job (goal change only)
	(check_job_unknown, check_job_deleted, check_job_unchanged): Trio
	of functions to check common error responses.
	(test_job_start): Update tests to newer behaviour.
	(check_job_status__running, check_job_status_end__running) 
	(check_job_status__pre_stop, check_job_status_end__pre_stop): Checks
	for the states we go through when stopping a job.
	(test_job_stop): Update tests to newer behaviour.
	* init/notify.c (notify_job, notify_job_event, notify_job_finished):
	Update to call the newly exported function.
	* init/job.c: Make job_id and job_id_wrapped externally available.
	* init/job.h: Update.
	* init/event.c: Make emission_id and emission_id_wrapped externally
	available.
	* init/event.h: Update.

	* upstart/message.h: Rename UPSTART_JOB_INVALID to
	UPSTART_JOB_UNCHANGED, as it's not really invalid just a no-op
	* upstart/message.c (upstart_message_new, upstart_message_handle):
	Update the constant, fields are unchanged,
	* upstart/tests/test_message.c (test_new, my_handler) 
	(test_handle): Rename constants/messages.

	* upstart/message.h: Turns out we need extra errors to indicate that
	the job was deleted or already at that goal, otherwise the client
	would sit there waiting for the finished event.	
	* upstart/message.c (upstart_message_new, upstart_message_handle):
	Marshal the new error messages.
	* upstart/tests/test_message.c (test_new, my_handler) 
	(test_handle): Test the handling of the new messages.

	* init/tests/test_job.c (test_free_deleted): Found a bug; because
	master instances never change state, they never end up in the deleted
	state so are never reaped.  Add some test cases for cleaning them up,
	but not while they have remaining instances.
	* init/job.c (job_free_deleted): Implement the bug fix.

	* init/job.c (job_instance): Split out the instance spawning code
	into its own function, as we'll frequently need a pointer to the
	instance before we try and change the goal.
	(job_change_goal): Clean this function back up again, it no longer
	needs to return values and can assert that it's never called for
	deleted jobs or instance mastersr.
	(job_handle_event): Spawn an instance when we get a start event.
	* init/job.h: Update.
	* init/tests/test_job.c (test_instance): Check instance creation.
	(test_change_goal): Update tests now that it doesn't return a value
	again, and doesn't spawn instances itself.
	(test_handle_event): Make sure instances are spawned.

	* init/tests/test_event.c (test_poll): Needs a slight fix now that
	we generate more events than we check, and that subscriptions go
	away automatically.

	* init/notify.c (notify_job_status): Static function to handle
	sending the more complicated job status message series 
	(notify_job): Call notify_job_status() to send the new-style message
	(notify_job_event): Send the new UPSTART_EVENT_CAUSED message with
	the emission id, then call notify_job_status() to send the new-style
	common status message.
	(notify_job_finished): New function to be called when we reach the
	job rest state, notifies and unsubscribes directly subscribed
	processes, and includes failed information.
	(notify_event_finished): Unsubscribe processes after sending the
	finished event, since the event has gone away.  Also don't send
	this to processes subscribed to all events, since it's not useful
	for them.
	* init/notify.h: Add prototype.
	* init/tests/test_notify.c: Update all test cases and helper
	functions to the new message types.
	(test_job_finished): Check the new finished message is sent with
	a status message preceeding it.
	* init/job.c (job_change_state, job_change_state): Notify subscribed
	processes with notify_job_finished() when in the running (for service)
	or waiting states, just before we drop the cause.

	* upstart/message.h: Add failed, failed_process and exit_status
	arguments to UPSTART_JOB_FINISHED.
	* upstart/message.c (upstart_message_new, upstart_message_handle): 
	Marshal the new arguments.
	* upstart/tests/test_message.c (test_new, my_handler) 
	(test_handle): Test the new arguments.

	* upstart/message.h: Update the message types, introducing a more
	structured job message set and replacing the UPSTART_EVENT_JOB_STATUS
	message with UPSTART_EVENT_CAUSED which will be immediately followed
	by an ordinary UPSTART_JOB_STATUS message.
	* upstart/message.c (upstart_message_new, upstart_message_handle):
	Marshal the new messages.
	* upstart/tests/test_message.c (test_new, my_handler) 
	(test_handle): Test the new message types.
	* TODO: Update.

2007-03-03  Scott James Remnant  <scott@netsplit.com>

	* TODO: Update.

	* init/cfgfile.c (cfg_parse_exec, cfg_parse_script): Separate out
	the parsing of an exec or script stanza into separate functions,
	seeing as this is quite a common operation.  This also means we
	just need to change them in one place now.
	(cfg_parse_process): Function to call either of the above depending
	on the next argument.
	(cfg_stanza_exec): Call cfg_parse_exec instead.
	(cfg_stanza_script): Call cfg_parse_script instead.
	(cfg_stanza_pre_start, cfg_stanza_post_start) 
	(cfg_stanza_pre_stop, cfg_stanza_post_stop): Call cfg_parse_process
	with the right arguments instead of doing by hand in each function.

	* init/event.c (event_emit_next_id): Split the id assigning code into
	a static inline function for easier modification.
	* init/job.c (job_next_id): Use the same style function here too.

2007-03-02  Scott James Remnant  <scott@netsplit.com>

	* init/event.c (event_emit): Port the slightly more efficient in the
	early case code from job_new.

	* init/job.h (Job): Add a unique id to the job structure.
	* init/job.c (job_new): Assign an incrementing id to each new job
	allocated.
	(job_find_by_id): Locate a job by its unique id, sadly not very
	efficient in a hash table ;-)
	(job_name): New hash key function since name isn't the first entry
	anymore.
	(job_init): Change hash key function.
	* init/tests/test_job.c (test_find_by_id): Make sure we can find a
	job by its id.

	* init/job.c (job_change_goal): Return the new instance in that
	circumstance, and clean up a little bit.
	* init/job.h: Update prototype.
	* init/tests/test_job.c (test_change_goal): Update tests.

	* init/job.c (job_find_by_name): Skip jobs marked for deletion too.
	* init/tests/test_job.c (test_find_by_name): Update test case.

	* init/event.h, init/notify.h, upstart/message.h: Provide C-level names
	for enums, this makes the compiler generate things that gdb can get.

	* init/job.c (job_run_process, job_kill_process, job_kill_timer):
	Change process argument to be a plain ProcessType, this means we
	know exactly which process we're trying to run or kill.
	(job_change_state): Update calls to job_run_process
	and job_kill_process
	* init/tests/test_job.c (test_run_process, test_kill_process): Update
	function calls to just pass a ProcessType in.

	* upstart/enum.h: Rename JobAction to ProcessType.
	* upstart/enum.c (job_action_name): Rename to process_name.
	(job_action_from_name): Rename to process_from_name.
	* upstart/tests/test_enum.c (test_action_name, test_action_from_name):
	Rename and update to match.
	* init/job.c (job_new, job_copy, job_change_state) 
	(job_next_state): Change JOB_*_ACTION constants to PROCESS_*.
	(job_find_by_pid): Change JobAction argument to ProcessType.
	(job_emit_event): Call process_name on the failed process.
	(job_child_reaper): Update to use ProcessType instead of JobAction.
	* init/job.h (Job): Change type of failed_process to ProcessType.
	* init/tests/test_job.c (test_find_by_pid): Update to use ProcessType
	instead of JobAction in tests.
	(test_new, test_copy, test_change_goal, test_change_state) 
	(test_next_state, test_run_process, test_kill_process) 
	(test_child_reaper, test_handle_event_finished): Change JOB_*_ACTION
	constants to PROCESS_*
	* init/cfgfile.c (cfg_stanza_exec, cfg_stanza_script) 
	(cfg_stanza_pre_start, cfg_stanza_post_start) 
	(cfg_stanza_pre_stop, cfg_stanza_post_stop): Change JOB_*_ACTION
	constants to PROCESS_*
	* init/tests/test_cfgfile.c (test_stanza_exec) 
	(test_stanza_script, test_stanza_pre_start) 
	(test_stanza_post_start, test_stanza_pre_stop) 
	(test_stanza_post_stop, test_read_job, test_watch_dir): Change
	JOB_*_ACTION constants to PROCESS_*
	* init/tests/test_event.c (test_poll): Change JOB_*_ACTION constants
	to PROCESS_*
	* init/tests/test_control.c (test_job_start, test_job_stop): Change
	JOB_*_ACTION constants to PROCESS_*

	* init/cfgfile.c (cfg_watch_dir): Restore the prefix argument; pass
	as the data pointer to the inotify callbacks and visitor function.
	Change the return value to be the watch structure.
	(cfg_job_name): Add prefix argument and prepend to relative path.
	(cfg_create_modify_handler, cfg_delete_handler, cfg_visitor): Get
	the prefix for the job names from the data pointer and pass to
	cfg_job_name().
	* init/cfgfile.h: Update prototypes.
	* init/tests/test_cfgfile.c (test_watch_dir): Actually test the
	watch functions.
	* init/main.c (main): Pass NULL for the prefix for the global job
	directory, compare the return value against (void *)-1.
	* TODO: Update.

	* init/cfgfile.c (cfg_stanza_on): Drop the simple on stanza.
	* init/tests/test_cfgfile.c (test_stanza_on): Remove test case.

	* TODO: Update.

2007-03-01  Scott James Remnant  <scott@netsplit.com>

	* util/jobs.c (handle_job_status): Drop the process field from the
	output for now.
	* util/events.c (handle_event_job_status): Likewise
	* util/tests/test_jobs.c (test_start_action, test_list_action) 
	(test_jobs_action): Drop pid from messages we simulate.
	* util/tests/test_events.c (test_emit_action): Likewise.

	* upstart/message.c (upstart_message_new, upstart_message_handle):
	Remove the pid field from the job status and event job status
	messages.
	* upstart/message.h: Update description of job status and event
	job status message to remove the pid field.
	* upstart/tests/test_message.c (test_new, my_handler) 
	(test_handle): Remove checks using the pid field.

	* init/control.c (control_job_start, control_job_stop) 
	(control_job_query, control_job_list): Remove the pid field from
	the messages, it'll come back later when we get better message
	formats.
	* init/tests/test_control.c (check_job_status, check_job_waiting) 
	(check_job_started, check_job_stopped): Remove checks on the process
	id, since that field is gone from the message.
	(test_job_stop): Use the pid field of the main process.
	(test_job_start): Initialise the main action process.

	* init/notify.c (notify_job, notify_job_event): Remove the pid field
	from the message, it'll come back later when we get better message
	formats.
	* init/tests/test_notify.c (check_job_status) 
	(check_event_job_status): Remove checks on the pid, since that field
	is no longer present.

	* init/job.c (job_process_copy): Use job_process_new here, oops.

	* init/cfgfile.c (cfg_stanza_exec, cfg_stanza_script) 
	(cfg_stanza_pre_start, cfg_stanza_post_start) 
	(cfg_stanza_pre_stop, cfg_stanza_post_stop): Use job_process_new
	to allocate process structures and store in the process array.
	* init/tests/test_cfgfile.c (test_read_job, test_stanza_exec) 
	(test_stanza_script, test_stanza_pre_start) 
	(test_stanza_post_start, test_stanza_pre_stop) 
	(test_stanza_post_stop): Update test cases to use process array
	member information.

	* init/tests/test_event.c (test_poll): Update to use newer job process
	array and find the pid under there.

	* init/job.h (Job): Remove the pid and aux_pid fields; replace the
	individual JobProcess pointers with an array of them of a fixed
	minimum size; replace failed_state with failed_process.
	(JobProcess): add a pid field here, so now we can obtain the pid on
	an individual process/action basis rather than global.
	* init/job.c (job_process_new): Function to create a JobProcess
	structure, setting the initial values to FALSE/NULL/0.
	(job_process_copy): Function to copy a JobProcess.
	(job_new): Don't initialise the pid or aux_pid members, initialise
	the process array to a fixed initial size and set the members to NULL,
	initialise the failed_process member to -1.
	(job_copy): Update to use job_process_copy and copy the process array.
	(job_find_by_pid): Look through the process structures in the job's
	process array to find the pid, and optionally return which action it
	was.
	(job_change_state): Call job_kill_process in the JOB_KILLED state if
	we have a main process and that has a pid, pass in the main process.
	(job_next_state): Check the process id of the main process when
	deciding what the next state is for running.
	(job_run_process): Store the process id in the process structure
	(job_kill_process): Accept a process structure and use that to obtain
	the process id we need to send TERM too.  Remove the code that forced
	a state change if kill() failed, since we will get a child signal
	anyway and should do it there.
	(job_kill_timer): Likewise, accept a process structure and don't
	forcibly change the state anymore.
	(job_child_reaper): Rewrite to switch based on the action that died,
	rather than the state we were in; assert that the state is what we
	expected.
	(job_emit_event): The argument to the failed event is now the action
	name, rather than the state name; an action of -1 indicates that
	respawn failed.
	* init/tests/test_job.c (test_process_new, test_process_copy): Make
	sure the structure is created and copied properly.
	(test_new, test_copy): Drop checks on the pid and aux_pid members,
	add checks for the process array and pid members of processes.
	(test_find_by_pid): Update test case to make sure we can find the pid
	of any process, returning the action index rather than the process
	pointer.
	(test_run_process, test_kill_process, test_change_goal)
	(test_change_state, test_next_state, test_child_reaper): Update test
	cases to use pid fields inside process structures rather than the
	pid or aux_pid members.
	(test_handle_event, test_handle_event_finished) 
	(test_free_deleted): Update to avoid pid field checks.

	* upstart/enum.h (JobAction): Enumeration of different actions.
	* upstart/enum.c (job_action_name, job_action_from_name): Enumeration
	to string conversion functions.
	* upstart/tests/test_enum.c (test_action_name) 
	(test_action_from_name): Tests for the new functions.

	* init/cfgfile.c (cfg_read_job): Instead of trying to copy over an
	old job's state and instances into the new one, mark the old job
	as deleted.  This ensures we never end up applying a new post-stop
	script to a job started with an old pre-start script, etc.  It also
	makes life so much simpler.
	* init/tests/test_cfgfile.c (test_read_job): Update tests to make
	sure the old job is marked for deletion, instead of freed.
	* TODO: Update.

	* init/notify.c (notify_job): Split out notification to processes
	subscribed to the cause event into a new function
	(notify_job_event): We can call this when we change cause.
	* init/job.c (job_change_state): Notify anyone subscribed to the
	job after we've changed the state, rather than before, otherwise
	we won't know the new pids or anything.
	(job_change_cause): Call notify_job_event before changing the cause
	so that subscribers get a final status update.
	* init/tests/test_notify.c (test_job_event): Check the new function.
	* TODO: Update.

	* init/cfgfile.c (cfg_stanza_respawn): Remove the shortcut that
	lets you specify "respawn COMMAND".  It was confusing as it hid
	the common "[when] exec"/"[when] script" syntax, made it non-obvious
	that "exec" and "respawn" were the same flag, etc.
	* init/tests/test_cfgfile.c (test_stanza_respawn): Update tests.
	(test_stanza_service): Fix test case to not use shortcut.
	* logd/event.d/logd.in: Update to not use respawn shortcut.

2007-02-25  Scott James Remnant  <scott@netsplit.com>

	* init/job.c (job_child_reaper): Shift the signal value into the
	higher byte to make it easier to detect, and not stamp over exit
	statuses between 128 and 255.
	(job_emit_event): Detect the signal stored in the new way.
	* init/cfgfile.c (cfg_stanza_normal): Store signal in the higher bytes.
	* init/tests/test_job.c (test_copy, test_change_state) 
	(test_child_reaper): Update test cases.
	* init/tests/test_cfgfile.c (test_stanza_normal): Update test.

	* TODO: Update.

	* init/event.h (PWRSTATUS_EVENT): Add new power-status-changed event.
	* init/main.c (pwd_handler): Handle the SIGPWR signal by generating
	the new event, leave it up to a job to parse the file and do
	whatever it likes.

	* TODO: Update.

2007-02-13  Scott James Remnant  <scott@netsplit.com>

	* upstart/tests/test_message.c (test_reader, test_handle_using)
	(test_handle); Usual fix for gcc optimiser thinking that fixed
	for loops might not be.
	* init/tests/test_job.c (test_run_process, test_kill_process):
	Likewise.
	* init/tests/test_notify.c (test_subscription_find): I still don't
	know what a type-punned pointer is, nor why dereferencing such a
	thing would break strict-aliasing rules.
	* init/tests/test_cfgfile.c (test_read_job): More type-punning.
	* util/tests/test_jobs.c (test_start_action): More for-loop action.
	* util/tests/test_events.c (test_emit_action): And again.

2007-02-11  Scott James Remnant  <scott@netsplit.com>

	* init/job.c (job_change_goal): We need to be able to stop a running
	job without a process, because that's what a job-as-state is!  The
	check was added because job_child_reaper calls job_change_goal and
	then job_change_state immediately after, we should fix that instead.
	(job_child_reaper): If we call job_change_goal while in the running
	state, it will call job_change_state for us; so check for that first
	and don't change the state!
	* init/tests/test_job.c (test_change_goal): Update the test to ensure
	that we can stop a job with no running process.

	* init/cfgfile.c (cfg_stanza_normalexit): normalexit is inconsistent,
	change to "normal exit"
	* init/tests/test_cfgfile.c (test_stanza_normalexit): Update.

	* init/cfgfile.c (cfg_stanza_start, cfg_stanza_stop) 
	(cfg_stanza_pre_start, cfg_stanza_post_start) 
	(cfg_stanza_pre_stop, cfg_stanza_post_stop, cfg_stanza_respawn):
	We're not going to allow stanza keywords to be quoted, since this
	gives us an easy way to allow users to make something explicitly
	not a keyword.

2007-02-10  Scott James Remnant  <scott@netsplit.com>

	* configure.ac: Bump version to 0.3.6

	* configure.ac: Increase version to 0.3.5
	* NEWS: Update.
	* TODO: Update.

	* TODO: More notes.

	* TODO: Note an issue with using JobProcess->pid

	* init/cfgfile.c (cfg_stanza_pre_start, cfg_stanza_post_start) 
	(cfg_stanza_pre_stop, cfg_stanza_post_stop): Add a needed check
	for a token when parsing "exec".  Correct line number we expect
	to see the duplicated value on.  Correct expected error for missing
	argument from "Unexpected token" to "Expected token".

	* init/tests/test_cfgfile.c (main): Actually invoke the tests for
	the scripts.

	* init/cfgfile.c (cfg_read_job): Correct type of lineno in error.

	* TOOD: Minor notify bug

	* TODO: Big update.

	* init/tests/test_job.c (test_child_reaper): Make sure that we can
	reap post-start and pre-stop processes, and have only the aux_pid
	changed.  Also make sure that if the running process dies while
	in these states, with or without an aux process, that we don't
	transition badly.

	* init/job.c (job_find_by_pid): Check aux_pid as well.
	* init/tests/test_job.c (test_find_by_pid): Make sure we can find it.

	* init/job.h (Job): Add an auxiliary pid member.
	* init/job.c (job_new): Initialise the aux_pid member.
	(job_change_state): Run the post-start and pre-stop scripts when we
	enter the state with the same name (assuming they exist).
	(job_run_process): Store the pid in aux_pid when starting the
	post-start or pre-stop processes.
	* init/tests/test_job.c (test_change_state): Add tests for running
	the new post-start and pre-stop scripts; which get their process ids
	stored in aux_pid instead of pid.
	(test_new): Make sure the aux_pid member is initialised properly.
	(test_copy): Make sure the aux_pid member is not copied.

	* TODO: Update.

	* init/tests/test_job.c (test_change_state): Add a check for the
	daemon stanza holding the job in spawned; we snuck this in a while
	back and never tested it (there's no support to get it out of
	spawned yet).

	* init/job.h (Job): Add new post_start and pre_stop scripts.
	* init/job.c (job_new): Initialise new scripts to NULL.
	(job_copy): Copy the information from the new scripts over as well.
	* init/tests/test_job.c (test_new): Check they're initialised.
	(test_copy): Check that the information is copied properly.
	* init/cfgfile.c (cfg_stanza_post_start, cfg_stanza_pre_stop): Add
	new script stanza functions for the additional two scripts that
	we want.
	* init/tests/test_cfgfile.c (test_stanza_post_start) 
	(test_stanza_pre_stop): Add tests for the new stanzas.

	* init/cfgfile.c (cfg_stanza_exec, cfg_stanza_script): Rewrite to
	allocate a JobProcess and parse the command or script into it.
	(cfg_read_job): Fix the long broken assumption that pid_file and
	pid_binary are required for respawn, when they're actually required
	for daemon.
	(cfg_stanza_start, cfg_stanza_stop): Remove script second-level.
	(cfg_stanza_respawn): Parse into the job's process.
	(cfg_stanza_pre_start, cfg_stanza_post_stop): New stanzas for the
	processes alone.
	* init/tests/test_cfgfile.c (test_read_job): Update a few test
	cases to match reality.
	(test_stanza_start, test_stanza_stop): Remove script-related checks.

2007-02-09  Scott James Remnant  <scott@netsplit.com>

	* init/tests/test_job.c (test_kill_process): Poll the event queue
	after each test to get rid of the allocated events and make valgrind
	happy.
	* init/tests/test_control.c (test_job_start, test_job_stop)
	(test_event_emit): Poll the event queue after each test to get rid
	of the allocated events, as they make valgrind complain.
	(test_event_emit): Free args and env when done.

	* init/job.h (JobName): Drop obsolete structure
	(JobProcess): Add a new structure to represent a single process
	within the job, instead of using two variables to pick either the
	script or command.
	(Job): Change command and script to a single JobProcess called process;
	change start_script and stop_script to a JobProcess called pre_start
	and post_stop respectively.
	* init/job.c (job_new): Initialise new members to NULL.
	(job_copy): Copy the process structures across, including contents.
	(job_change_state): Call job_run_process passing in the structure;
	rather than fiddling with if statements.
	(job_run_script, job_run_command, job_run_process): Combine all of
	these three functions into a single new job_run_process function.
	* init/tests/test_job.c (test_new, test_copy, test_change_goal) 
	(test_change_state, test_child_reaper) 
	(test_handle_event_finished): Change to using JobProcess for when
	we need to construct a command.
	(test_run_script, test_run_command): Merge into single new
	(test_run_process) function.
	* init/tests/test_event.c (test_poll): Replace command with process.
	* init/tests/test_control.c (test_job_start): Change to using
	JobProcess to specify the command.

	* init/main.c (main): Run job_free_deleted each time through the
	main loop.

	* init/job.c (job_change_goal): Minor tweak to the logic; we may
	have just made the job an instance, that should still let us stop
	the one underneath.

	* TODO: Update.

	* util/jobs.c (do_job): Always expect a list of replies.

	* init/control.c (control_job_status, control_job_stop)
	(control_job_query): Reply with information about all instances of
	the job.
	* init/tests/test_control.c (test_job_status, test_job_stop)
	(test_job_query): Make sure we get the list end even for a single job;
	and make sure we get details of all instances attached to the job.

	* init/tests/test_job.c (test_change_goal): Check that starting
	an instance job actually starts a new instance of it.

	* init/cfgfile.c (cfg_stanza_limit): Support the word "unlimited" in
	limit arguments for both the soft and hard values.
	* init/tests/test_cfgfile.c (test_stanza_limit): Make sure that we
	can make limits be unlimited.

	* init/event.c (event_copy): Function to copy an event structure.
	* init/event.h: Add prototype.
	* init/tests/test_event.c (test_copy): Make sure we copy the event
	correctly, with or without arguments and/or environment.
	* init/job.c (job_copy): Function to copy a job structure, leaving
	the state as it is.
	* init/job.h: Add prototype.
	* init/tests/test_job.c (test_copy): Make sure that we copy the
	job details whether they are NULL or non-NULL, but don't copy the
	state.
	* init/init.supp: Update supression.
	* init/job.c (job_find_by_name): If we get a job that's an instance,
	return what it's an instance of.
	* init/tests/test_job.c (test_find_by_name): Restore accidentally
	deleted test function; test that we get the real job, not an instance.

	* init/job.c (job_new): instance_of is initialised to NULL.
	* init/job.h: Add a new instance_of pointer, pointing to the parent
	that we're an instance of.
	* init/tests/test_job.c (test_new): Check that.
	* init/tests/test_cfgfile.c (test_read_job): Make sure instance_of
	pointers are updated.

	* init/job.c (jobs): Store jobs in a hash table.
	(job_new): Add to hash table, not to a list.
	(job_handle_event, job_handle_event_finished, job_detect_stalled) 
	(job_free_deleted): Iterate across the hash table, rather than list.
	(job_find_by_name): Use nih_hash_lookup, we keep this function because
	we'll add "is instance or not" smarts soon!
	(job_find_by_pid): Iterate across the entire hash table.
	* init/tests/test_job.c (test_find_by_name): Drop test since this
	function is now gone.
	(test_free_deleted): Can't assume things are in a line now.
	* init/control.c (control_job_list): Iterate the hash table.

	* init/event.c: Don't hide the events list anymore
	* init/event.h: Publish it and the init function.
	* init/job.c: Don't hide the jobs list anymore.
	(job_list): Since we don't hide it, we can drop this.
	* init/job.h: Publish it and the init function.
	* init/notify.c: Don't hide the subscriptions list anymore.
	* init/notify.h: Publish it and the init function.
	* init/control.c (control_job_list): Iterate the job list directly
	* init/tests/test_control.c (test_event_emit): Use the events list
	available to us.
	* init/tests/test_event.c (test_poll): Call job_init directly and
	just use the events list available to us.
	* init/tests/test_job.c (test_new): Call job_init directly.
	(test_change_state): Use the events list available to us.
	* init/tests/test_notify.c (test_unsubscribe): Use the subscriptions
	list available to us.

	* doc/states.dot: Add updated state graph.
	* doc/Makefile.am (EXTRA_DIST): Ship the states diagram.
	(states.png): Include rules to build the png, we'll put it in bzr
	anyway, but this is useful.

	* init/cfgfile.c (cfg_delete_handler): Handle deleted jobs; mark
	the job as deleted, and if it's dormant, invoke a state change.

	* upstart/enum.h: Add a new JOB_DELETED state.
	* upstart/enum.c (job_state_name, job_state_from_name): Add the new
	state to the string functions.
	* upstart/tests/test_enum.c (test_state_name) 
	(test_state_from_name): Check the enum works.
	* init/job.c (job_change_goal): New decision; we can start a waiting
	job if it's marked delete (it might be a new instance) -- we'll use
	the new deleted state to decide that we shouldn't.
	(job_change_state): Once we reach waiting, if the job is to be deleted,
	move to the next state.
	(job_next_state): The next state for a waiting job if the goal is stop
	is deleted.  We should never call job_next_state () for a deleted job.
	(job_free_deleted): Very simple function, just detects
	deleted jobs and frees them.
	* init/job.h: Add prototype for new function.
	* init/tests/test_job.c (test_change_goal): Update test to use new
	deleted state; and don't even change the goal.
	(test_change_state): Add a check to make sure we end up in deleted.
	(test_next_state): Make sure waiting goes to deleted.
	(test_free_deleted): Check the function.

	* init/job.c (job_change_goal): Don't try and start a job if it's
	marked to be deleted and is just waiting for cleanup.
	* init/tests/test_job.c (test_change_state): Make sure that the cause
	is released when we reach waiting.

	* init/tests/test_cfgfile.c (test_read_job): Make sure that a deleted
	job gets resurrected.

	* init/cfgfile.c (cfg_visitor): Correct number of arguments and call
	to cfg_job_name.

	* TODO: Update.

	* init/cfgfile.c (cfg_stanza_daemon): Don't allow arguments anymore.
	* init/tests/test_cfgfile.c (test_stanza_daemon): Update tests.

	* init/job.c (job_handle_event_finished): Function to unblock all
	jobs blocked on a given event emission.
	(job_new, job_emit_event): Rename blocker to blocked; it's useful for
	testing for truth.
	* init/job.h: Add prototype, rename member.
	* init/tests/test_job.c (test_handle_event_finished): Test it.
	(test_new, test_change_state): Update name here too.
	* init/event.c (event_finished): Call job_handle_event_finished
	function to unblock jobs.
	* init/tests/test_event.c (test_poll): Make sure the job gets
	unblocked; a few other tests have to change since running event_poll
	always unblocks the job if nothing listens to it.

	* init/job.c (job_child_reaper): Set failed back to FALSE if
	we're respawning, since we don't want to be failing.
	* init/tests/test_job.c (test_child_reaper): cause will be NULL.
	also free and poll events when done.
	(test_handle_event): pid can never be -1
	(test_change_state): poll events when done

	* init/tests/test_job.c (test_child_reaper): Process will always
	be zero on return from reaper.

	* init/tests/test_job.c (test_child_reaper): Killed doesn't go past
	stopping; it goes to waiting, which will clear the cause.

	* init/tests/test_job.c (test_child_reaper): Fill in values before
	we test against them.

	* init/tests/test_job.c (test_kill_process): Fix violated assertion

	* init/tests/test_job.c (test_change_state): This should be failed
	because nothing cleared it.

	* init/tests/test_job.c (test_change_state): Fix a couple of array
	index problems.

	* init/tests/test_job.c (test_change_state): Why set that which
	does not change?

	* init/tests/test_job.c (test_change_state): Add newline to test.

	* init/job.c (job_emit_event): Add the job name as an argument;
	oops.

	* init/tests/test_control.c (test_job_stop): Need to kill the process
	ourselves, as we're blocked on an event.
	(test_job_query): Fix wrong value in test.
	(check_job_stopped, test_job_stop, test_unwatch_jobs): Change job
	name to match the test.

	* init/job.c (job_change_state): Must only not enter some states
	with no process now; others like killed actually usually want one!

	* init/tests/test_cfgfile.c (test_read_job): Fix test case.

	* init/tests/test_job.c (test_handle_event): Clean up tests.
	(test_detect_stalled): Clean up.

	* init/job.c (job_child_reaper): Update the reaping of the child
	processes; there's a much larger state range for the main process
	now, so that needs to be taken into account.
	* init/tests/test_job.c (test_child_reaper): New test cases.

	* init/job.c (job_next_state): Encapsulate the slightly odd three
	exit states of running in this function, otherwise we'll end up
	special-casing it in places I'd rather not think about.
	(job_change_goal): Only change the state of a running job if it
	has a process.
	* init/tests/test_job.c (test_next_state): Add a test case for the
	dead running job
	(test_change_goal): Add test case for the dead running job

	* init/tests/test_job.c (test_change_state): Add test cases for
	the forgotten stopping to killed transition.

	* init/job.c (job_kill_process, job_kill_timer): Just check the pid
	and state, and no longer any need to notify jobs since we're just
	called from one state amongst many.
	(job_change_state): Skip over the killed state if there's no process.
	* init/tests/test_job.c (test_kill_process): Update test cases.

	* init/job.c (job_run_process): Simplify a little bit, no need to
	do the state assertions here, just make sure there's no already
	a process running.
	* init/tests/test_job.c (test_run_command, test_run_script): Run
	tests in the spawned state, since that's where we run the primary
	command or script.  Drop check for process state since that's no
	longer set.

	* init/job.c (job_change_state, job_next_state): Ok, here's the big
	one ... rewrite this to use the new state transitions.  This has
	suddenly got a lot simpler and easier to read, this was definitely a
	good idea.
	(job_emit_event): Function to make emission of events easier.
	(job_failed_event): replaces this one which wasn't so easy.
	* init/tests/test_job.c (test_change_state): I can't say how much I
	wasn't looking forwards to rewriting these test cases; anyway, it's
	done now and I hope they're all right;
	(test_next_state): Make sure the state transitions are correct too.

	* init/job.h: Rename is_instance to delete and spawns_instance to
	just instance.
	* init/job.c (job_new): Update.
	* init/tests/test_job.c (test_new): Update.
	* init/cfgfile.c (cfg_stanza_instance): Update.
	* init/tests/test_cfgfile.c (test_stanza_instance): Update.

	* init/event.h: Correct the event names.

	* init/job.h: Add blocker event member.
	* init/job.c (job_new): Initialise it to NULL.
	* init/tests/test_job.c (test_new): Check it.

	* init/job.c (job_change_goal): Have a stab at this function with the
	new state machine; it gets somewhat simpler (until we introduce the
	second scripts), now we just induce things by a state change.
	* init/tests/test_job.c (test_change_goal): Made easier (for now)
	because we don't need to deal with processes and can just wait to
	be blocked on an event.

2007-02-08  Scott James Remnant  <scott@netsplit.com>

	* init/cfgfile.c (cfg_read_job): Drop check for useless respawn script
	(cfg_stanza_respawn): Drop handling of "respawn script"
	* init/tests/test_cfgfile.c (test_stanza_respawn): Drop the checks
	for "respawn script"

	* init/job.h: Move things about a bit more; remove respawn_script
	since that state is going away.
	* init/job.c (job_new): Drop initialisation of process_state.
	* init/tests/test_job.c (test_new): Improve the tests.

	* init/main.c (STATE_FD): Remove this define, not used anymore.

	* init/tests/test_event.c (test_poll): Update the event checking
	to match what's likely to happen.

	* init/event.h: Remove commented out bit.

	* init/tests/test_notify.c (check_job_status, test_job): Correct
	state usage to match a possible state.

	* init/control.c (control_job_start, control_job_stop) 
	(control_job_query, control_job_list): Drop process state and
	description from the job status messages we send back.
	* init/tests/test_control.c (test_error_handler) 
	(check_job_started, test_job_start, check_job_stopped) 
	(check_job_stopping, test_job_query, check_job_starting) 
	(test_job_list, test_watch_jobs, test_unwatch_jobs): Remove
	process_state and description, and update usage of job states.

	* init/notify.c (notify_job): Don't include process state or
	description in the job status message anymore.
	* init/tests/test_notify.c (check_job_status, test_job): Update tests

	* init/cfgfile.c (cfg_read_job): Drop the copying of the process_state
	member, since it doesn't exist anymore.
	* init/tests/test_cfgfile.c (test_read_job): Drop the check too.

	* init/job.h (Job): Drop the process_state member.

	* util/jobs.c (handle_job_status): Drop the process_state and
	description arguments; output a process id only if it's greater
	than zero.
	* util/tests/test_jobs.c (test_start_action, test_list_action) 
	(test_jobs_action): Update tests to use newer states and arguments.
	* util/events.c (handle_event_job_status): Simplify in the same way

	* upstart/message.h: Remove process_state and description from the
	job status event (we already had the foresight to not put them in
	the event job status event).
	* upstart/message.c (upstart_message_new, upstart_message_handle):
	Update handling of the messages to reduce the arguments.
	* upstart/tests/test_message.c (test_new, my_handler) 
	(test_handle): Update the tests for the new job status message.

	* upstart/enum.h (JobState): Change the job states to the new set
	of states that we've planned.
	(ProcessState): Drop process state entirely; this information is now
	contained in the single JobState field.
	* upstart/enum.c (job_state_name, job_state_from_name): Update
	strings to match the new state names.
	(process_state_name, process_state_from_name): Drop these functions.
	* upstart/tests/test_enum.c (test_state_name) 
	(test_state_from_name): Update test cases to match new names.
	(test_process_state_name, test_process_state_from_name): Drop.

	* init/main.c (main): Remove the logd hack for now.
	* init/job.c (job_new): Change the default console to none for now.
	* init/tests/test_job.c (test_new): Update test.
	* init/cfgfile.c (cfg_stanza_console): Can't guard against duplicates
	for a while.
	* init/tests/test_cfgfile.c (test_stanza_console): Comment out dup test

	* init/cfgfile.c (cfg_read_job): Remove the restriction that there
	must be either an 'exec' or 'script' for a job; jobs without either
	define states others can use.
	* init/tests/test_cfgfile.c (test_read_job): Convert the test to
	a "must work".
	* init/job.c (job_change_state): Remove restriction that we must
	have either a script or a command; having neither should just wedge
	the job at the running rest state.  Note that there's no way to get
	it out yet, because we don't force that particular state change.
	* init/tests/test_job.c (test_change_state): Make sure that works.

	* init/job.c (job_change_cause): Put the knowledge about how to
	change the cause into a separate function, since it's slightly
	tricky.
	(job_change_goal, job_change_state): Set the cause using the above
	function.

	* init/job.h (Job): Rename goal_event to cause, also shuffle things
	around so that the state is mostly together.
	* init/job.c, init/process.c, init/notify.c, init/cfgfile.c: Update
	references (and comments) to match the new name.
	* init/tests/test_job.c, init/tests/test_event.c,
	init/tests/test_process.c, init/tests/test_cfgfile.c,
	init/tests/test_notify.c: Likewise.

	* init/job.c (job_child_reaper): Don't change the goal event; the
	state changes will handle this.
	(job_change_goal): Only dereference/reference the goal event if we're
	actually changing it.
	* init/tests/test_job.c (test_change_state, test_child_reaper):
	Update tests to not assume that the goal event gets changed.
	(test_kill_process): Eliminate race condition.

	* init/job.c (job_child_reaper): Correct some problems with job and
	event failure; we now don't overwrite an existing failure record,
	and don't record failure if the main process failed and the goal was
	stop; since we likely caused it.
	* init/tests/test_job.c (test_child_reaper): More test cases.

	* logd/event.d/logd.in: Stop on the new runlevel events, not the
	shutdown event.

	* compat/sysv/shutdown.c (shutdown_now): Emit an ordinary runlevel
	change event now; including the INIT_HALT environment variable
	* compat/sysv/man/shutdown.8: Update the manual

	* compat/sysv/telinit.c: Now just sends out a runlevel event with
	an argument giving the new runlevel.
	* compat/sysv/man/telinit.8: Update description of the command.

	* upstart/message.h: Remove the UPSTART_SHUTDOWN message.
	* upstart/message.c (upstart_message_new, upstart_message_handle):
	Remove handling for the shutdown message.
	* upstart/tests/test_message.c (test_new, test_handle): Remove
	tests against the shutdown message.
	* init/control.c (control_shutdown): Remove the shutdown command
	from the server.
	* init/tests/test_control.c (test_shutdown): Remove tests for it.
	* init/event.h: Remove the shutdown event.
	* util/initctl.c: Remove the shutdown command reference.
	* util/events.c (shutdown_action): Remove the command.
	* util/events.h: Update.
	* util/tests/test_events.c (test_shutdown_action): Remove tests.

	* init/job.c (job_detect_idle): Rename to job_detect_stalled
	(job_detect_stalled): Remove the idle state detection
	(job_set_idle_event): Idle event has been removed.
	* init/job.h: Update.
	* init/tests/test_job.c (test_detect_idle): Rename to
	(test_detect_stalled): and remove idle detection tests.
	* init/main.c (main): Replace job_detect_idle with job_detect_stalled
	* init/control.c (control_shutdown): Don't set the idle event.
	* init/tests/test_control.c (test_shutdown): Don't detect the idle
	event (and thus the second event)

	* init/cfgfile.c (cfg_stanza_service): Parser for service stanza.
	* init/tests/test_cfgfile.c (test_stanza_service): Test the service
	stanza.
	(test_stanza_respawn): Check that respawn implies service.
	* TODO: Update.

	* init/job.h (Job): Add a new service member.
	* init/job.c (job_new): Service starts off as false.
	(job_change_state): Check service instead of respawn.
	* init/tests/test_job.c (test_change_state): Check with service
	instead of respawn, since that's what we really mean.

	* init/cfgfile.c (cfg_read_job): Copy a whole bunch more state
	into the newly parsed job.
	* init/job.c (job_run_process): Only output the first error.
	* init/tests/test_cfgfile.c (test_read_job): Make sure important
	things are copied.
	* TODO: Update.

	* init/main.c: Restore a much simplified version of the term
	handler that doesn't try and copy across any state.

	* compat/sysv/telinit.c: Update call to event_emit; we'll revisit
	this shortly when we get rid of the shutdown event.

	* util/events.c (handle_event): Add new id field (but ignore it)
	Functio
	(handle_event_job_status): New function to handle the new event.
	(handle_event_finished): Function to handle the end of the event.
	(emit_action): Send the newer event, and loop over replies until
	we get a finished one.
	* util/tests/test_events.c (test_emit_action): Update tests cases.

	* init/control.c (control_event_emit): New function to handle the
	new-style emit message.
	* init/tests/test_control.c (test_event_emit): Make sure the new
	message function behaves.

	* init/event.c, init/job.c, init/main.c, init/tests/test_event.c,
	init/tests/test_job.c: Completely drop the serialisation code, it's
	getting out of date and in the way.

	* init/event.h: Remove compatibility macros.
	(EventEmission): Drop the callback function; it was too error prone
	to try and do it this way, and we only ever wanted to release a job
	anyway as control requests are better handled through the notify
	interface.
	(EventEmissionCb): Drop unused typedef.
	* init/event.c (event_emit): Drop callback argument.
	(event_finished): Don't call the callback
	* init/tests/test_event.c: Update to avoid callbacks.
	* init/job.c (job_change_state): Convert to using event_emit and
	EventEmission.
	(job_detect_idle): Drop extra arguments to event_emit.
	* init/main.c (main, cad_handler, kbd_handler): Drop extra arguments
	to event_emit.
	* init/control.c (control_shutdown): Use event_emit instead of
	event_queue.
	* init/tests/test_control.c (test_shutdown): Convert to using
	EventEmission.
	(test_watch_events, test_unwatch_events): Drop extra arguments to
	event_emit.
	* init/tests/test_notify.c (test_subscribe_event, test_job) 
	(test_event, test_event_finished): Drop extra arguments to event_emit
	* init/tests/test_job.c (test_change_goal, test_change_state) 
	(test_run_script, test_child_reaper, test_detect_idle): Drop
	extra arguments to event_emit.
	* init/tests/test_process.c (test_spawn): Drop extra arguments to
	event_emit.

	* TODO: Update.

	Rewrite the notification subsystem quite significantly; now we
	have individual functions to subscribe to different types of
	notification, and can even subscribe to individual jobs or events.

	* init/notify.c (notify_subscribe_job, notify_subscribe_event) 
	(notify_unsubscribe): New subscription and unsubscription functions
	that assume one record per subscription, not process.
	(notify_subscription_find): Function to find a subscription.
	(notify_job): Send a message to anything subscribed to the goal event
	as well.
	(notify_event): Use EventEmission and include the id in the event.
	(notify_event_finished): New function, sends a finished message and
	includes both the id and whether the event failed.
	* init/notify.h (NotifySubscribe): New notify structure that is
	once per subscription, rather than per-process; and allows
	subscription to individual jobs or events.
	* init/tests/test_notify.c (test_subscribe_job) 
	(test_subscribe_event, test_unsubscribe): Test the new subscription
	functions, replacing the old
	(test_subscribe): tests.
	(test_subscription_find): Check finding works
	(check_event, test_event): Update to use emissions, and check that the
	id is correct.
	(test_event_finished): Check this one works too
	(check_event_job_status, test_job): Make sure processes subscribed
	via the goal event are notified too.
	* init/event.c (event_pending): Pass the emission directly.
	(event_finished): Notify subscribers that the event has finished.
	* init/control.c (control_error_handler): Call notify_unsubscribe
	(control_watch_jobs, control_unwatch_jobs, control_watch_events) 
	(control_unwatch_events): Update to the new subscription API.
	* init/tests/test_control.c (test_error_handler): Use new API
	(test_watch_jobs, test_unwatch_jobs, test_watch_events)
	(test_unwatch_events): Also update these to the new API; use a
	destructor to make sure the subscription is freed.

	* init/tests/test_process.c: Don't use printf, use TEST_FUNCTION

2007-02-07  Scott James Remnant  <scott@netsplit.com>

	* upstart/message.h: Allocate new grouped event messages.
	* upstart/message.c (upstart_message_new, upstart_message_handle):
	Add support for the new grouped event messages.
	* upstart/tests/test_message.c (test_new, test_handle) 
	(my_handler): Make sure the new messages are passed correctly.

	* init/job.c (job_change_state): Clear the goal event whenever we
	reach the final rest state of a job (waiting for all jobs, running
	for services).
	* init/tests/test_job.c (test_change_state): Check that the goal
	event goes away at the right times.
	* TODO: Update.

	* init/tests/test_job.c (test_child_reaper): Make sure that the
	event is marked failed properly

	* init/job.c (job_start_event, job_stop_event): There's no reason
	for these to exist as seperate functions anymore, especially since
	we want to eventually have some kind of match table.
	(job_handle_event): Perform the iterations and match calls here
	instead, since we just call job_change_goal now.
	* init/job.h: Remove prototypes.
	* init/tests/test_job.c (test_start_event, test_stop_event): Fold into
	(test_handle_event): which now handles all the cases.

	* init/job.c (job_detect_idle): Call event_emit
	* init/main.c (main, cad_handler, kbd_handler): Call event_emit
	instead of event_queue.
	* init/tests/test_event.c (test_new): Call event_poll
	* init/tests/test_job.c (test_change_state, test_child_reaper) 
	(test_detect_idle, test_change_state): Update to use newer event API.
	* TODO: Update.

	* init/job.c (job_start, job_stop): Drop these functions; call
	job_change_goal instead (which is now public).
	(job_change_state, job_child_reaper): Call job_change_goal instead.
	* init/job.h: Update.
	* init/tests/test_job.c (test_start, test_stop): Merge into new
	(test_change_goal): function.
	* init/main.c (main): Call job_change_goal instead of job_start.
	* init/control.c (control_job_start, control_job_stop): Call
	job_change_goal instead.

	* init/tests/test_job.c (test_new, test_change_state) 
	(test_run_script, test_start, test_stop, test_start_event): 

	* init/job.h (Job): goal_event is now an EventEmission, and is
	a direct pointer to the one in the events queue, rather than a copy.
	* init/process.c (process_setup_environment): Reference the event
	name and environment through the goal event, not directly.
	* init/job.c (job_run_script): Reference the event name and
	environment through the goal event, not directly.
	(job_change_state, job_child_reaper): Replace direct setting of the
	job goal with a call to job_stop; the process state is always
	PROCESS_NONE in all three cases, so this is completely safe.
	(_job_start, _job_stop): Merge these two functions together into
	(job_change_goal): which behaves a lot more like job_change_state,
	except that it doesn't loop.  This handles the changing of the
	emission.
	(job_start, job_start_event, job_stop, job_stop_event): Simplify
	these functions, now they just call job_change_goal passing in
	the emission pointer (or NULL).

	* init/main.c, init/job.c, init/job.h, init/event.c, init/event.h,
	init/tests/test_job.c, init/tests/test_event.c: Remove state
	serialisation code for the time being; maintaining it is getting
	increasingly harder, and it introduces some major bugs.  It will
	get rewritten shortly.

	* init/event.c (event_pending): Pass the emission directly to
	job_handle_event now.
	* init/job.c (job_handle_event, job_start_event, job_stop_event):
	Deal with event emissions rather than just plain events, the change
	so far doesn't do anything else other than take the structure change.
	* init/job.h: Change prototypes.
	* init/tests/test_job.c (test_start_event, test_stop_event)
	(test_handle_event): Update tests to use emissions.

	* init/tests/test_event.c (test_read_state, test_write_state): Check
	the passing of the progress information.
	* init/event.c (event_read_state, event_write_state): Add progress
	field to the serialisation (oops).

	* init/event.h: Add missing attribute for event_read_state.
	* init/cfgfile.h: Add missing attributes.
	* init/main.c (read_state): Don't discard return value.
	* TODO: Update.

	* init/main.c (read_state): Handle the Emission keyword; also handle
	Event really being an EventEmission.
	* init/event.c (event_emit): Make the next emission id a static global
	(event_read_state, event_write_state): Serialise event emission
	structures, not plain events; also send over the last id we used so
	it appears seamless.  This doesn't yet handle the callback/data bit
	of the serialisation, which turns out to be a little tricky ... oops
	* init/event.h: Update.
	* init/tests/test_event.c (test_read_state, test_write_state): Check
	that serialisation is done with EventEmissions instead, and all the
	fields are passed (except callback and data which are ... tricky).

	* init/main.c (main): Call event_poll instead of event_queue_run.

	* init/event.c (event_poll): Add the new function that replaces
	event_queue_run(); handles the new-style event emission structures
	in the list and only returns when there are no non-handling events.
	(event_pending, event_finished): Handling of particular event states
	during poll; split out for readability.
	(event_queue, event_queue_run): Drop these obsolete functions.
	(event_read_state): Force type from event_queue.
	* init/event.h: Add event_poll prototype; remove prototypes of old
	functions, replacing with #defines for now so things still compile.
	* init/tests/test_event.c (test_queue): Drop tests.
	(test_read_state, test_write_state): Force type from event_queue
	Change type we check size of.
	(test_poll): Pretty thoroughly test the new poll function.
	* init/job.c (job_change_state): Force type from event_queue
	* init/control.c (control_event_queue): Force type from event queue
	* init/tests/test_job.c (test_detect_idle): Force type from event_queue
	* init/tests/test_control.c (test_event_queue, test_shutdown):
	Force type from event_queue

	* init/event.c: Revert to a single list of events with an enum
	(event_emit): Set the progress to pending initially.
	(event_emit_find_by_id): Simplify now it just checks one list
	(event_emit_finished): Function for jobs to call once they've done
	with an event; just sets the progress to finished for the event
	queue to pick up.
	* init/tests/test_event.c (test_emit_finished): Check it.

	* init/event.h: Add prototype.
	(EventProgress): Add new enum	
	(EventEmission): And add progress member to this structure
	* init/tests/test_event.c (test_emit): Make sure the event is pending

	* init/event.c (event_emit_find_by_id): Locate an event emission
	by its id in either the pending or handling queue.
	* init/event.h: Add prototype
	* init/tests/test_event.c (test_emit): Make sure that the emission
	id is unique each time.
	(test_emit_find_by_id): Test the function.

	* init/event.c (event_emit): New function to replace event_queue();
	returns an EventEmission structure with the details filled in as
	given.
	* init/event.h: Add prototype.

	* init/event.c (event_init): Rename the single events queue to
	pending and add a new handling list.

	* init/event.h (EventEmission, EventEmissionCb): Add a new emission
	structure that wraps an event, for use in the queue.

	* util/tests/test_events.c (test_events_action): Update test now
	that nih_message is more sensible.
	* util/tests/test_jobs.c (test_start_action, test_list_action) 
	(test_jobs_action): Update test

	* util/events.c (emit_action): Actually pass the emit_env array
	* util/tests/test_events.c (test_emit_action): Make sure it does.

	* util/initctl.c (main): Catch nih_command_parser() returning a
	negative value to indicate an internal error, and always exit 1.

	* util/events.c (handle_event): Build up multiple lines to describe
	the event, including its arguments and environment.
	* util/tests/test_events.c (test_events_action): Check the new output
	format is right.

	* init/main.c (main): Take out inadvertantly leaked debugging code;
	sorry about that.

	* init/job.c (job_child_reaper): Rewrite this to make the logic a
	little easier to follow, and support signals in normalexit.  This
	also now applies to deciding whether the job failed, if it did, we
	store that information in the job so the stop and stopped events
	can get it.
	* init/tests/test_job.c (test_child_reaper): Add new test cases for
	the setting of the failed flags.

	* init/cfgfile.c (cfg_stanza_normalexit): Allow signal names in the
	arguments, which are added to the normalexit array or'd with 0x80
	* init/tests/test_cfgfile.c (test_stanza_normalexit): Check that we
	can now parse signal names correctly.

	* init/job.c (job_failed_event): Change add to addp to fix leak.

	* init/job.c (job_failed_event): Function to turn an event into one
	that includes all the necessary arguments and environment.
	(job_change_state): Call job_failed_event for the stop and stopped
	events (bit hacky at the moment, will improve later).
	* init/tests/test_job.c (test_change_state): Check that the failed
	events are generated properly.

2007-02-06  Scott James Remnant  <scott@netsplit.com>

	* init/job.c (job_change_state): Reset the failed member when
	we enter the starting state.
	* init/tests/test_job.c (test_change_state): Make sure that the
	failed member is reset when we enter the starting state.

	* init/job.h (Job): Add failed, failed_state and exit_status members.
	* init/job.c (job_new): Initialise new members.

	* init/job.c (job_child_reaper): Convert signals to names when
	outputting status messages.
	* init/tests/test_job.c (test_child_reaper): Check that the signal
	name gets converted over.

	* init/event.h (CTRLALTDEL_EVENT): Now we've broken the shared
	namespace of events and jobs, rename the control-alt-delete event
	back to control-alt-delete.

	* init/job.c (job_change_state): Replace the events generated as
	part of the job state, named for the job and state, with new state
	events that have the job name as an argument.
	* init/event.h: Define new job event names.
	* init/tests/test_job.c (test_change_state): Make sure the new
	events are correct, with the job name as an argument.

	* init/job.c (job_change_state): Remove the job event; this has
	been repeatedly proved to be confusing.
	* init/tests/test_job.c (test_change_state): Remove checks for the
	job event.

	* util/events.c (emit_action): Pass in extra arguments.
	(env_option): Function to parse an option given an environment
	variable.
	* util/events.h: Add prototype.
	* util/tests/test_events.c (test_emit_action): Make sure that the
	emit action works with no arguments and with arguments.
	(test_events_action): Send back events with the right number of args.
	(test_env_option): Check the env option parser works.
	* util/initctl.c: Give shutdown its own command and options, give
	emit a new -e option.

	* util/events.c (shutdown_action): Split out from emit, seeing as
	these are going to be different from now on.
	* util/events.h: Add prototype.
	* util/tests/test_events.c (test_shutdown_action): Copy test cases.

	* init/control.c (control_event_queue): Take the arguments and
	environment from the event queue request; and reparent into the
	event.
	* init/tests/test_control.c (test_event_queue): Check that arguments
	and environment are copied across properly.

	* init/notify.c (notify_event): Pass in the arguments and environment
	for the event.
	* init/tests/test_notify.c (check_event): Check for event arguments
	and environment from the notify process.
	(test_event): Add arguments and environment to the event we test with

	* upstart/tests/test_message.c (test_new, test_handle): Send
	arguments and environment with the UPSTART_EVENT_QUEUE and
	UPSTART_EVENT messages.
	* upstart/wire.c (upstart_pop_int, upstart_pop_unsigned): Shrink
	only once.
	(upstart_pop_string): Check the length is at least one first, as
	we may just have an 'S'.

	* upstart/message.c (upstart_message_new, upstart_message_handle):
	The UPSTART_EVENT and UPSTART_EVENT_QUEUE messages gain new array
	arguments containing the arguments and environment for the event.
	* upstart/message.h: Document the new arguments.

	* util/tests/test_events.c, util/tests/test_jobs.c: Update the
	message format checks here too.

	* upstart/tests/test_wire.c (test_pop_pack): Free the array.

	* upstart/tests/test_message.c (test_new, test_handle)
	(test_handle_using, test_reader): Update tests to include and
	expect new type markers between each field.

	* upstart/wire.c (upstart_push_int, upstart_push_unsigned):
	Take out silly asserts; it must have room!

	* upstart/wire.c (upstart_push_string, upstart_pop_string): Rewrite
	to use a type like the rest of the functions; this removes the strange
	length restriction and allows us to make the pop function
	non-destructive.
	* upstart/tests/test_wire.c (test_push_string): Update.
	(test_pop_string): Update, adding in non-destructive, wrong type
	and insufficient space for type test cases.
	(test_push_array, test_pop_array): These needed updated too,
	changing the string format changed the array format.
	(test_push_pack, test_pop_pack): And obviously the pack format changed.

	* upstart/wire.c (upstart_pop_header): Make the function
	non-destructive in the face of errors.
	* upstart/tests/test_wire.c (test_pop_header): Make sure that
	invalid headers are non-destructive on error.

	* upstart/tests/test_wire.c (test_pop_int, test_pop_unsigned):
	Make sure that insufficient space is non-destructive.

	* upstart/wire.c (upstart_push_int, upstart_pop_int) 
	(upstart_push_unsigned, upstart_pop_unsigned): Convert to array-style
	type first format.
	(upstart_push_string, upstart_push_header): Write the length and
	type fields out by hand so they don't get an 'i' prefix.
	(upstart_pop_string, upstart_pop_header): Read the length and type
	fields by hand so they don't get an 'i' prefix.
	* upstart/tests/test_wire.c (test_push_int, test_pop_int) 
	(test_push_unsigned, test_pop_unsigned): Update test cases to match.
	(test_push_pack, test_pop_pack): Pack format was changed too.

	* upstart/wire.c (upstart_push_packv, upstart_pop_packv): Add calls
	to push and pop array.
	* upstart/tests/test_wire.c (test_push_pack, test_pop_pack): Test
	support for arrays.

	* upstart/wire.c (upstart_push_array, upstart_pop_array): Implement
	new array functions; note that these use a newer format that allows
	us to transmit NULL without needing to limit the size of the array.
	* upstart/wire.h: Add prototypes.
	* upstart/tests/test_wire.c (test_push_array, test_pop_array):
	Test the new array functions.

	* init/job.c (job_run_script): Build up the argument list, appending
	those from the goal event if one is set.
	(job_run_command): Use nih_str_array_add to build up the arguments,
	but don't append those from the goal event (use script).
	* init/tests/test_job.c (test_run_script): Make sure the arguments get
	passed to the running shell scripts.

	* init/job.c (job_run_script): Only use the /dev/fd trick if we can
	actually stat /dev/fd; also don't hardcode that path ...
	* init/paths.h (DEV_FD): Add here.

	* init/process.c (process_setup_environment): Copy environment
	variables from the goal event into the job's process.
	* init/tests/test_process.c (test_spawn): Make sure the environment
	reaches the job, but doesn't override that in the job already.

	* init/tests/test_job.c (test_start_event): 

	* init/job.c (job_start_event, job_stop_event): Copy the arguments
	and environment from the event into the goal event.

	* init/job.c (job_read_state, job_write_state): Read and write
	arguments and environment for goal event.
	* init/tests/test_job.c (test_read_state, test_write_state): Test
	with arguments and environment to the goal event.

	* init/event.c (event_read_state, event_write_state): Read and write
	the arguments and environment of the event.
	* init/tests/test_event.c (test_read_state, test_write_state): Make
	sure arguments and environment are correctly serialised.

	* init/cfgfile.c (cfg_stanza_console): Fix a leak of the console
	argument in the case of duplicated options.
	(cfg_stanza_env): Drop the counting now nih_str_array_addp does it;
	and be sure to use that function.
	(cfg_stanza_umask): Fix leak of umask argument
	(cfg_stanza_nice): Fix leak of nice argument
	* init/tests/test_event.c (test_new): Call event_queue_run so init
	is called outside of a TEST_ALLOC_FAIL block.

	* init/event.c (event_new): Start off with NULL args and env, to
	match job (saves a few bytes).
	(event_match): Watch for NULL arguments!
	* init/tests/test_event.c (test_new): Check for NULL not alloc'd

	* init/cfgfile.c (cfg_stanza_on, cfg_stanza_start) 
	(cfg_stanza_stop): Parse arguments to the on stanza and store them
	directly in the event.
	* init/tests/test_cfgfile.c (test_stanza_on, test_stanza_start) 
	(test_stanza_stop): Make sure arguments are parsed into the event.

	* init/event.c (event_new): Use nih_str_array_new.
	* init/cfgfile.c (cfg_stanza_env): Rewrite to use nih_str_array.

	* init/job.c (job_run_script): Check the error returned from
	nih_io_reopen; don't just loop.  We only ever expect ENOMEM (the
	other error, EBADF, is impossible).

	* init/job.c (job_change_state): Reset the goal_event to NULL when
	we catch a run-away job (as it's not stopping for the same event
	it started with).
	(job_child_reaper): Reset the goal_event to NULL after setting the
	goal to STOP.
	* init/tests/test_job.c (test_change_state, test_child_reaper):
	Check that the goal event gets reset whenever the goal gets changed.

	* init/tests/test_event.c: Use TEST_ALLOC_FAIL

	* init/event.c (event_match): Match arguments using fnmatch() and
	allow more arguments in event1 than event2 (but not the other way
	around).
	* init/tests/test_event.c (test_match): Check the new permitted
	combinations.

	* init/event.h (Event): Add args and env members to Event.
	* init/event.c (event_new): Initialise args and env members to
	zero-length arrays.
	* init/tests/test_event.c (test_new): Use TEST_ALLOC_FAIL and
	make sure args and env are both initialised to a list containing
	just NULL.

	* util/jobs.c (start_action): Get the UPSTART_JOB environment variable
	and use that if we don't have any arguments passed to us.
	(do_job): Code split from the above function that handles a named job
	* util/tests/test_jobs.c (test_start_action): Make sure UPSTART_JOB
	is picked up.

	* init/process.h: Add necessary attributes.

	* init/process.c (process_setup_environment): Set the UPSTART_JOB
	environment variable from the job, and the UPSTART_EVENT environment
	variable from the job's goal_event member (if set).
	* init/tests/test_process.c (test_spawn): Make sure we get the
	environment in the job.

	* init/job.h: Add attributes to job_new and job_read_state.
	* init/tests/test_job.c: Use CHECK_ALLOC_FAIL on the functions we
	didn't get around to touching while we were in here.

	* init/job.c (job_start_event, job_stop_event): Set the goal_event
	member to a copy of the event we found.
	(job_read_state): Use event_new instead of trying to do it by hand.
	* init/tests/test_job.c (test_start_event, test_stop_event): Use 
	CHECK_ALLOC_FAIL; and make sure the goal_event is set properly.
	(test_start, test_stop, test_write_new): Use event_new here too

	* init/job.c (job_write_state): Output a goal_event field containing
	the event name or nothing for NULL.
	(job_read_state): Parse the goal_event field
	* init/tests/test_job.c (test_write_state): Make sure the state is
	written out properly.
	(test_read_state): Make sure that the state is parsed correctly too.

	* init/job.c (job_start, job_stop): Split all of the code except
	the goal_event setting into two new static functions that this calls
	(_job_start, _job_stop): New static functions
	(job_start_event, job_stop_event): Call _job_start and _job_stop
	instead of job_start and job_stop

	* init/job.c (job_catch_runaway): Move this function up a bit.

	* init/job.c (job_start, job_stop): Clear the goal_event member,
	these functions are called for a manual start.
	* init/tests/test_job.c (test_start, test_stop): Make sure the
	goal_event member is freed and set to NULL.

	* init/job.h (Job): Add a new goal_event member
	* init/job.c (job_new): Initialise the goal_event member to NULL.
	* init/tests/test_job.c (test_new): Check with TEST_ALLOC_FAIL;
	also make sure goal_event is initialised to NULL.

2007-02-05  Scott James Remnant  <scott@netsplit.com>

	* configure.ac: Bump version to 0.3.3

	* NEWS: Update.

	* init/process.c (process_spawn): Exit with 255 so we don't clash
	with anything that uses 1 as a normal exit code.  Note why we only
	close 0..2 (everything else is FD_CLOEXEC).
	* init/cfgfile.c (cfg_watch_dir): Mark the inotify watch descriptor
	as FD_CLOEXEC.
	* init/control.c (control_open): nih_io_set_cloexec can only ever
	return EINVAL, so no point checking it.

2007-02-04  Scott James Remnant  <scott@netsplit.com>

	* init/tests/test_control.c: Remove strange old code.

2007-02-03  Scott James Remnant  <scott@netsplit.com>

	* init/control.c (control_open_sock, control_reopen)
	(control_close_handler): Drop these functions; unconnected datagram
	sockets don't close -- so why try dealing with it?
	(control_error_handler): Don't reopen the socket on error, just log
	it -- the socket should be fine, there's no remote end to be lost,
	after all.
	* init/tests/test_control.c (test_close_handler): Drop.
	(test_error_handler): Drop the reopen tests.

	* init/tests/test_job.c (test_run_script): Control socket doesn't
	get unexpectedly opened anymore; so no need to close it.

	* init/control.c (control_open): Remove the strange behaviour that
	this can be called to get the socket.  Instead make control_io
	global; we're all adults after all.
	* init/tests/test_control.c (test_open): Remove the test for the
	silly behaviour.
	* init/notify.c (notify_job, notify_event): Use the control_io
	pointer directly, and just do nothing if we lost it somehow.

	* init/main.c (main): Being unable tp open the control socket, or
	parse the configuration, should be a fatal error; stop being so
	damned liberal! <g>   Don't reset the signal state if we're
	being restarted, as this loses any pending signals -- be happy
	that our parent left them in a good state.  Set SIGCHLD to the
	standard handler, otherwise we might lose this before we start
	the main loop (which does the same anyway).
	(term_handler): Rework so we don't need to close and open the
	control socket; instead we just close it in the child that's
	going to send the state, and notify the parent that it's safe to
	exec (which will cause it to be closed so the new init can open it).

	* init/tests/test_control.c (test_open): Fix valgrind error
	* init/tests/test_notify.c (test_subscribe): Fix valgrind error

	* init/notify.c (notify_subscribe): Make safe against ENOMEM.
	* init/tests/test_notify.c (test_subscribe): Use TEST_ALLOC_FAIL

	* init/control.c: Add needed attributes; tidy up formatting.
	(control_open): Don't let ENOMEM fail opening the control socket.
	* init/control.h: Add needed attributes.
	* init/tests/test_control.c (test_open): Test for failed allocation.
	* init/main.c (term_handler): Make sure we catch failure to open
	the control socket again.

	* TODO: Update

	* init/cfgfile.c (cfg_watch_dir): Clean this up a bit; now we only
	output a warning if inotify failed for any reason other than not
	being supported AND walking worked.

	* init/cfgfile.c (cfg_watch_dir): Update to even newer watch API;
	our create_handler is now always called if inotify is successful,
	so we just need to fall back to walking the directory when it
	isn't -- if inotify isn't supported, don't even bother complaining.
	(cfg_create_modify_handler): Check the stat of the file visited to
	make sure it's a regular file.
	(cfg_visitor): Check the stat of the file visited to make sure it's
	a regular file.

	* init/cfgfile.c: Update include to upstart/enum.h
	* init/job.c: Update include to upstart/enum.h
	* init/job.h: Update include to upstart/enum.h

	* logd/main.c: Add attribute to open_logging

	* util/initctl.c: Split out the command functions into new files;
	* util/jobs.c: This gets the job-related commands
	* util/events.h: This gets the event-related commands
	* util/initctl.h, util/jobs.h, util/events.h: Headers
	* util/tests/test_jobs.c: Test suite for job-related commands.
	* util/tests/test_events.c: Test suite for event-related commands.
	* util/Makefile.am (initctl_SOURCES): Add new files.
	(TESTS): Build new test suites.
	(test_jobs_SOURCES, test_jobs_LDFLAGS, test_jobs_LDADD):
	Details for job-related commands test suite binary.
	(test_events_SOURCES, test_events_LDFLAGS, test_events_LDADD):
	Details for event-related commands test suite binary.
	* TODO: Remove item about splitting initctl now we've done it.

	* TODO: Big update; strip anything we have a spec for.

	* upstart/message.c (upstart_message_handle): Make sure that if we
	fail to parse a message, we don't leave strings around in memory.
	* upstart/tests/test_message.c (test_open): Check that we get a
	raised EADDRINUSE if we try an open a socket twice.
	(test_handle): Add lots of checks for things like NULL names and
	incomplete messages; as well as the obvious unknown message.
	(test_reader): Make sure that errors while handling messages are
	dealt with by logging it.

	* upstart/job.c, upstart/job.h, upstart/tests/test_job.c: Rename to
	enum.c, enum.h and tests/test_enum.c; since this just includes enums
	and convert functions really.
	* upstart/Makefile.am: Update.
	* upstart/libupstart.h: Update include.
	* upstart/tests/test_message.c: Update include.

2007-02-01  Scott James Remnant  <scott@netsplit.com>

	* logd/main.c (main): Ensure we error if daemonise fails.

	* compat/sysv/shutdown.c (main): Ensure that signals and timers
	are added, even if we run out of memory.

	* upstart/tests/test_message.c: Change from assert to assert0 
	* upstart/tests/test_wire.c: Change from assert to assert0
	* init/tests/test_notify.c: Change from assert to assert0
	* init/tests/test_control.c: nih_io_message_send should always return
	a value greater than zero.

	* upstart/tests/test_wire.c: Change to use assert instead of NIH_ZERO;
	the rationale here is that in test cases we just want to fail, not
	try again repeatedly.
	* upstart/tests/test_message.c: Likewise.

	* init/tests/test_control.c: Use assert to ensure we get the expected
	return values of functions that raise errors.
	* init/tests/test_notify.c: Use assert to ensure we get the expected
	return values of functions that raise errors.

	* init/cfgfile.c (cfg_watch_dir): Port to the new NihWatch API and
	use nih_dir_walk().  This also fixes the long-standing bug where we
	wouldn't watch the configuration directory if inotify was disabled.
	Drop both the parent and prefix members for now, until we clean this
	up later.
	(cfg_create_modify_handler): Wrap cfg_read_job after figuring out
	the job name.
	(cfg_job_name): Function to figure out the job name from a path.
	(cfg_visitor): Visitor function to handle initial parsing, figuring
	out the job name; otherwise identical to the standard handler.
	* init/cfgfile.h: Update prototype for cfg_watch_dir.
	* init/main.c (main): Update call to cfg_watch_dir.

2007-01-31  Scott James Remnant  <scott@netsplit.com>

	* upstart/tests/test_message.c: Use TEST_ALLOC_FAIL to make sure
	allocations are handled properly.

2007-01-30  Scott James Remnant  <scott@netsplit.com>

	* upstart/wire.c: Note that if any of the push functions fail, the
	entire buffer should be discarded.
	* upstart/tests/test_wire.c (test_push_int, test_push_unsigned) 
	(test_push_string, test_push_header, test_push_pack): Us
	TEST_ALLOC_FAIL to ensure that failing to allocate memory is caught.

	* upstart/tests/test_message.c (my_handler): Free the name and
	description after checking; they aren't otherwise.

	* upstart/wire.c (upstart_push_packv, upstart_pop_packv): Consume
	a copy of the va_list, so these can be called multiple times on the
	same list without ill effect.

	* upstart/message.h: Add warn_unused_result attributes to
	upstart_message_handle and upstart_message_handle_using as they raise
	errors.

	* upstart/wire.c: push functions return negative values to indicate
	insufficient memory.
	* upstart/wire.h: Add warn_unused_result attributes to push functions

	* upstart/tests/test_message.c: Guard calls to nih_io_buffer_push and
	nih_io_message_add_control with NIH_ZERO to ensure they succeed.
	* upstart/tests/test_wire.c: Guard calls to nih_io_buffer_push

	* HACKING: Update from libnih with new Documentation,
	Function Attributes and Test Cases sections.

2007-01-10  Scott James Remnant  <scott@netsplit.com>

	* init/main.c (crash_handler): s/SEGV/SIGSEGV/

	* init/main.c (main): Rename variable

	* TODO: Update.

	* init/main.c (main): Change the way we clear the arguments; by
	deleting just the final NULL terminator, we fool the kernel into
	only returning one argument in cmdline.

	* init/main.c (segv_handler): Rename to crash_handler and handle
	SIGABRT as well, so we can catch assertion errors.  Of course, in
	theory, with our high test converage this should never happen in
	practice <chortle>

2007-01-09  Scott James Remnant  <scott@netsplit.com>

	* init/main.c (main): Clear arguments so that upstart only ever
	appears as /sbin/init in ps, top, etc.

	* TODO: Update.

	* util/initctl.c: Add data pointer to functions and handle calls.

	* init/control.c: Add data pointer to all functions.
	* init/tests/test_control.c: Pass data pointer to
	upstart_message_handle_using()
	* init/tests/test_notify.c: Pass data pointer to
	upstart_message_handle_using()

	* upstart/message.c (upstart_message_handle) 
	(upstart_message_handle_using): Add a data pointer argument to these
	functions and pass it to the handler.
	(upstart_message_reader): Pass the io structure's data pointer.
	* upstart/message.h (UpstartMessageHandler): Add a data pointer to
	the message handler.
	* upstart/tests/test_message.c (test_handle, test_handle_using):
	Pass a data pointer to the function call and check it's passed
	to the handler correctly.
	(test_reader): Check that the io data pointer gets passed.

	* init/tests/test_cfgfile.c (test_stanza_console, test_stanza_env) 
	(test_stanza_umask, test_stanza_nice, test_stanza_limit): Finish off
	the newer style test cases.

	* init/cfgfile.c (cfg_stanza_console, cfg_stanza_umask)
	(cfg_stanza_nice, cfg_stanza_limit, cfg_stanza_chroot)
	(cfg_stanza_chdir): Guard against duplicate uses of the stanzas.
	* init/tests/test_cfgfile.c (test_stanza_daemon) 
	(test_stanza_respawn): Check that neither daemon or respawn override
	exec if they have no arguments.
	(test_stanza_script): Add missing function
	(test_stanza_chroot, test_stanza_chdir): Add tests for these simple
	stanzas.

	* init/cfgfile.c: Change remaining uses of nih_error_raise and
	return to just nih_return_error.

	* init/cfgfile.c (cfg_stanza_exec, cfg_stanza_daemon)
	(cfg_stanza_respawn, cfg_stanza_script): Disallow duplicates,
	both of command strings, scripts, limits and of just the flags.
	* init/tests/test_cfgfile.c (test_stanza_exec) 
	(test_stanza_daemon, test_stanza_respawn, test_stanza_instance):
	Check the behaviour of these stanzas.
	
	* init/cfgfile.c (cfg_stanza_start, cfg_stanza_stop): Disallow
	duplicate values for the script.
	* init/tests/test_cfgfile.c (test_stanza_start, test_stanza_stop):
	Test cases for those two functions.

	* init/cfgfile.c (cfg_stanza_description, cfg_stanza_author) 
	(cfg_stanza_version): Don't allow stanza to be duplicated anymore.
	* init/tests/test_cfgfile.c (test_stanza_description) 
	(test_stanza_author, test_stanza_version): Test cases for these
	simple stanza; making sure duplication is not permitted.
	(test_stanza_on): Add a test case for this stanza too.

	* init/cfgfile.c (cfg_stanza_kill): Guard against duplicate uses
	of the kill timeout stanza.
	* init/tests/test_cfgfile.c (test_stanza_kill): Test the complex
	kill stanza.
	(test_stanza_pid): Check duplicate usage results in an error.

	* init/job.h (Job): Rename pidfile to pid_file and binary to pid_binary
	* init/job.c (job_new): Update names here too.
	* init/errors.h: Add a new "duplicate value" error.
	* init/cfgfile.c (cfg_read_job): Change name of variables, and catch
	the duplicate value error to add the line number.
	(cfg_stanza_pid): Change variable names, and clean this function up
	a little.  Make it an error to use a stanza more than once.
	* init/tests/test_cfgfile.c (test_stanza_pid): Write a newer test
	case function for the pid stanza.

	* init/cfgfile.c (cfg_stanza_normalexit): Use do/while instead of
	while, that we don't have to test has_token first as next_arg does
	that for us.

	* init/cfgfile.c (cfg_stanza_normalexit): Change to peek at the next
	token to see whether it's missing or not, and then just fetch each
	next argument at a time.  This is more efficient than parsing them
	all in one go, and also means we can report the error in the right
	place!
	* init/tests/test_cfgfile.c (test_stanza_normalexit): Since we've
	changed the function that parses the stanza, add a proper test case
	function for it, covering all the behaviours.

	* init/job.c (job_new): Initialise the emits member to an empty list.
	* init/job.h (Job): Add the emits member as a list.
	* init/tests/test_job.c (test_new): Check the emits list starts off
	empty.
	* init/tests/test_cfgfile.c (test_stanza_emits): Test the new emits
	stanza; this function will also serve as a prototype for cleaning up
	the config tests.

	* init/cfgfile.c (cfg_stanza_emits): Add function to parse the new
	emits stanza.

	* init/cfgfile.c (cfg_stanza_depends): Remove the depends stanza
	from the configuration file.  Dependency support has never been used,
	and is to be replaced by a more flexible event/state configuration
	and blocking on the starting/stopping events.
	* init/tests/test_cfgfile.c: Remove references and tests for the
	depends stanza.
	* init/job.h: Remove the depends list from the job structure.
	* init/job.c (job_new): No depends list to initialise.
	(job_change_state): No dependencies to release
	(job_start): No dependencies to iterate; this removes a particularly
	hairy and complex interaction between state changes.  Remove the
	dependency event.
	(job_release_depends): Drop this function.
	* init/tests/test_job.c (test_start, test_stop): Massively simplify
	these tests cases now we don't have dependencies to worry about.
	(test_release_depends): Drop tests

2007-01-08  Scott James Remnant  <scott@netsplit.com>

	* init/cfgfile.c: Rewrite using the nih_config API, rather than one
	huge function we now just have seperate handler functions for each
	stanza.  We can also use more fine-grained parsing than slurping
	all args in and counting them.
	(cfg_read_job): Catch exceptions from the configuration parser and
	add the line number where the problem occurred to an output message.
	Parser errors are now fatal, and not ignored.
	* init/errors.h: Add a file containing errors raised within the init
	daemon codebase.
	* init/Makefile.am (init_SOURCES): Build with errors.h
	* init/tests/test_cfgfile.c: Update test cases now we don't expect
	a job to be returned if there's a parser error.

	* TODO: Update

2007-01-06  Scott James Remnant  <scott@netsplit.com>

	* logd/main.c (logging_reader): Fix inadvertent shadowing of the
	len parameter.

	* compat/sysv/telinit.c: Oops, nearly forgot to port this to send
	the messages in the new way.
	* compat/sysv/shutdown.c (shutdown_now): Likewise, port this too.

	* TODO: Update.

	* util/initctl.c (handle_job_status): Output the process argument,
	not the pid argument which contains the origin of the message.

	* upstart/message.c (upstart_message_handle): Raise a new unknown
	message error if we don't have a handler  and a new illegal message
	error if the source is illegal.
	* upstart/tests/test_message.c (test_handle): Adjust tests to check
	for the new errors that we raise.
	* upstart/errors.h: Define strings for new errors.

	* util/initctl.c: Yet another makeover for this little program,
	port it to the new message/control framework using handler functions
	and NihIoMessage.  This starts to make each action function look
	very similar, so there's method to this madness.

2007-01-05  Scott James Remnant  <scott@netsplit.com>

	* logd/main.c (main): Make sure that we add the SIGTERM handler.

	* init/tests/test_job.c (test_run_script): This test case relies
	on there only being one file descriptor watch, which won't be true
	if the control socket has been opened because there's a message to
	go out.  Make sure it's closed first.

	* init/init.supp: Update supressions file now that control_init
	has been renamed to notify_init

	* init/Makefile.am: Include notify.o from all tests.
	* init/job.c (job_change_state, job_kill_process, job_start) 
	(job_stop): Use the new notify_job function name.
	* init/event.c (event_queue_run): Use the new notify_event function
	name.

	* init/control.c (control_error_handler): Handle ECONNREFUSED now
	that the process id is available to us.
	* init/tests/test_control.c (test_error_handler): Make sure children
	going away is handled properly.

	* upstart/message.c (upstart_message_new): Store the process id in
	the int_data message field.
	* upstart/tests/test_message.c (test_new): Check the int_data field
	is filled in.

	* init/main.c (main): Guard against various things returning an error
	that we weren't catching.

	* init/tests/test_notify.c: Whitespace fix.

	* init/control.c (control_watch_jobs, control_unwatch_jobs) 
	(control_watch_events, control_unwatch_events): Restore functionality
	to subscribe and unsubscribe from job and event notifications.	
	* init/tests/test_control.c (test_watch_jobs, test_unwatch_jobs) 
	(test_watch_events, test_unwatch_events): Check that the subscription
	and unsubscription messages work.
	* init/Makefile.am (test_control_LDADD): Link to notify.o

	* init/control.c: Drop unused include of upstart/errors.h

	* init/notify.c: Move functions that handle subscription and
	notification from control.c.  Other than changing the names, we're
	keeping the API the same for now; expect it to change later when we
	add the ability to subscribe to individual jobs or events.
	(notify_init): initialise the subscriptions list; we don't have a
	separate send queue now that the control I/O is always asynchronous.
	* init/notify.h: Moved notification enum, structure and prototypes
	from control.h, changing the names so they match notify_* in the
	process.
	* init/Makefile.am (init_SOURCES): Build and link notify.c using
	notify.h
	(TESTS): Build the notify test suite binary.
	(test_notify_SOURCES, test_notify_LDFLAGS, test_notify_LDADD): Details
	for notify test suite binary.
	* init/tests/test_notify.c: Rewrite test cases in the manner of
	test_control.c so that we have one function for notify_job and
	one for notify_event, each of which contains the child process that
	receives the notification,

	* init/control.c (control_open): Allow this to be called to obtain
	the control socket, which means we can make it static.
	* init/tests/test_control.c (test_open): Check that it works.

	* init/control.c, init/control.h, init/tests/test_control.c: Move
	functions that handle subscription and notification to new notify.c
	(control_init): Drop completely, no need to maintain a send queue now
	(control_open): Change to return an NihIo that uses the default
	control watcher, and our error handler.  Split socket opening into
	(control_open_sock): which can be called from other functions.
	(control_close): Use nih_io_close() to close the socket and free the
	structure in one go.
	(control_reopen): Close the open control socket and open it again
	without destroying the NihIo structure, its queues or state.
	(control_close_handler): Handle the control socket going away
	(control_error_handler): Handle errors on the control socket,
	including the connection refused error that indicates a client went
	away.
	(control_handle): Split this into a miriad of small functions with
	a table to link them to the message type; this will make expanding
	each message handler much easier in future.
	* init/control.h: Update.
	* init/tests/test_control.c: Rewrite test cases to check the new
	handler functions; as a side-effect, this gets rid of the evil giant
	child/parent functions in favour of one test function per handler
	function.

	* upstart/message.c (upstart_message_handle_using): Wrapper function
	around upstart_message_handle that ensures all messages as passed to
	a single function.
	* upstart/message.h: Update.
	* upstart/tests/test_message.c (test_handle_using): Make sure it
	calls the single function.

2007-01-04  Scott James Remnant  <scott@netsplit.com>

	* upstart/message.c (upstart_message_reader): Handle any errors
	that occurred while handling the message.

2007-01-02  Scott James Remnant  <scott@netsplit.com>

	* upstart/message.c (upstart_message_handle): Check that the name
	argument is never NULL.
	(upstart_message_reader): Simple message reader function that can
	be associated with an I/O watch and handles each message received.
	* upstart/message.h: Add prototype.
	* upstart/tests/test_message.c (test_reader): Test the reader function.

	* upstart/control.c: Rename to upstart/message.c
	* upstart/control.h: Rename to upstart/message.h
	* upstart/tests/test_control.c: Rename to upstart/tests/test_message.c
	* upstart/libupstart.h: Update includes.
	* upstart/wire.c: Include message.h
	* upstart/wire.h: Update includes.
	* upstart/tests/test_wire.c: Update includes.
	* upstart/errors.h: Rename UPSTART_INVALID_MESSAGE to
	UPSTART_MESSAGE_INVALID so that it's prefixed.
	* upstart/Makefile.am (libupstart_la_SOURCES) 
	(upstartinclude_HEADERS, TESTS): Update filenames.

	* upstart/control.c (upstart_message_new): New function that
	creates an NihIoMessage directly from its arguments, which are a type
	followed by a variable number of args depending on that type.
	(upstart_message_handler): Function to find a handler function for
	a particular message type and origin process.
	(upstart_message_handle): New function that takes an NihIoMessage
	and invokes a handler function with a variable number of args
	depending on the message type.
	(upstart_send_msg, upstart_send_msg_to, upstart_recv_msg): Drop these
	functions, leave it up to the caller to decide whether to send and
	receive the messages synchronously or asynchronously; now that the
	capability is in nih_io_*.
	* upstart/control.h (UpstartMsgType): Rename to UpstartMessageType.
	(UpstartMessageHandler): Function with variable number of arguments
	that handles a message received.
	(UpstartMsg): Drop this structure entirely, we'll encode or decode
	the wire format directly from or into a function call, rather than
	use an intermediate structure to marshal it.
	(UpstartMessage): New structure to make a table that can be passed
	to upstart_message_handle to determine which handler should be called.
	* upstart/tests/test_control.c: Test new behaviour.
	* upstart/wire.c (upstart_push_header, upstart_pop_header): Change
	structure name for type parameter.
	* upstart/wire.h: Update.
	* upstart/tests/test_wire.c: Update.

	* configure.ac (AC_COPYRIGHT): Update copyright to 2007.

2006-12-29  Scott James Remnant  <scott@netsplit.com>

	* upstart/wire.c (upstart_write_int, upstart_write_unsigned) 
	(upstart_write_string, upstart_write_header, upstart_write_packv) 
	(upstart_write_pack): Rename to *_push_*
	(upstart_read_int, upstart_read_unsigned, upstart_read_string) 
	(upstart_read_header, upstart_read_packv, upstart_read_pack): Rename
	to *_pop_*.
	All of the above modified to modify an NihIoMessage structure,
	instead of trying to carry around buffers ourself.
	* upstart/wire.h: Update to match above.
	* upstart/tests/test_wire.c: Update all tests to match the above
	changes.

2006-12-21  Scott James Remnant  <scott@netsplit.com>

	* upstart/wire.c (upstart_read_packv, upstart_write_packv): Change
	nih_assert_notreached to nih_assert_not_reached.

	* init/job.c (job_run_script): Open the NihIo structure in stream mode.
	* logd/main.c (logging_watcher): Open the NihIo structure in
	stream mode.
	(logging_reader): Need to pass the length of the size_t as a pointer
	so that it can be modified if less is read.

2006-12-17  Scott James Remnant  <scott@netsplit.com>

	* upstart/wire.c (upstart_write_packv, upstart_write_pack) 
	(upstart_read_packv, upstart_read_pack): Functions to write a pack
	of different variables to the stream, or read them from it
	* upstart/wire.h: Add prototypes.
	* upstart/tests/test_wire.c (test_write_pack, test_read_pack):
	Check we can read and write a pack of variables at once.

	* upstart/wire.c (upstart_write_header, upstart_read_header): Drop
	the version from the header, we'll just keep the protocol always
	backwards compatible.
	* upstart/wire.h: Update.
	* upstart/tests/test_wire.c (test_write_header, test_read_header):
	Check that everything works.

	* upstart/wire.c (upstart_write_string, upstart_read_string):
	Transmit the length as an unsigned, and use 0xffffffff to mean NULL
	instead of zero so we can still transmit the empty string.
	* upstart/wire.h: Update.
	* upstart/tests/test_wire.c (test_write_string, test_read_string):
	Tests for the functions to make sure the wire is at it should be.

	* upstart/wire.c (upstart_read_str, upstart_write_str): Rename to
	upstart_read_string and upstart_write_string.
	* upstart/wire.h: Update.
	
	* upstart/wire.c (upstart_write_unsigned, upstart_read_unsigned):
	Functions to send unsigned values over the wire, which we'll use
	to get a bit extra for the string lengths.
	* upstart/wire.h: Update.
	* upstart/tests/test_wire.c (test_write_unsigned) 
	(test_read_unsigned): Test the new functions.

	* upstart/wire.c (upstart_write_ints, upstart_read_ints): Drop
	these functions, we'll go with something far more generic and
	useful.
	* upstart/wire.h: Remove prototypes.

	* upstart/wire.c (upstart_write_int, upstart_read_int): Transmit
	integers as signed 32-bit values in network byte order.
	* upstart/tests/test_wire.c (test_write_int, test_read_int): Test
	the functions to make sure the wire is at it should be,

	* upstart/control.c (upstart_read_int, upstart_write_int) 
	(upstart_read_ints, upstart_write_ints, upstart_read_str) 
	(upstart_write_str, upstart_read_header, upstart_write_header): Move
	functions to new wire.c file.
	* upstart/wire.c: Source file to hold wire protocol functions.
	* upstart/wire.h: Prototypes.
	* upstart/tests/test_wire.c: (empty) test suite.
	* upstart/libupstart.h: Include wire.h
	* upstart/Makefile.am (libupstart_la_SOURCES): Build and link wire.c
	(upstartinclude_HEADERS): Install wire.h
	(TESTS): Build and run wire test suite.
	(test_wire_SOURCES, test_wire_LDFLAGS, test_wire_LDADD): Details for
	wire test suite binary.

	* upstart/control.c (MAGIC): Change to "upstart\n", the final
	character was originally \0 and then was a " " for the 0.2 series.
	* upstart/tests/test_control.c (test_recv_msg): Change to match.

2006-12-15  Scott James Remnant  <scott@netsplit.com>

	* util/initctl.c, compat/sysv/telinit.c, compat/sysv/shutdown.c:
	Update all uses of the UpstartMsg structure to avoid the
	intermediate union that no longer exists.	

	* init/control.c, init/tests/test_control.c: Update all uses of
	the UpstartMsg structure to avoid the intermediate union that no
	longer exists.	

	* upstart/control.h: Combine all the previous message structures
	into just one that has all of the fields anyway.
	* upstart/control.c, upstart/tests/test_control.c: Update all uses of
	the UpstartMsg structure to avoid the intermediate union that no
	longer exists.

	* upstart/control.h (UPSTART_API_VERSION): Define API version macro
	to be public.
	* upstart/control.c (MSG_VERSION, upstart_send_msg_to): Replacing the
	previous MSG_VERSION macro here.

	* upstart/control.c (upstart_read_int, upstart_write_int) 
	(upstart_read_ints, upstart_write_ints, upstart_read_str) 
	(upstart_write_str, upstart_read_header, upstart_write_header):
	New functions to replace the old "write a struct" protocol with
	something a little more regimented and supportable.
	(IOVEC_ADD, IOVEC_READ, WireHdr, WireJobPayload, WireJobStatusPayload)
	(WireEventPayload): Remove these structures, use the functions
	instead.
	(upstart_send_msg_to): Call write functions intead of using macros,
	this makes the code somewhat neater.
	(upstart_recv_msg): Call read functions instead of using macros,
	again making the code somewhat neater.
	* upstart/tests/test_control.c (test_recv_msg): Change wire
	tests to match new protocol, and thus actually work properly,
	previously these were endian sensitive.

2006-12-14  Scott James Remnant  <scott@netsplit.com>

	* compat/sysv/shutdown.c (wall): Construct the wall message so that
	we don't put \r into a po file; for some reason, gettext hates that
	and bitches about it.  Someone's confusing internationalisation with
	operating system portability, I expect.

	* util/man/initctl.8: Drop reference to start(8), as that's just
	a symlink to initctl now.

	* init/man/init.8: Link to initctl.

	* compat/sysv/reboot.c (main): Clear up help text a little.

	* HACKING: Correct some typos.

	* configure.ac (AC_INIT): Correct bug reporting address.

2006-12-13  Scott James Remnant  <scott@netsplit.com>

	* configure.ac: Bump version to 0.3.2

	* NEWS: Update.

	* util/initctl.c (print_job_status): Drop the newline from the
	output.

2006-12-13  Alex Smith  <alex@alex-smith.me.uk>

	* util/initctl.c (print_job_status): Clean up initctl job status
	output, which was badly converted from printf to nih_message.

2006-12-13  Scott James Remnant  <scott@netsplit.com>

	* compat/sysv/man/shutdown.8: Add missing documentation on the
	format of TIME by copying it from --help output.

2006-12-13  Alex Smith  <alex@alex-smith.me.uk>

	* init/process.c (process_setup_console): Actually send output to
	/dev/null instead of /dev/console, when CONSOLE_NONE.

2006-12-13  Scott James Remnant  <scott@netsplit.com>

	* Makefile.am (EXTRA_DIST): Distribute the nih ChangeLog as well.

	* init/tests/test_job.c: Port to the new test framework.
	* init/job.c (job_set_idle_event): Fix a slight memory leak,
	repeated setting of the idle event never freed the previous one set.

2006-12-12  Scott James Remnant  <scott@netsplit.com>

	* init/tests/test_cfgfile.c: Port to the new test framework.

	* init/tests/test_control.c: Port to the new test framework.
	* init/init.supp: Suppress the list head allocated within control_init.

	* init/control.c (control_watcher): Need to save the pid when we
	get ECONNREFUSED, otherwise we lose it when we free the message.

	* init/tests/test_process.c: Port to the new test framework.
	* init/init.supp: Suppress the list head allocated within job_init.

	* init/init.supp: Include a valgrind suppressions file.
	* init/Makefile.am (EXTRA_DIST): Distribute the suppressions file.

	* init/tests/test_event.c: Port to the new test framework.

	* logd/Makefile.am, util/Makefile.am, compat/sys/Makefile.am
	(AM_CPPFLAGS): Add -I$(srcdir), necessary for testing "programs"
	that don't have usual library path semantics.

	* upstart/tests/test_control.c: Port to the new test framework.
	* upstart/control.c (upstart_free): Drop this function, while not
	exposing libnih is a valiant effort, it already slips out because
	of the error handling.

	* upstart/tests/test_job.c: Add missing include.

	* upstart/tests/test_job.c: Port to the new test framework.
	(test_process_state_name): Check that this returns NULL.

	* HACKING: Update location of download directory.  Document
	requirement that all code have test cases.

	* logd/main.c (open_logging): Likewise.

	* init/control.c (control_open): No need to set ENOMEM, errno is
	always set anyway.

	* configure.ac (AM_INIT_AUTOMAKE): Include nostdinc so we don't get
	Automake's broken default includes.
	* upstart/Makefile.am (DEFAULT_INCLUDES): Drop override now that
	we don't need it.
	(DEFS, INCLUDES): Replace these variables with the combined
	(AM_CPPFLAGS): variable that declares everything.
	* init/Makefile.am (DEFAULT_INCLUDES): Drop override now that
	we don't need it.
	(DEFS, INCLUDES): Replace these variables with the combined
	(AM_CPPFLAGS): variable that declares everything.
	* util/Makefile.am (DEFAULT_INCLUDES): Drop override now that
	we don't need it.
	(DEFS, INCLUDES): Replace these variables with the combined
	(AM_CPPFLAGS): variable that declares everything.
	* compat/sysv/Makefile.am (DEFAULT_INCLUDES): Drop override now that
	we don't need it.
	(DEFS, INCLUDES): Replace these variables with the combined
	(AM_CPPFLAGS): variable that declares everything.
	* logd/Makefile.am (DEFAULT_INCLUDES): Drop override now that
	we don't need it.
	(DEFS, INCLUDES): Replace these variables with the combined
	(AM_CPPFLAGS): variable that declares everything.

2006-11-02  Scott James Remnant  <scott@netsplit.com>

	* util/initctl.c (start_action): Remove break calls which shouldn't
	be there.

2006-10-18  Sean E. Russell  <ser@ser1.net>

	* init/main.c: Include sys/time.h
	* init/cfgfile.c: Include sys/time.h and sys/resource.h
	* init/job.c: Include sys/time.h and sys/resource.h

2006-10-17  Scott James Remnant  <scott@netsplit.com>

	* configure.ac: Bump version to 0.3.1

	* NEWS: Update.
	* TODO: Update.

	* configure.ac (AM_GNU_GETTEXT_VERSION): Quote version number.

	* logd/Makefile.am (event.d/logd): Make the event.d sub-directory
	in case we're building outside of the source tree.

	* compat/sysv/runlevel.c (store): Don't break strict-aliasing rules
	by avoiding dereferencing type-punned pointer.  Answers on a
	postcard, please.

2006-10-13  Scott James Remnant  <scott@netsplit.com>

	* util/initctl.c (start_action, emit_action): Add missing \n

	* util/initctl.c: Rewrite using nih_command_parser.
	* util/man/initctl.8: Improve.

	* util/start.c: Remove, replaced by initctl.
	* util/man/start.8: Remove, replaced by initctl.
	* util/Makefile.am (sbin_PROGRAMS): Drop start, now just a symlink
	to initctl.
	(dist_man_MANS): Drop start.8, now a symlink to initctl.8
	(install-exec-hook): Make symlinks to initctl, add start
	(install-data-hook): Make symlinks to initctl.8, add start.8

	* initctl: Rename to util again, I don't want a separate directory
	for every single little tool; and we'll be shipping more than just
	initctl (e.g. a non-compat reboot).
	* configure.ac (AC_CONFIG_FILES): Make util/Makefile instead of
	initctl/Makefile.
	* Makefile.am (SUBDIRS): Descend into util, not initctl.

	* compat/sysv/reboot.c: Remove long options where they didn't exist
	before.  Write help text.
	* compat/sysv/man/reboot.8: Update.

	* init/main.c (main): Formatting.
	* logd/main.c (main): Formatting.
	* logd/man/logd.8: Formatting.
	* compat/sysv/runlevel.c (main): Formatting.
	* compat/sysv/telinit.c (main): Formatting.
	* compat/sysv/man/shutdown.8: Remove long options.

	* compat/sysv/shutdown.c: Remove -e/--event, it has no place in a
	compatibility tool.  Get rid of long options that never existed
	before.  Specify help text to describe the options.
	* compat/sysv/man/shutdown.8: Spruce up a bit.

	* compat/sysv/telinit.c (main): Set help text to list the valid
	runlevels.
	* compat/sysv/man/telinit.8: Refine the notes to mention runlevel(8).

	* compat/sysv/runlevel.c (main): Make the help text describe the
	options, rather than the behaviour.
	* compat/sysv/man/runlevel.8: Flesh out a little more.

	* configure.ac (AC_INIT): Change bug reporting address to the
	mailing list, since Launchpad doesn't accept random bugs without
	accounts and complicated control messages.
	* init/main.c, logd/main.c: Add a period to the synopsis.

	* init/main.c (main): Set the synopsis, and direct people to look
	at telinit in the --help output.
	* init/man/init.8: Flesh this out a little more, still a lot of
	explaining to do about jobs and events, but we'll wait until we've
	changed that code before documentating the behaviour.

	* logd/main.c (main): Correct help text to describe the options,
	rather than what the program does.  As per standard style.
	Don't become a daemon until the logging socket is open, and make
	that exclusive with waiting for SIGCONT.
	* logd/man/logd.8: Write some more extensive documentation,
	including describing the startup interlock and the socket protocol.
	* TODO: Plan to get rid of the signal interlock from  logd.

2006-10-12  Scott James Remnant  <scott@netsplit.com>

	* configure.ac: Expand AC_GNU_SOURCE so we get _GNU_SOURCE and so
	that gettext doesn't complain.
	(AM_GNU_GETTEXT_VERSION): Increase to 0.15
	(AC_PREREQ): Increase to 2.60
	* HACKING: Update autoconf and gettext requirements.

2006-10-11  Scott James Remnant  <scott@netsplit.com>

	* init/control.c (control_init): Pass NULL to nih_list_new.
	Clarify list item types.
	* init/event.c (event_init): Pass NULL to nih_list_new.
	* init/job.c (job_init): Pass NULL to nih_list_new.

	* init/main.c: Change nih_signal_add_callback to nih_signal_add_handler
	and NihSignalCb to NihSignalHandler.

	* init/cfgfile.c, init/cfgfile.h, init/control.c, init/control.h,
	init/event.c, init/event.h, init/job.c, init/job.h, init/main.c,
	init/process.c: Clean up documentation strings and parent pointer
	types.

	* compat/sysv/shutdown.c: Change nih_signal_add_callback to
	nih_signal_add_handler.

	* compat/sysv/reboot.c: Set synopsis text depending on command
	used (probably should use nih_command_parser?)
	* compat/sysv/runlevel.c: Set synopsis and help text, and correct
	usage.
	* compat/sysv/shutdown.c: Set synopsis text.
	* compat/sysv/telinit.c: Set synopsis text.

	* compat/sysv/runlevel.c, compat/sysv/shutdown.c: Clean up
	documentation strings.

	* logd/main.c: Set synopsis and help text.

	* logd/main.c: Clean up documentation strings.
	Change nih_signal_add_callback to nih_signal_add_handler.

	* upstart/control.c, upstart/control.h, upstart/job.c: Clean up
	documentation strings and correct parent pointer type.

	* HACKING: Detail function documentation requirement and format.

2006-10-10  Scott James Remnant  <scott@netsplit.com>

	* event.d/logd.in: Move to logd/event.d
	* event.d/Makefile.am: Remove
	* logd/Makefile.am: Create the logd job definition and install
	* Makefile.am (SUBDIRS): event.d directory has been removed.
	* configure.ac (AC_CONFIG_FILES): No longer make event.d/Makefile

	* configure.ac: Check for --enable-compat, default to sysv if given
	or no compat if not given.
	* compat/sysv/Makefile.am: Don't build binaries or install manpages
	unless COMPAT_SYSV is defined.

2006-10-06  Scott James Remnant  <scott@netsplit.com>

	* doc/upstart-logo.svg: Include the logo Alexandre designed.
	* doc/Makefile.am (EXTRA_DIST): Ship the logo in the tarball.
	* Makefile.am (SUBDIRS): Install under doc
	* configure.ac: Generate doc/Makefile
	* AUTHORS: Ensure he's credited fully.

2006-09-27  Scott James Remnant  <scott@netsplit.com>

	* event.d/Makefile.am (do_subst): Eliminate duplicate /s

	* man/init.8: Move to init/man
	* init/Makefile.am: Update to install man page.
	* man/logd.8: Move to logd/man
	* logd/Makefile.am: Update to install man page.
	* man/initctl.8, man/start.8: Move to initctl/man
	* initctl/Makefile.am: Update to install man pages.
	* man/reboot.8, man/runlevel.8, man/shutdown.8, man/telinit.8:
	Move to compat/sysv/man
	* compat/sysv/Makefile.am: Update to install man pages.
	* man/Makefile.am: Remove
	* configure.ac (AC_CONFIG_FILES): Remove man/Makefile
	* Makefile.am (SUBDIRS): Don't build in man

	* util: Rename to initctl
	* configure.ac (AC_CONFIG_FILES): Update.
	* Makefile.am (SUBDIRS): Update.

	* util/reboot.c: Move to compat/sysv
	* util/shutdown.c: Move to compat/sysv
	* util/Makefile.am: Update.
	* compat/sysv/Makefile.am: Update.

	* configure.ac: Replace macros with single call to NIH_INIT.
	Bump version to 0.3.0 to begin new development cycle.

2006-09-21  Scott James Remnant  <scott@netsplit.com>

	* logd/main.c: Revert the change that logged to the console, in
	practice this doesn't work so well.  I want to get rid of logd
	in the long term, or at least just have it as a simple logging
	proxy, so giving it features seems wrong.

2006-09-20  Scott James Remnant  <scott@netsplit.com>

	* configure.ac: Bump version to 0.2.8
	* NEWS: Updated.

	* logd/main.c (main): Check the kernel command-line for "quiet"
	(line_reader): Write to console unless silent or a daemon

	* man/Makefile.am (dist_man_MANS): Drop sulogin.8
	* man/sulogin.8: Drop, we don't include an sulogin

2006-09-19  Michael Biebl  <mbiebl@gmail.com>

	* event.d/Makefile.am (logd): Drop $(srcdir)
	* init/Makefile.am (init_SOURCES): Distribute paths.h

2006-09-18  Michael Biebl  <mbiebl@gmail.com>

	* configure.ac: Check for sys/inotify.h

2006-09-18  Scott James Remnant  <scott@netsplit.com>

	* util/shutdown.c (warning_message): Adjust method of constructing
	the message to not confuse poor translators who think \r and \n are
	the same thing!

2006-09-14  Scott James Remnant  <scott@netsplit.com>

	* init/job.c (job_change_state): Catch runaway respawns when we
	enter the running state, so we catch stop/start loops too.
	* init/tests/test_job.c (test_change_state): Update test.

	* event.d/logd: Rename to logd.in
	* event.d/logd.in: Replace /sbin with @sbindir@ so we can transform
	* event.d/Makefile.am: Generate logd from logd.in

	* util/reboot.c: Don't hardcode the location of /sbin/shutdown
	* util/Makefile.am (DEFS): Use autoconf to seed it
	* util/shutdown.c (sysvinit_shutdown): Don't hardcode the location
	of /dev/initctl

	* init/paths.h: Create a new configuration file that can contain
	all of the path definitions, and in particular, allow them to be
	overidden elsewhere.
	* init/Makefile.am (DEFS): Override definitions of CFG_DIR and
	TELINIT using autoconf
	* init/main.c: Include paths.h.  Don't hardcode location of telinit
	* init/job.c: Include paths.h
	* init/process.c: Include paths.h
	* init/process.h: Remove definitions from here.

	* configure.ac: Bump version to 0.2.7

2006-09-13  Scott James Remnant  <scott@netsplit.com>

	* NEWS: Updated.

	* TODO: More TODO.

2006-09-10  Scott James Remnant  <scott@netsplit.com>

	* util/reboot.c (main): Don't give -H with "halt".

2006-09-09  Scott James Remnant  <scott@netsplit.com>

	* configure.ac: Bump version to 0.2.6

	* NEWS: Update.
	* TODO: Update.

	* upstart/control.c (upstart_send_msg_to, upstart_recv_msg): Change
	the magic to be the package string.
	* upstart/tests/test_control.c (test_recv_msg): Update tests.

	* util/initctl.c (main): Set the usage string.
	* util/shutdown.c (main): Set the usage string.
	* util/start.c (main): Set the usage string.
	* compat/sysv/runlevel.c (main): Set the usage string.
	* compat/sysv/telinit.c (main): Set the usage string.

	* man/Makefile.am: Use install-data-hook and $(man8dir)
	* util/Makefile.am: Also use install-exec-hook

	* Makefile.am (SUBDIRS): Install contents of the man directory
	* configure.ac (AC_CONFIG_FILES): Generate man/Makefile
	* man/Makefile.am: Install manpages in the appropriate places.
	* man/init.8, man/logd.8, man/initctl.8, man/reboot.8,
	* man/shutdown.8, man/start.8, man/sulogin.8, man/runlevel.8,
	* man/telinit.8: Include some basic manpages so we at least have
	some level of documentation.

	* init/job.c (job_child_reaper): Don't check the exit status of
	a respawning job if the goal is to stop it.

	* compat/sysv/telinit.c (main): Generate events rather than
	starting and stopping jobs directly, the events are named
	"runlevel-X".  0, 1, 6 and s/S are shutdown events.

	* logd/main.c (main): Raise SIGSTOP before entering the main loop.
	* init/main.c (main): Interlock with logd.

	* event.d/logd: Should not be a console owner, but should stop
	on shutdown.

	* init/process.c (process_setup_console): Revert part of the previous
	change, should just output to /dev/null if we don't have logd.

	* configure.ac: Bump version to 0.2.5

	* init/main.c (main): Start the logd job if it exists.

	* init/process.c (process_setup_console): Ignore ECONNREFUSED as
	that just means that logd isn't around, handle errors by falling
	back to opening the console.

	* init/process.c (process_setup_console): Implement handling for
	CONSOLE_LOGGED and generally clean up the other handling.
	* init/process.h: Update.
	* init/main.c (main): Pass NULL for the job to setup console.
	* TODO: Update.

	* logd/main.c: Implement the logging daemon, it accepts connections
	on a unix stream socket with the abstract name
	"/com/ubuntu/upstart/logd", expects the length of the name and the
	name to follow; then sequences of lines which are logged to
	/var/log/boot, or memory until that file can be opened.

2006-09-08  Scott James Remnant  <scott@netsplit.com>

	* util/shutdown.c (event_setter): Change the event names to
	distinguish between "shutdown -h" and "shutdown -h -H".

	* init/job.c (job_handle_event): Allow jobs to react to their own
	events, this is how we'll do respawn eventually.
	* init/tests/test_job.c (test_handle_event): Remove test.

	* init/main.c (cad_handler, kbd_handler): Generate the new event
	names.
	* init/event.h (CTRLALTDEL_EVENT, KBDREQUEST_EVENT): Add definitions
	of these event names, change the ctrlaltdel event to just that.

	* logd/main.c (main): Add the code to daemonise, etc.

2006-09-07  Scott James Remnant  <scott@netsplit.com>

	* TODO: Long discussion today on #upstart, many improvements to the
	job and event model that make it more elegant.
	* AUTHORS: Include a list of thanks.

	* util/shutdown.c (shutdown_now): If we get ECONNREFUSED when we
	try and send the shutdown event to init, it probably means we're
	still in sysvinit.  So try that instead.
	(sysvinit_shutdown): Function to send a hand-crafted runlevel
	change message across /dev/initctl.

	* util/initctl.c (main): Add a shutdown command that takes an
	arbitrary event name to be issued after "shutdown".  You'll
	nearly always want the /sbin/shutdown tool instead.

	* init/job.c (job_detect_idle): Only generate the stalled event
	if at least one job handles it in its start_events list.
	* init/tests/test_job.c (test_detect_idle): Make sure that works.

	* init/event.h (STARTUP_EVENT, SHUTDOWN_EVENT, STALLED_EVENT):
	Macros to define the standard event names.
	* init/main.c (main): Use STARTUP_EVENT macro instead of "startup"
	* init/control.c (control_handle): Use SHUTDOWN_EVENT macro
	instead of "shutdown".
	* init/job.c (job_detect_idle): Use STALLED_EVENT macro instead
	of "stalled".

	* init/job.c (job_detect_idle): Add some log messages for when we
	detect the idle or stalled states.
	(job_kill_process, job_kill_timer): Increase log verbosity.
	* init/event.c (event_queue_run): Log which events we're handling
	if --debug is given.

	* compat/sysv/telinit.c (main): Send a shutdown command when
	requesting to enter runlevel 0 or runlevel 6, likewise for
	runlevel 1, s or S which all run "rc1" not "rcS".
	* init/main.c (main): When called directory (pid != 1) try and
	run telinit before complaining that we're not init.  Make sure
	errors aren't lost.

2006-09-04  Johan Kiviniemi  <johan@kiviniemi.name>

	* upstart/control.c (upstart_addr): Replace use of __builtin_offsetof
	with offsetof.
	* upstart/tests/test_control.c (test_recv_msg): Likewise.

2006-09-04  Scott James Remnant  <scott@netsplit.com>
	
	* util/shutdown.c (main): Exit normally after sending the warning
	message if -k is given.

2006-09-01  Scott James Remnant  <scott@netsplit.com>

	* configure.ac: Bump version to 0.2.2

	* NEWS: Update.
	* configure.ac: Bump version to 0.2.1

	* init/process.c (process_setup_console): Ensure that the console
	is always initialised to at least /dev/null
	* init/job.c (job_change_state): Initialise event to NULL.
	* init/event.c (event_read_state): Don't mask initialisation of
	other variable.
	* init/cfgfile.c (cfg_job_stanza, cfg_parse_script, cfg_next_token): 
	Print lineno using %zi not %d
	* compat/sysv/runlevel.c (store): Cast pointer type of timeval.

	* init/main.c: Move the kernel headers include beneath the C
	library ones, so that compilation doesn't fail on !i386.
	* util/reboot.c: Likewise.

	* init/main.c (term_handler): Close the control connection if we
	re-exec init, otherwise it won't be able to bind.  Drop debugging.

	* init/main.c (term_handler): It always helps if we dup2 the
	right file descriptor.

	* init/main.c: Use the TERM signal instead of USR1, as old init
	used that for something else.  Also rather than passing across
	file descriptor numbers, use a fixed descriptor and just pass
	"--restart".  When we get that option we need to unmask signals
	otherwise we sit there looking like a lemon.

	* init/job.c (job_change_state): Don't free the event unless we
	generate one.

	* NEWS: Update.

	* init/cfgfile.c (cfg_watcher): Ignore any file with '.' or '~'

	* TODO: Update.

	* init/main.c (main): Parse command-line arguments, specifically
	look for --state-fd which we'll use for reexec.  Don't do a couple
	of things if we're passed this.
	(read_state): Parse the line-buffered state.
	* init/job.c (job_read_state, job_write_state): Job state
	serialisation so that we can re-exec ourselves.
	* init/job.h: Update.
	* init/tests/test_job.c: Test the serialisation.
	* init/event.c (event_read_state, event_write_state): And similar
	functions for serialising the event queue.
	* init/event.h: Update.
	* init/tests/test_event.c: Test the serialisation.
	* init/cfgfile.c (cfg_read_job): Fix a bug, need to subtract current
	time to get due time.

	* upstart/job.c (job_goal_from_name, job_state_from_name) 
	(process_state_from_name): Add opposite numbers that convert a
	string back into an enumeration.
	* upstart/job.h: Update.
	* upstart/tests/test_job.c: Test the new functions.

2006-08-31  Scott James Remnant  <scott@netsplit.com>

	* init/job.h (Job): Add respawn_limit, respawn_interval,
	respawn_count and respawn_time members so that we can keep track of
	runaway processes.
	* init/job.c (job_catch_runaway): Increment the respawn_count
	within respawn_interval, or reset it if we go over.
	(job_new): Initialise respawn_limit and respawn_interval to sensible
	defaults.
	* init/tests/test_job.c (test_new): Check the defaults are set.
	(test_change_state): Check the respawning code works.
	* init/cfgfile.c (cfg_job_stanza): Parse the "respawn limit" stanza.
	* init/tests/test_cfgfile.c (test_read_job): Test the new stanza.

	* init/process.c (process_setup_console): Remove the console reset
	code, it tends to just crash X and seems to do nothing interesting.
	* init/main.c (reset_console): Instead put it here and just do it
	on startup.

	* configure.ac: Bump version to 0.2.0

	* util/Makefile.am (install-exec-local): Create symbolic links,
	not hard links.

	* init/main.c: Can't catch STOP.

	* util/reboot.c: Pause init while shutting down or rebooting.

	* init/main.c (stop_handler): Catch STOP/TSTP and CONT.
	* init/event.c (event_queue_run): Don't run the event queue while
	paused.
	* init/job.c (job_detect_idle): Don't detect idle jobs while paused.

	* util/reboot.c: if we get the -w argument ("only write to wtmp")
	we need to exit, and not behave as halt normally would.

	* compat/sysv/runlevel.c (main): Add missing newline.
	* compat/sysv/telinit.c (main): And here too.

	* init/main.c (main): Check for idle after the startup event queue
	has been run, otherwise we may just sit there.

	* compat/sysv/Makefile.am (sbin_PROGRAMS): Build and install telinit
	(telinit_SOURCES, telinit_LDFLAGS, telinit_LDADD): Details for
	telinit binary.
	* compat/sysv/telinit.c: Trivial telinit program that just runs
	the appropriate rcX job.
	* compat/sysv/runlevel.c (main): Suggest help on illegal runlevel.

	* util/Makefile.am: Tidy up.

	* configure.ac (AC_CONFIG_FILES): Create compat/sysv/Makefile
	* Makefile.am (SUBDIRS): Build things found in compat/sysv
	* compat/sysv/Makefile.am (sbin_PROGRAMS): Build and install runlevel
	(runlevel_SOURCES, runlevel_LDFLAGS, runlevel_LDADD): Details for
	runlevel binary.
	* compat/sysv/runlevel.c: Helper to store and retrieve the current
	"runlevel" from utmp/wtmp; as well as the reboot time.

	* init/main.c (main): Drop debugging set.

	* init/job.c (job_change_state): As well as the job/state events,
	send the job event when a service is running or a task is stopping.
	* init/tests/test_job.c (test_change_state): Check the events get
	sent properly.

	* util/start.c: Write a simple utility to start, stop, or query
	the status of the named jobs.
	* util/Makefile.am (sbin_PROGRAMS): Build and install start
	(start_SOURCES, start_LDFLAGS, start_LDADD): Details for start
	(install-exec-local): Also install as stop and status.
	* util/reboot.c (main): Drop the debugging set.

	* init/cfgfile.c (cfg_job_stanza): Correct nih_alloc error.

	* init/process.c (process_setup_environment): Guard memory alloc.
	* init/job.c (job_set_idle_event): Likewise.
	(job_change_state): And here too.
	(job_run_command): Likewise.
	* init/control.c (control_send): Likewise.
	* init/cfgfile.c: And throughout this file.
	* upstart/control.c (upstart_recv_msg): And once here too.

	* upstart/control.h: Abolish the separate halt, reboot and poweroff
	messages and replace with a single shutdown message that takes
	an event name (for the idle event issued afterwards).
	* upstart/control.c (upstart_send_msg_to, upstart_recv_msg): Handle
	the new shutdown event type by just treating it as an event.
	* upstart/tests/test_control.c (test_messages): Update tests.
	* init/job.c (job_set_idle_event): Store a copy of the idle event
	name.
	* init/control.c (control_send): Copy the shutdown event name.
	(control_handle): Replace individual handling with the new
	single event.
	* init/tests/test_control.c (test_watcher): Update.
	* util/initctl.c: Drop handling for things that shutdown does now.
	* util/shutdown.c: Send the UPSTART_SHUTDOWN event and let the user
	specify anything they want, just give defaults.

	This is quite a big change and abolishes level events entirely,
	along with the event history.  We now just treat events as a
	transient queue of strings that go past, may cause things to change,
	but are otherwise forgotten.  This turns out to be much easier to
	understand and has no real loss of power.

	* init/event.c: Vastly simplify; gone are the separate notions of
	edge and level events, instead we just treat them as one-shot
	things that go past and are forgotten about.
	* init/event.h (Event): Remove value member.
	Update prototypes.
	* init/tests/test_event.c: Update.
	* init/job.c (job_change_state): Change the event pattern to be
	one that includes the job name and a description of the transition
	instead of the new state.
	(job_detect_idle): Call event_queue rather than event_queue_edge.
	* init/tests/test_job.c: Update.
	* init/cfgfile.c (cfg_job_stanza): Drop "when" and "while".
	* init/tests/test_cfgfile.c (test_read_job): Drop mentions of
	"when" and "while".
	* init/control.c (control_send, control_handle): Drop cases for
	level events.
	(control_handle_event): Don't include a level in the event.
	* init/tests/test_control.c: Update
	* init/main.c: Call event_queue rather than event_queue_edge.
	* upstart/control.c (upstart_send_msg_to, upstart_recv_msg): Change
	event handling so that only a name is read.
	* upstart/control.h: Remove value/level event structures.
	* upstart/tests/test_control.c (test_messages): Update.
	* upstart/job.c (process_state_name): Not used for events, adjust
	documentation so it doesn't lie.
	* util/initctl.c (main): Drop the set function, simplify trigger.
	* util/shutdown.c (shutdown_now): Call UPSTART_EVENT_QUEUE for
	shutdown into maintenance mode.

	* init/control.c (control_handle): Place a message in the syslog
	before halting, powering off or rebooting.

	* util/shutdown.c: Adjust so that the warning message is sent out
	if shutdown is immediate, and when it actually happens.  Include
	the hostname as wall does.

2006-08-30  Scott James Remnant  <scott@netsplit.com>

	* TODO: Update.

	* util/shutdown.c: Implement shutdown utility along the same lines
	as the sysvinit one, but with rather different code.

	* util/initctl.c (main): Call setuid on the effective user id so
	that we can be made setuid root and executable by a special group.
	* util/reboot.c (main): Likewise.

	* util/initctl.c (main): Check the effective rather than the real
	user id, if we're effectively root, that's good enough.

	* util/reboot.c: Implement reboot/halt/poweroff utility.
	* util/Makefile.am (sbin_PROGRAMS): Build and install reboot
	(reboot_SOURCES, reboot_LDFLAGS, reboot_LDADD): Details for reboot
	(install-exec-local): Create hardlinks to reboot for halt and poweroff.

2006-08-29  Scott James Remnant  <scott@netsplit.com>

	* init/main.c (main): Actually run the idle-detect function.
	* init/job.c (job_detect_idle): Interrupt the main loop, otherwise
	we may end up waiting for a signal before we process the event
	we just issued.

2006-08-27  Scott James Remnant  <scott@netsplit.com>

	* util/shutdown.c: Template main function.
	* util/Makefile.am (sbin_PROGRAMS): Build and install the
	shutdown binary.
	(shutdown_SOURCES, shutdown_LDFLAGS, shutdown_LDADD): Details for
	the shutdown binary

	* util/initctl.c (main): Add commands for halt, poweroff and reboot.

	* init/event.c (event_queue_run): Remove the parameters.
	* init/event.h: Update.
	* init/main.c (main): Update.
	* init/tests/test_control.c (test_watcher): Update.
	* init/tests/test_job.c (test_detect_idle): Update.

	* upstart/control.c (upstart_send_msg_to, upstart_recv_msg): Deal
	with halting, rebooting and powering off; or at least the appropriate
	messages.
	* upstart/control.h: Add control message structures for halting,
	powering off and rebooting the machine.
	* upstart/tests/test_control.c (test_messages): Run the tests.
	* init/control.c (control_handle): Add handling for halt, power off
	and reboot that issue the shutdown event and arrange for the halt,
	poweroff or reboot to be issued the next time the system is idle.
	* init/tests/test_control.c (test_watcher): Test the events.

	* TODO: Update.

	* init/job.c (job_detect_idle): Function to detect when the system is
	stalled or idle.
	* init/job.h: Update
	* init/tests/test_job.c (test_detect_idle): Test the new function.

	* util/initctl.c (main): Handle the list command.

	* TODO: Update.

	* upstart/control.c (WireJobStatusPayload): add description to the
	job status payload.
	(upstart_send_msg_to, upstart_recv_msg): Send and receieve the
	description over the wire.
	* upstart/control.h (UpstartJobStatusMsg): add a description field
	* upstart/tests/test_control.c: Update test cases.
	* init/control.c (control_handle): Include the job description in
	the message.
	(control_send): Copy the description when we put the message on
	the queue.
	(control_handle_job): Copy the description here too
	* init/tests/test_control.c: Update test cases.

	* init/job.c (job_list): Add a function to return the job list.
	* init/job.h: Update.
	* init/control.c (control_handle): Handle the JOB_LIST message
	by sending back a list of job status messages followed by the
	JOB_LIST_END message.
	* init/tests/test_control.c (test_watcher_child): Check the
	JOB_LIST message works properly.

	* upstart/control.c (upstart_send_msg_to, upstart_recv_msg): Handle
	the JOB_LIST and JOB_LIST_END messages which have no payload.
	* upstart/control.h: Add enums and structures for job list messages.
	* upstart/tests/test_control.c (test_messages): Update tests.

	* init/main.c (main): Check that we're both uid and process #1

	* init/main.c (main): Stop handling SIGTERM, we never want people
	to kill init.  Handle SIGINT and SIGWINCH through the ordinary
	handler and SIGSEGV through a direct handler.
	(segv_handler): Write a sensible core dump handler, we use a child
	to dump core while we carry on in the parent hopefully stepping over
	the bad instruction.
	(cad_handler): Generate the control-alt-delete event.
	(kbd_handler): Generate the kbdrequest event.

2006-08-25  Scott James Remnant  <scott@netsplit.com>

	* configure.ac: Bump version to 0.1.2
	* NEWS: Update.

	* TODO: Update.

	* init/process.c (process_setup_environment): Inherit the PATH
	and TERM environment variables from the init process, so the
	console works properly.
	* init/process.h (PATH): Declare a default value for this variable
	* init/main.c (main): Set the value of PATH to the default.
	* init/tests/test_process.c (child): Update test case.

	* NEWS: Update.
	* configure.ac: Bump version to 0.1.1

2006-08-24  Scott James Remnant  <scott@netsplit.com>

	* init/cfgfile.h (CFG_DIR): Change configuration directory to
	/etc/event.d -- it's not been used by anyone, but is similar to
	other directories that have which is a good precedent.
	* event.d/Makefile.am (eventdir, dist_event_DATA): Install files
	into the new directory name.
	* Makefile.am (SUBDIRS): Rename sub directory
	* configure.ac (AC_CONFIG_FILES): Rename generated Makefile

	* init/Makefile.am (DEFAULT_INCLUDES): Set to include the right
	directories so out of tree builds work.
	* logd/Makefile.am (DEFAULT_INCLUDES): Set to include the right
	directories so out of tree builds work.
	* upstart/Makefile.am (DEFAULT_INCLUDES): Set to include the right
	directories so out of tree builds work.
	(upstartinclude_HEADERS): Install errors.h
	* util/Makefile.am (DEFAULT_INCLUDES): Set to include the right
	directories so out of tree builds work.

	* Makefile.am (SUBDIRS): Add m4 to the list
	* configure.ac (AC_CONFIG_FILES): Generate m4/Makefile
	* upstart/Makefile.am (upstartinclude_HEADERS): Add errors.h

	* upstart/control.c (upstart_open): 

	* init/control.c (control_open): Raise the error before
	performing other actions so errno is not lost.

	* TODO: Update.o
	* init/cfgfile.c (cfg_next_token): Don't count quote characters
	unless we're actually planning to dequote the file, otherwise we
	end up allocating short.

	* init/control.c (control_close): Free the io_watch using list_free
	in case a destructor has been set.
	* init/tests/test_control.c: Initialise the type of the message, and
	free job correctly.

	* upstart/tests/test_control.c: Fix overwrite of buffer.
	* init/tests/test_job.c: Clean up not-freed job.

2006-08-23  Scott James Remnant  <scott@netsplit.com>

	* init/tests/test_event.c: free the entry allocated and initialise
	the return values.

	* init/cfgfile.c (cfg_skip_token): Drop this function; we'll
	make sure *pos is pointing at the start of the thing we want
	to parse, not the first token.  Update the other functions
	accordingly.
	(cfg_read_job): Implement function to look over a job file and
	parse all of the stanzas that are found.  Also sanity checks the
	job afterwards and deals with reloading existing jobs.
	(cfg_job_stanza): Function that parses an individual stanza,
	calling out to the other parse functions; this is the main config
	file parser!
	(cfg_parse_args, cfg_parse_command): Drop requirement that filename
	and lineno be passed, so we can be called to reparse arguments after
	we've already done so.
	(cfg_parse_script): Remove requirement that it be called at the
	start of the entire stanza, and instead at the start of the script.
	When hitting EOF, return the script so far, not NULL.
	(cfg_parse_args): Correct bug where we didn't check sufficient
	characters while skipping whitespace.
	(cfg_next_token): Correct bug where we didn't copy the character
	after a slash into the text, instead of just not copying the slash.
	Adjust line numbers to match the fact that it's zero based now.
	* init/cfgfile.h: Define prototype.
	* init/tests/test_cfgfile.c (test_read_job): Pretty thoroughly
	test the config file parser code.

2006-08-22  Scott James Remnant  <scott@netsplit.com>

	* init/cfgfile.c (cfg_tokenise): Rename to cfg_next_token.
	(cfg_skip_token): Code to skip whitespace, token and whitespace.
	(cfg_parse_args): Function to parse an argument list.
	(cfg_next_token): Extend to support the removal of quotes and
	slashes from the token.

	* init/cfgfile.c (cfg_parse_script): Pass filename and lineno and
	increment the latter as we go.
	(cfg_script_end): Pass and increment lineno.

	* init/cfgfile.c: Correct a missing semi-colon in prototypes.
	(cfg_parse_command): Function to parse any stanza that requires
	a command and arguments list, e.g. exec/respawn/daemon.  We don't
	want to require that the list be quoted, etc. and do want to allow
	it to be folded over lines.
	(cfg_tokenise): Function used by the above to tokenise the file,
	handling things like \, quoted strings and newlines, etc.  Can be
	used both to determine the length of the token and to copy it.

	* init/cfgfile.c (cfg_read_script): Rename to cfg_parse_script.

	* init/cfgfile.c (cfg_read_script): Function to parse a script
	fragment ("foo script\n....end script\n") from the job file, which
	is the most complex form we can find.  Write it assuming the file is
	in a character array which may not be NULL terminated (ie. a mmap'd
	file).
	(cfg_script_end): Used by the above to detect the end of the
	fragment.
	* init/cfgfile.h: Empty header file.
	* init/Makefile.am (init_SOURCES): Build and link cfgfile.c
	using the cfgfile.h header
	(TESTS): Build and run the config file test cases.
	(test_cfgfile_SOURCES, test_cfgfile_LDFLAGS, test_cfgfile_LDADD):
	Details for config file test case binary.

	* init/main.c (main): Remove the calls to the unfinished config
	file code.

2006-08-21  Scott James Remnant  <scott@netsplit.com>

	* init/main.c: Add missing include for unistd.h
	* init/process.c (process_setup_console): Drop use of job.
	* util/initctl.c (main): Check that we're run as root.

	* init/main.c (main): Write the main function

	* init/event.c (event_queue_cb): Rename to event_queue_run.
	* init/event.h: Update.

	* init/process.c (process_setup_console): Become an exported
	function that includes the code to reset a console.

2006-08-19  Scott James Remnant  <scott@netsplit.com>

	* logd/main.c (main): Write the basic main function.

	* util/initctl.c (main): Fill in the details to give us a basic
	test client.

	* TODO: Update.

	* util/initctl.c (main): Provide the most basic main function.
	* util/Makefile.am (sbin_PROGRAMS): Build the initctl binary
	* Makefile.am (SUBDIRS): Build the utilities.
	* configure.ac (AC_CONFIG_FILES): Generate the util Makefile.

2006-08-18  Scott James Remnant  <scott@netsplit.com>

	* init/Makefile.am (test_job_LDADD): Remove the duplicate link.

	* TODO: Update.

	* init/job.c (job_handle_child): Rename to job_child_reaper.
	* init/job.h: Update.
	* init/tests/test_job.c: Update function names.

	* init/control.c (control_cb): Rename to control_watcher
	* init/tests/test_control.c: Update function names.

	* TODO: Update.

	* Makefile.am (SUBDIRS): Install the rc.d files.
	* configure.ac (AC_CONFIG_FILES): Generate the rc.d Makefile.
	* rc.d/Makefile.am (rcdir): Define rcdir to be /etc/rc.d
	(dist_rc_DATA): Install the logd file into that directory.
	* rc.d/logd: Write a simple service definition for the log daemon,
	this saves us hardcoding any information about it into init; it'll
	just need to know the name.

	* Makefile.am (SUBDIRS): Build the logd daemon
	* configure.ac (AC_CONFIG_FILES): Generate the logd Makefile.
	* logd/Makefile.am (sbin_PROGRAMS): Install the logd binary into
	the sbin directory by default.
	(logd_SOURCES): Build and link main.c
	* logd/main.c (main): Add basic main function for testing purposes.

2006-08-16  Scott James Remnant  <scott@netsplit.com>

	* init/job.c (job_start): Ignore self-dependencies; over-document
	why the dependency event prodding has a surprise in its tail.
	(job_change_state): Move the job_release_depends call to here.

	* init/event.c (event_queue_cb): Add event consumer/dispatcher.
	* init/event.h: Update.

	* init/control.c (control_send): Make the event code clearer.
	(control_handle): Handle the changed event semantics.
	(control_handle_event): Issue the new event type.
	* init/tests/test_control.c: Update tests.

	* upstart/control.c (upstart_send_msg_to, upstart_recv_msg): Adjust
	marshal code to match.
	* upstart/control.h: Update all structures appropriately to the
	previous changes.
	* upstart/tests/test_control.c: Update.

	* init/job.c (job_change_state): Change call to event_trigger_level
	to event_queue_level.

	* init/event.c (event_trigger_edge, event_trigger_level): Place
	the event on the event_queue rather than directly triggering it.
	Rename to event_queue_edge and event_queue_level respectively.
	* init/event.h: Update.
	* init/tests/test_event.c: Update test cases.

	* init/job.c (job_handle_event): Add another sanity check, jobs
	should not be able to react to their own events; that's just silly.
	* init/tests/test_job.c (test_handle_event): Check that the new
	condition does the right thing.
	
	* init/job.c (job_change_state): Make it illegal for a job to exist
	without either a command or script or both.  This is for sanity
	reasons, allowing no primary process makes no sense and can lead
	to event loops if someone is feeling nefarious.
	* init/tests/test_job.c (test_change_state): Drop test on behaviour
	we've just outlawed.

	* init/job.c (job_start): Only announce the change if we're still
	in the waiting state, we could have moved on to running already.

	* init/job.c (job_start): If holding the job, at least announce
	the goal change to subscribed clients.

	* TODO: Update.

	* init/job.c (job_start): Check for dependencies before starting
	the process, if we have any that aren't running we stay in waiting
	until they are.  Any that aren't even starting get poked with a
	dependency event to see whether that wakes them up.
	* init/tests/test_job.c (test_start): Test paths through new
	dependency code.

	* init/job.c (job_run_process): Once we've got an active process
	in the running state, release our dependencies.

	* init/job.c (job_release_depends): Function to release any waiting
	dependencies on the given job.
	* init/job.h: Update.
	* init/tests/test_job.c (test_release_depends): Test the behaviour
	of the function on its own.

	* init/job.h (Job): Add depends list field
	(JobName): New structure to hold the name of a job.
	* init/job.c (job_new): Initialise the depends list.
	* init/tests/test_job.c (test_new): Make sure the depends list is
	initialised properly.

	* init/job.c (job_next_state): Return JOB_STARTING if we're in
	JOB_WAITING and the goal is JOB_START.  This is only called when
	there's some change, and I don't want to hard-code the goal there.
	(job_start): Don't hardcode JOB_STARTING, instead just use the next
	state.
	* init/tests/test_job.c (test_next_state): Adjust test case.

	* init/control.c (control_subscribe): Allow the current
	subscription to be found by passing NOTIFY_NONE.
	(control_handle): Don't remove an existing subscription to jobs,
	a GUI will probably want a permanent one to keep the status up to
	date.

	* init/job.c (job_kill_process, job_kill_timer): Don't hardcode
	JOB_STOPPING here, instead move to the next logical state. 
	(job_kill_process): Notify subscribed processes that we killed
	the job.
	(job_start, job_stop): Notify subscribed processes of a change of
	goal that doesn't result in an immediate state change.

	* init/event.c (event_trigger_edge, event_trigger_level): Swap
	order so that events are announced before processed.

	* init/control.c (control_handle): Handle requests to watch and
	unwatch jobs and events.
	* init/tests/test_control.c (test_cb_child, test_cb): Check that
	subscriptions work.

	* init/tests/test_control.c (test_cb_child): Add a sleep to avoid
	a race that upsets gdb, have tried this with a STOP/CONT interlock
	but can't seem to find where the child should reach first.

	* init/job.c (job_change_state): Notify the control handler.
	* init/event.c (event_trigger_edge, event_trigger_level): Pass
	event to the control handler.
	* init/tests/test_control.c (test_cb_child): Expect to receive
	job status events as well.
	* init/Makefile.am (test_event_LDADD, test_process_LDADD) 
	(test_job_LDADD): Add control.o to the linkage.

	* init/control.c (control_cb): Don't display an error for
	ECONNREFUSED, just remove any subscriptions.
	* init/tests/test_control.c (test_handle_job, test_handle_error):
	Clean up our subscriptions properly.

	* init/control.c (control_handle_job): Function to send out an
	UPSTART_JOB_STATUS message to subscribed processes whenever a
	job state changes.
	(control_handle_event): Function to send out an
	UPSTART_EVENT_TRIGGERED message to subscribed processes whenever
	an event is triggered.
	* init/control.h: Update.
	* init/tests/test_control.c (test_handle_job, test_handle_event):
	Check that the functions work properly.

	* init/control.c (control_handle): Handle messages that trigger
	edge and level events; subscribe the process to receive notification
	of job changes during the event.
	* init/tests/test_control.c (test_cb_child): Check that the messages
	are handled properly (without subscription check).

	* init/control.c (control_cb): Unsubscribe a process if it stops
	listening.

	* init/control.c (control_send): Copy the pointers in the new
	event messages.
	* init/tests/test_control.c (test_send): Check the pointers are
	copied across correctly.

	* init/control.c (control_subscribe): Add function to handle
	processes that want to subscribe to changes.
	(control_init): Initialise the subscriptions list.
	* init/control.h: Add structures and prototypes.
	* init/tests/test_control.c (test_subscribe): Test the function.

	* upstart/control.h (UpstartMsgType): add messages for triggering
	edge and level events, receiving the trigger for an event and for
	watching jobs and events.
	(UpstartEventTriggerEdgeMsg, UpstartEventTriggerLevelMsg)
	(UpstartEventTriggeredMsg, UpstartWatchJobsMsg)
	(UpstartUnwatchJobsMsg, UpstartWatchEventsMsg):
	(UpstartUnwatchEventsMsg): Add structures for the new messages.
	(UpstartMsg): And add them to the union.
	* upstart/control.c (WireEventPayload): The event messages can all
	share a wire payload type; the watch messages don't need any special
	payload.
	(upstart_send_msg_to): Add the payloads onto the wire.
	(upstart_recv_msg): And take the payloads back off the wire.
	* upstart/tests/test_control.c (test_messages): Test the new
	message types.

	* upstart/control.h (UpstartJobStatusMsg): add a process id.
	* upstart/control.c (WireJobStatusPayload): and here too.
	(upstart_send_msg_to): copy the process id onto the wire.
	(upstart_recv_msg): copy the process id from the wire.
	* init/control.c (control_handle): Fill in the pid from the job.
	* upstart/tests/test_control.c (test_messages): Check the pid gets
	passed across the wire properly.

	* init/control.c (control_cb): Disable the poll for write once the
	send queue becomes empty.

	* upstart/Makefile.am (libupstart_la_SOURCES): Correct ordering.

	* init/control.c (control_handle): Add missing break.

	* upstart/job.c (job_goal_name, process_state_name): For completeness
	add these two functions as well.
	* upstart/job.h: Update.
	* upstart/tests/test_job.c (test_goal_name) 
	(test_process_state_name): Test the new functions.

	* init/job.c (job_state_name): Move this utility function from here
	* upstart/job.c (job_state_name): to here so all clients can use
	it.
	* init/job.h: Update.
	* upstart/job.h: Update.
	* init/tests/test_job.c (test_state_name): Move the test case from here
	* upstart/tests/test_job.c: to here as well.
	* upstart/Makefile.am (libupstart_la_SOURCES): Build and link job.c
	(TESTS): Run the job test cases
	(test_job_SOURCES, test_job_LDFLAGS, test_job_LDADD): Details for
	job test case binary.
	* init/Makefile.am (test_job_LDADD, test_process_LDADD) 
	(test_event_LDADD): Link to libupstart.la

	* init/control.c: Code to handle the server end of the control
	socket, a bit more complex than a client as we want to avoid
	blocking on malcious clients.
	* init/control.h: Prototypes.
	* init/tests/test_control.c: Test the control code.
	* init/Makefile.am (init_SOURCES): Build and link control.c
	using the control.h header
	(init_LDADD): Link to libupstart as well
	(TESTS): Build and run the control test suite.
	(test_control_SOURCES, test_control_LDFLAGS, test_control_LDADD):
	Details for control test suite binary.

	* upstart/control.c: Add a way to disable the safety checks.
	* upstart/tests/test_control.c (test_free): Fix bad test case.

	* upstart/control.c (upstart_recv_msg): fixed bogus return type
	for recvmsg from size_t to ssize_t so we don't infiniloop on error.

	* upstart/control.c (upstart_send_msg_to, upstart_recv_msg): Avoid
	job_start as the short-cut for assigning name, as that might become
	a more complex message eventually.  Use job_query instead.

	* upstart/control.c (upstart_free): Add wrapper function around
	nih_free so we're a proper library and don't expose libnih too much
	(upstart_recv_msg): Stash the sender pid in an argument.
	* upstart/control.h: Update.
	* upstart/tests/test_control.c (test_recv_msg): Test pid is
	returned properly.
	(test_free): Test the nih_free wrapper.

	* init/job.c (job_run_script): Document future FIXME.

	* init/exent.h, init/job.h, init/process.h: Fix up headers.

	* upstart/control.c, upstart/control.h, upstart/errors.h,
	upstart/job.h, upstart/libupstart.h: Fix up headers.

	* upstart/control.c: Write the code to handle the control socket
	and communication over it; turns out this was possible to write so
	that both ends are handled in the same code.
	* upstart/control.h: Structures and prototypes.
	* upstart/tests/test_control.c: Test the new code.

	* upstart/Makefile.am (libupstart_la_LIBADD): Link to libnih

	* upstart/errors.h: Header file containing errors raised by
	libupstart.
	* upstart/libupstart.h: Include errors.h

2006-08-15  Scott James Remnant  <scott@netsplit.com>

	* init/event.h: Add missing attribute for event_new()

	* init/job.h (JobGoal, JobState, ProcessState, ConsoleType): Move
	the enums from here
	* upstart/job.h: into here so that we can use them across the
	control socket.

	* Makefile.am (SUBDIRS): Build the libupstart library
	* configure.ac (AC_CONFIG_FILES): Generate upstart/Makefile
	* upstart/Makefile.am: Makefile for sub-directory
	* upstart/libupstart.ver: Linker version script.
	* upstart/libupstart.h: "Include everything" header file.

	* TODO: Update.

	* init/job.c (job_handle_child): Warn when processes are killed
	or exit with an abnormal status.  Warn when respawning.

	* init/job.c (job_handle_child): Respawn processes that were not
	supposed to have died.
	* init/tests/test_job.c (test_handle_child): Test the respawn code.

	* TODO: Update.

	* init/event.c (event_trigger_edge, event_trigger_level): Call
	job_handle_event so that we actually do something useful.
	* init/Makefile.am (test_event_LDADD): Link to process.o and job.o
	now that event.c calls code from job.

	* init/job.c (job_start_event): Function to start a job if an event
	matches.
	(job_stop_event): Function to stop a job if an event matches.
	(job_handle_event): Iterate the job list and dispatch the given event,
	causing jobs to be stopped or started using the above two functions.
	* init/job.h: Update.
	* init/tests/test_job.c: Test the new functions.

	* init/job.c (job_new): Initialise start_events and stop_events to
	an empty list.
	* init/job.h (Job): Add start_events and stop_events list heads.
	* init/tests/test_job.c (test_new): Check the lists are initialised
	correctly to the empty list.

	* init/event.c (event_match): Function to check events for equality.
	* init/event.h: Update.
	* init/tests/test_event.c (test_match): Test function.

	* init/job.c (job_change_state): Trigger the level event with the
	same name as the job, with the value taken from the state.
	* init/tests/test_job.c (test_change_state): Check the event
	gets set to the right values as we go.
	* init/Makefile.am (test_job_LDADD, test_process_LDADD): Link to
	event.o now that job.c uses code from there.

	* init/event.c (event_change_value): Rename event_set_value to this
	as we intended in the first place; makes it more consistent with job.
	Always change the value.
	(event_trigger_edge): Add a high-level function to trigger an edge
	event.
	(event_trigger_level): And another to trigger a level event with
	a given value, this inherits the "don't change it" functionality
	that was in event_set_value.
	* init/event.h: Update.
	* init/tests/test_event.c: Test new behaviours and functions.

	* init/event.c: Add simple code to keep track of events, whether
	they have been recorded or not and their current value if any.
	* init/event.h: Structures and prototypes.
	* init/tests/test_event.c: Test cases for event code.
	* init/Makefile.am (init_SOURCES): Build and link event.c using event.h
	(TESTS): Run the event test suite.
	(test_event_SOURCES, test_event_LDFLAGS, test_event_LDADD): Details
	for event test suite binary.

	* init/job.c (job_run_process, job_kill_process, job_kill_timer):
	Downgrade error messages to warning as they're not fatal.
	(job_change_state): Change info message to be more regular.

	* init/job.c (job_start): A very simple, but very necessary, function.
	Set the goal of the given job to JOB_START and kick it off.
	(job_stop): And its companion, cause a running job to be stopped.
	* init/job.h: Update.
	* init/tests/test_job.c: Test the functions.

	* init/job.c (job_handle_child): Child handler to kick jobs into
	the next state when their process dies.
	* init/job.h: Update.
	* init/tests/test_job.c (test_handle_child): Test the handler
	directly by just invoking it with various job states.

2006-08-14  Scott James Remnant  <scott@netsplit.com>

	* init/tests/test_process.c (test_kill): Use select rather than
	poll for consistency with other test cases.

	* init/job.c (job_kill_process): Add function to send the active
	process of a job the TERM signal, and then set a timer to follow
	up with the KILL signal if the job doesn't get cleaned up in time.
	(job_kill_timer): Timer callback to send the KILL signal; this
	does the same job as the child handler and puts the job into the
	next state as there's no point waiting around now.
	* init/job.h: Update.
	* init/tests/test_job.c (test_kill_process): Test both functions
	in one test case (as one is just the bottom half of the other).

	* init/tests/test_process.c (test_spawn): Use the right thing in
	the test case filename and unlink it to make sure.

	* init/job.c (job_change_state): Write the principal state gate
	function, called once a state has been left to enter the given new
	state (which one should determine with job_next_state).  Spawns
	the necessary processes or moves to the next appropriate state.
	* init/job.h: Update.
	* init/tests/test_job.c: Test the state changes.

	* init/job.c (job_run_process): Internal function to call
	process_spawn and update the job structure.
	(job_run_command): Simple(ish) wrapper for the above to split
	a command by whitespace, or use a shell if it needs more complex
	argument processing.
	(job_run_script): More complex wrapper that uses a shell to execute
	verbatim script, either using -c or a /dev/fd/NN and feeding the
	shell down a pipe to it.
	* init/job.h: Update.
	* init/tests/test_job.c: Test the new functions.

	* init/Makefile.am (init_SOURCES, TESTS): Reorder so that process.c,
	which is arguably lower level, comes first.
	(test_job_LDADD): Link the process code.
	(test_process_LDADD): Swap the order.

	* TODO: Update.

	* init/process.c (process_spawn): Correct typo (progress -> process),
	thanks Johan.

2006-08-12  Scott James Remnant  <scott@netsplit.com>

	* init/process.c (process_spawn): Correct formatting of function.
	* init/process.h (SHELL): Define the location of the shell, all in
	the spirit of not hard-coding stuff like this.

	* init/job.c (job_new): Initialise all structure members to zero
	as this doesn't happen automatically.

2006-08-10  Scott James Remnant  <scott@netsplit.com>

	* init/job.h (job_state_name): Declare as a const function.

2006-08-09  Scott James Remnant  <scott@netsplit.com>

	* init/job.c (job_next_state): State transition logic; this uses
	our departure from the specification (the goal) so that the state
	can always be currently accurate rather than suggestive.
	(job_state_name): Cute function to convert enum into a name.
	* init/job.h: Update.
	* init/tests/test_job.c (test_next_state): Test the transitions.
	(test_state_name): And the return values.

	* TODO: Add file to keep track of things.

	* init/job.c: Include nih/macros.h and nih/list.h
	* init/process.c: Include order fixing, include nih/macros.h
	* init/tests/test_job.c: Include nih/macros.h and nih/list.h
	* init/tests/test_process.c: Include nih/list.h

	* init/job.c: Include order fixing.
	(job_find_by_name): Function to find a job by its (unique) name.
	(job_find_by_pid): Function to find a job by the pid of its process.
	* init/job.h: Update.
	* init/tests/test_job.c (test_find_by_name, test_find_by_pid): Test
	new functions.

	* init/process.c (process_spawn): Spawn a process using the job
	details to set up the environment, etc.
	(process_setup_console): Set up the console according to the job.
	(process_setup_limits): Set up the limits according to the job.
	(process_setup_environment): Set up the environment according to
	the job.
	(process_kill): Simple function to send a kill signal or raise an
	error; mostly just a wrapper without any particular logic.
	* init/process.h: Prototypes and macros.
	* init/tests/test_process.c: Test cases.
	* init/Makefile.am (init_SOURCES): Build and link process.c and
	its header file.
	(TESTS): Run the process test suite.
	(test_process_SOURCES, test_process_LDFLAGS, test_process_LDADD):
	Details for process test sutie binary.

2006-08-08  Scott James Remnant  <scott@netsplit.com>

	* init/job.c (job_new): nih_list_free is necessary.
	* init/tests/test_job.c (test_new): Free job when done.

	* init/job.h: Header file to contain the definition of the Job
	structure and associated typedefs, etc.
	(JobGoal): In a divergence from the specification, we introduced a
	"goal" for a job which tells us which way round the state machine
	we're going (towards start, or towards stop).
	(JobState): Which means this always holds the current state, even
	if we're trying to get out of this state (ie. if we've sent the TERM
	signal to the running process, we're still in the running state until
	it's actually been reaped).
	(ProcessState): And in another divergence, we keep the state of the
	process so we know whether we need to force a state transition or
	can just expect one because something transient is happening.
	* init/job.c (job_new): Function to allocate a Job structure, set
	the pointers to NULL and other important members to sensible
	defaults.
	(job_init): Initialise the list of jobs.
	* init/tests/test_job.c: Test suite.
	* init/Makefile.am (init_SOURCES): Compile and link job.c using
	its header file.
	(TESTS): Run the job test suite.
	(test_job_SOURCES, test_job_LDFLAGS, test_job_LDADD): Details for the
	job test suite binary.

2006-08-02  Scott James Remnant  <scott@netsplit.com>

	* configure.ac: Check for C99

	* HACKING: Document dependency on libnih.

2006-07-27  Scott James Remnant  <scott@netsplit.com>

	* init/Makefile.am (DEFS): Append to the default DEFS list, rather
	than overriding, otherwise we lose HAVE_CONFIG_H

2006-07-13  Scott James Remnant  <scott@netsplit.com>

	* HACKING: Correct incorrect Bazaar URL.

	* AUTHORS: Change e-mail address to ubuntu.com.
	* HACKING: Update Bazaar and Release URLS.
	* configure.ac (AC_COPYRIGHT): Change copyright to Canonical Ltd.
	(AC_INIT): Change bug submission address to Launchpad.
	* init/main.c: Update header to use Canonical copyright and
	credit me as author.

2006-05-16  Scott James Remnant  <scott@netsplit.com>

	* init/main.c: Add the simplest template main.c
	* init/Makefile.am: Add template Makefile.am that builds init from
	main.c and links to libnih statically
	* configure.ac (AC_CONFIG_FILES): Configure nih and init subdirs.
	* Makefile.am (SUBDIRS): Recurse into nih and init subdirs.

2006-05-14  Scott James Remnant  <scott@netsplit.com>

	* ChangeLog: Initial project infrastructure created.<|MERGE_RESOLUTION|>--- conflicted
+++ resolved
@@ -1,5 +1,3 @@
-<<<<<<< HEAD
-=======
 2013-07-19  Dmitrijs Ledkovs  <xnox@ubuntu.com>
 
 	* init/session.c: fix a bug in session_from_index to handle more
@@ -85,7 +83,6 @@
 	  part of the earlier Session deserialisation. (LP: #1199778)
 	* init/state.c: Formatting.
 
->>>>>>> 1f863811
 2013-07-04  James Hunt  <james.hunt@ubuntu.com>
 
 	* NEWS: Release 1.9.1
