<<<<<<< HEAD
2013-10-24  James Hunt  <james.hunt@ubuntu.com>

	* init/tests/test_state.c: Removed some redundant JSON upgrade
	  tests and renamed some existing data files to reflect the
	  serialisation format version they encapsulate.

2013-10-14  James Hunt  <james.hunt@ubuntu.com>

	* init/job_class.c: job_class_environment_clear(): Utility function
	  exposed primarily to allow tests to invalidate job_environ.
	* init/tests/test_state.c:
	  - Added appropriate calls to job_class_environment_clear().
	  - New JSON data tests added:
	    - upstart-no-job-environ.json
	    - upstart-with-job-environ.json
	    - session-init-no-job-environ.json
	    - session-init-with-job-environ.json
	    - session-init-with-modified-job-environ.json

2013-10-11  James Hunt  <james.hunt@ubuntu.com>

	* init/job_class.c:
	  - job_class_serialise_job_environ(): New function to serialise global
	    job environment table.
	  - job_class_deserialise_job_environ(): New function to deserialise global
	    job environment table.
	* init/state.c:
	  - state_to_string(): Serialise global job environment table
	    (LP: #1238078).
	  - state_from_string(): Deserialise global job environment table.
	  - _state_deserialise_str_array(): Don't attempt to free array if type
	    check fails.
	* test/test_util_common.c:
	  - session_init_reexec(): New.
	  - set_upstart_session(): Whitespace.
	* test/test_util_common.h: REEXEC_UPSTART(): Update to handle Session
	  Inits too.
	* util/man/initctl.8: Clarify 'set-env' behaviour.
	* util/tests/test_initctl.c: New tests:
	  - "ensure 'set-env' persists across session-init re-exec".
	  - "ensure 'set-env --global' persists across session-init re-exec".

2013-01-04  Steve Langasek  <steve.langasek@ubuntu.com
=======
2013-10-23  Dmitrijs Ledkovs  <xnox@ubuntu.com>

 	* extra/upstart-socket-bridge.c: use SOCKET_PATH in our event
	  environment, instead of clobbering PATH.  (LP: #1235480)

2013-10-23  James Hunt  <james.hunt@ubuntu.com>

	* util/initctl.h: IS_INIT_EVENT(): Ignore session end event when
	  running in user mode (for 'check-config').

2013-10-04  Steve Langasek  <steve.langasek@ubuntu.com>
>>>>>>> 93637bb9

	* extra/upstart-local-bridge.c: use SOCKET_PATH in our event
	  environment, instead of clobbering PATH.  (LP: #1235480)

2013-10-04  James Hunt  <james.hunt@ubuntu.com>

	* extra/upstart-local-bridge.c:
	  - socket_reader():
	    - Handle event emission in new function emit_event().
	    - Check that data is printable.
	    - Allow input to be a set of pairs (LP: #1234898).

2013-10-03  James Hunt  <james.hunt@ubuntu.com>

	* util/tests/test_utmp.c: Update remaining tests to pause
	  between writing utmp(x) records and reading them back to allow
	  tests to detect whether the expected new records have replaced
	  the artificially created original ones (LP: #1089159).

2013-10-02  James Hunt  <james.hunt@ubuntu.com>

	* test/test_util_common.c:
	  - set_upstart_session(): Call get_initctl_binary() rather than using
	    define value.
	  - get_initctl(): As above.
	  - get_initctl_binary(): Check that file exists for parity with
	    get_upstart_binary().

2013-10-01  James Hunt  <james.hunt@ubuntu.com>

	* extra/upstart-file-bridge.c:
	  - upstart_job_added(): Make quieter in manner consistent with
	    the other bridges (only display output in debug mode).
	  - upstart_job_removed(): As above.

2013-09-26  James Hunt  <james.hunt@ubuntu.com>

	* init/event.c: event_pending_handle_jobs(): Don't re-iterate job classes
	  unless quiescing.

2013-09-26  James Hunt  <james.hunt@ubuntu.com>

	* init/event.c: event_pending_handle_jobs(): Force quiesce when all job
	  instances have finished to speed session shutdown.
	* init/job_process.c: job_process_jobs_running(): Only consider job
	  instances with associated pids to avoid abstract jobs confusing the
	  shutdown.
	* init/quiesce.c:
	  - quiesce(): Optimise session shutdown 
	    - Skip wait phase if no jobs care about the 'session-end' event
	      (LP: #1227212).
	    - Stop already running instances if other jobs care about
	      'session-end' to allow the already-running jobs to shut down in
	       parallel with the newly-started session-end jobs.
	  - quiesce_wait_callback():
	    - Simplify logic.
	    - Improve wait phase checks to detect earliest time to finalise.
	  - quiesce_finalise(): Display time to shutdown.
	  - quiesce_complete(): New function to force final shutdown phase.
	  - quiesce_event_match(): New function to determine if any jobs
	    'start on' contains a particular event.
	  - quiesce_in_progress(): Determine if shutdown is being handled.
	* test/test_util_common.c:
	  - _start_upstart(): Call get_upstart_binary() rather than relying on
	    UPSTART_BINARY define.
	  - start_upstart_common(): Remove '--no-startup-event' as this is now
	    needed by a test.
	  - get_upstart_binary(): Assert that file exists.
	  - file_exists(): New helper function.
	* test/test_util_common.h: Typo and prototype.
	* util/tests/test_initctl.c: test_quiesce():
	  - New test "session shutdown: one long-running job which starts on
	    startup".
	  - Adjusted expected shutdown times.

2013-09-12  Steve Langasek  <steve.langasek@ubuntu.com>

	* configure.ac:
	  - correct the copyright notice.
	* extra/Makefile.am:
	  - don't pass cflags from unrelated libraries when building, only
	    pass them to those bridges which use the relevant libraries.
	* init/tests/test_job_process.c: adjust test case to not key on the
	  text of error messages which will vary depending on whether
	  /bin/sh is dash or bash; and use TEST_STR_MATCH so that in the
	  event of future failures, we know why it's failing.

2013-09-05  James Hunt  <james.hunt@ubuntu.com>

	* util/tests/test_initctl.c: test_quiesce():
	  - Improve kill checks on job processes.
	  - Assert precisely which job processes are expected to be running
	    after the Session Init has exited (particularly important for jobs
	    that 'start on session-end' since they may be running in a System
	    Shutdown scenario).

2013-08-28  James Hunt  <james.hunt@ubuntu.com>

	* util/tests/test_initctl.c: test_quiesce(): Clean up any
	  processes that the Session Init couldn't before it shut down.

2013-08-23  James Hunt  <james.hunt@ubuntu.com>

	* NEWS: Release 1.10

2013-08-15  James Hunt  <james.hunt@ubuntu.com>

	* configure.ac:
	  - Allow udev bridge to be disabled.
	* extra/Makefile.am:
	  - Ensure source for upstart-udev-bridge is distributed,
	    regardless of whether the local system is able to build it,
	    or has disabled building it.
	  - Add missing DCONF_CFLAGS.
	  - Ensure upstart-dconf-bridge sources are always distributed,
	    regardless of whether the local system is able to build it, or has
	    disabled building it.

2013-08-06  James Hunt  <james.hunt@ubuntu.com>

	* README.tests: Explanation of the tests and how to run them.
	* Makefile.am: Ensure README.tests gets distributed.
	* scripts/tests/__init__.py: Empty file to allow python3's unittest
	  module to auto-discover tests.
	* scripts/Makefile.am: Ensure __init__.py gets distributed.
	* scripts/tests/test_pyupstart_session_init.py: TestSessionUpstart.setUp():
	  Created XDG_RUNTIME_DIR if necessary (for example if running as root).
	* scripts/tests/test_pyupstart_system_init.py: TestSystemUpstart.setUp():
	  Skip test if not running as root rather than asserting.

2013-07-31  James Hunt  <james.hunt@ubuntu.com>

	* init/quiesce.c: quiesce_finalise(): Move cleanup to main()
	  since the NIH main loop may be iterated once more before
	  shutdown.

2013-07-30  James Hunt  <james.hunt@ubuntu.com>

	* scripts/Makefile.am: Distribute python module and tests,
	  but don't install them.
	* scripts/pyupstart.py:
	  - Renamed from python-upstart.py.
	  - Upstart:connect(): Added a force parameter to reconnect even if
	    already connected.
	  - Upstart.reconnect(): Utility method.
	  - Upstart.polling_connect(): Call version() to ensure the connection
	    is usable.
	  - New methods to query internal Upstart state.
	* scripts/tests/test_pyupstart_session_init.py: Session tests extracted
	  from python-upstart.py.
	* scripts/tests/test_pyupstart_system_init.py: New PID 1 tests.
	* extra/man/dconf-event.7: New man page.
	* extra/man/upstart-dconf-bridge.8: New man page.
	* extra/upstart-dconf-bridge.c: Bridge will now only emit
	  events on dconf changes if any jobs care about them
	  (unless --always is specified).
	* extra/conf-session/upstart-dconf-bridge.conf: Sample conf
	  file for dconf bridge.
	* extra/Makefile.am: Added dconf bridge man pages and sample
	  conf to distribution.

2013-07-25  James Hunt  <james.hunt@ubuntu.com>

	* extra/Makefile.am: Renamed to upstart-local-bridge.
	* extra/man/upstart-local-bridge.8: Removed inet type details.
	* extra/upstart-local-bridge.c:
	  - Removed inet socket handling.
	  - General clean-up.

2013-07-24  James Hunt  <james.hunt@ubuntu.com>

	* extra/man/upstart-text-bridge.8: Added extra variables.
	* extra/upstart-text-bridge.c: socket_reader():
	  - Fixed assertion failure caused by passing invalid address of fd.
	  - Added new standard environment variables to event.

2013-07-24  James Hunt  <james.hunt@ubuntu.com>

	* extra/upstart-dbus-bridge.c: signal_filter(): Use inttype
	  macros to ensure portability.

2013-07-23  James Hunt  <james.hunt@ubuntu.com>

	* extra/upstart-text-bridge.c: New bridge.
	* extra/Makefile.am: Updated for new bridge.
	* extra/man/upstart-text-bridge.8: New man page.
	* extra/Makefile.am: Added man page for text-bridge.

2013-07-19  Dmitrijs Ledkovs  <xnox@ubuntu.com>

	* init/session.c: fix a bug in session_from_index to handle more
	than one session.
	* init/tests/test_state.c: add a test_sesion_upgrade_stale with 2
	stale chroot sessions.

2013-07-19  James Hunt  <james.hunt@ubuntu.com>

	* init/main.c: main(): Don't set debug log prioirity when running
	  as a non-priv user by default (LP: #1201865).

2013-07-19  James Hunt  <james.hunt@ubuntu.com>

	* scripts/python-upstart.py: Updates for XDG_RUNTIME_DIR based
	  on review comments.

2013-07-18  James Hunt  <james.hunt@ubuntu.com>

	* extra/conf-session/: Addition of example jobs for Session Inits.

2013-07-17  James Hunt  <james.hunt@ubuntu.com>

	* init/tests/test_state.c:
	  - test_session_serialise(): Added new test "Ensure session
	    deserialisation does not create JobClasses" to assert
	    new session deserialisation behaviour.
	  - test_session_upgrade2(): Finished writing this test - it now creates
	    a fake chroot path, updates the JSON so that all references to the
	    chroot session refer to the temporary chroot path, creates 2 jobs
	    and then performs the serialisation/deserialisation.
	* init/tests/test_util.c:
	  - ensure_env_clean():
	    - Comments.
	    - Added log_unflushed_files.
	  - clean_env(): New function that re-initialises the common
	    data structures.
	* test/test_util_common.c: search_and_replace(): New function.

2013-07-16  Colin Watson  <cjwatson@ubuntu.com>

	* configure.ac: Use json-c rather than json if available.

2013-07-16  James Hunt  <james.hunt@ubuntu.com>

	* init/tests/data/upstart-session2.json: New JSON used by
	  test_session_upgrade2().
	* init/Makefile.am: Added upstart-session.json and upstart-session2.json
	  to TEST_DATA_FILES.
	* init/conf.c: conf_source_deserialise_all(): Assert that no conf
	  sources have yet been deserialised since now session deserialisation
	  avoids creating chroot conf sources (see below).
	* init/job_class.c: job_class_deserialise_all(): Formatting.
	* init/session.c: session_deserialise_all(): Don't create ConfSources
	  for each Session (since they are not actually used).
	* init/tests/test_state.c:
	  - test_upgrade(): Call ensure_env_clean() both before each test and
	    after the last test to ensure it left the environment clean.
	  - test_session_upgrade(): Clear up sessions.
	  - test_session_upgrade2(): New test.
	* init/tests/test_util.c: ensure_env_clean(): New function abstracted
	  from code in test_upgrade().

2013-07-15  James Hunt  <james.hunt@ubuntu.com>

	* init/state.c:
	  - state_deserialise_resolve_deps(): Look up class
	    conventionally using name and session since existing indexing
	    code unreliable as referencing a hash.
	  - state_index_to_job_class(): Removed.
	* init/tests/test_state.c: test_session_upgrade(): Add check to ensure
	  session job with same name as NULL session job does not stop latter
	  being deserialised.

2013-07-12  Dmitrijs Ledkovs  <xnox@ubuntu.com>

	* init/tests/data: upstart-session.json: add stateful re-exec
	tests with chroot session. (LP: #1200264)

	* init/state.c: state_deserialise_resolve_deps(): properly account
	at dependency resolution stage for skipped job_classes from chroot
	sessions when those got deserialised. Fixes above unit test.

2013-07-11  James Hunt  <james.hunt@ubuntu.com>

	* init/conf.c: conf_source_deserialise_all(): Assert that any
	  existing ConfSources relate to chroot sessions, created as
	  part of the earlier Session deserialisation. (LP: #1199778)
	* init/state.c: Formatting.

2013-07-09  James Hunt  <james.hunt@ubuntu.com>

	* {configure.ac,Makefile.am}: Allow upstart-dconf-bridge to be
	  disabled even if dependencies are available (--disable-dconf-bridge).
	* extra/upstart-dconf-bridge.c: Changed event name to simply 'dconf'
	  with fixed first argument of 'TYPE=changed' for consistency with
	  other bridge events and to accommodate future dconf API changes.

2013-07-08  James Hunt  <james.hunt@ubuntu.com>

	* extra/upstart-dconf-bridge.c: dconf_changed():
	  - Simplified logic after desrt clarified 'changed' signal
	  behaviour.

2013-07-05  James Hunt  <james.hunt@ubuntu.com>

	* extra/upstart-dconf-bridge.c:
	  - Added DCONF_EVENT.
	  - Reformatted to be more consistent with other bridges.
	  - main():
	    - Connect to UPSTART_SESSION rather than D-Bus session bus.
	    - Handle generation of pidfile name.
	  - dconf_changed():
	    - Correct path logic and ensure that if the changes array contains
	      values that they are separated correctly from the prefix.

2013-07-04  James Hunt  <james.hunt@ubuntu.com>

	* NEWS: Release 1.9.1

2013-07-04  James Hunt  <james.hunt@ubuntu.com>

	* Perform 2-pass generation of libupstart.pc to ensure library
	  version specified correctly.

2013-07-03  James Hunt  <james.hunt@ubuntu.com>

	* extra/upstart-dbus-bridge.c: main(): Check nih_str_split() return.
	* extra/upstart-event-bridge.c: main(): Check nih_str_split() return.
	* extra/upstart-file-bridge.c: main():
	  - Check nih_str_split() return.
	  - Only attempt to extract PID from UPSTART_SESSION
	    in user mode (LP: #1197225).
	* Makefile.am: Remove intl directory.
	* configure.ac: Use external gettext library.

2013-07-02  James Hunt  <james.hunt@ubuntu.com>

	* lib/Makefile.am: Make nih-dbus-tool generate code into the
	  upstart/ directory as we need it there to allow the tests to run
	  against a simulated installed header directory.
	* lib/tests/test_libupstart.c: Remove unecessary include (which
	  is now included automatically by upstart.h).

2013-07-01  James Hunt  <james.hunt@ubuntu.com>

	* lib/Makefile.am:
	  - Install client library headers.
	  - Add missing backslash.
	* lib/upstart.h: Look in upstart/ sub-directory for
	  auto-generated header files.

2013-06-28  James Hunt  <james.hunt@ubuntu.com>

	* NEWS: Release 1.9

2013-06-28  James Hunt  <james.hunt@ubuntu.com>

	* init/Makefile.am:
	  - Avoid defining test list twice.
	  - Append $(EXEEXT) where appropriate to appease automake.

2013-06-27  James Hunt  <james.hunt@ubuntu.com>

	* lib/Makefile.am: Added dependency on libtest_util_common.
	* lib/tests/test_libupstart.c: 
	  - Use test_util_common.
	  - test_libupstart():
	    - Start a private D-Bus server and Session Init to handle possibility
	      of building on systems not using Upstart as PID 1.
	    - Ensure XDG_RUNTIME_DIR is available, required for
	      'initctl list-sessions'.
	  - main(): Disable tests if required environment not available (as done
	    for test_initctl).
	* test/test_util_common.c:
	  - wait_for_upstart(): Pass pid of session init to pass to
	    set_upstart_session().
	  - set_upstart_session(): Now accepts a session init pid to allow
	    filtering of sessions and remove limitations of this function.
	* test/test_util_common.h:
	  - REEXEC_UPSTART(): Updated for changed wait_for_upstart() parameter.
	* util/tests/test_initctl.c:
	  - Moved in_chroot() and dbus_configured() to test_util_common.c.

2013-06-26  James Hunt  <james.hunt@ubuntu.com>

	* extra/Makefile.am: Add man pages and conf file.
	* extra/upstart-dbus-bridge.c: Only emit events if any jobs care
	  about them.
	* extra/conf/upstart-dbus-bridge.conf: New configuration file.
	* extra/man/dbus-event.7: New man page.
	* extra/man/upstart-dbus-bridge.8: New man page.
	* extra/upstart-dbus-bridge.c:
	  - Comments and formatting.
	  - main(): Default to an appropriate bus.
	  - signal_filter(): Display signal details when run with --debug.
	* init/log.c: log_clear_unflushed(): Remove log->io assertions as the
	  state cannot be reliably determined when remote_closed is set
	  (LP: #1188642).

2013-06-24  James Hunt  <james.hunt@ubuntu.com>

	* init/Makefile.am: Added missing json file to TEST_DATA_FILES.

2013-06-21  James Hunt  <james.hunt@ubuntu.com>

	* init/quiesce.c: quiesce_show_slow_jobs(): Change message log level
	  to ensure it is displayed by default.

2013-06-20  James Hunt  <james.hunt@ubuntu.com>

	* init/quiesce.c: quiesce_show_slow_jobs(): Don't free static string
	  (LP: #1190526).

2013-06-05  James Hunt  <james.hunt@ubuntu.com>

	* init/tests/data/upstart-1.8+apparmor.json: New test data file.
	* init/tests/data/upstart-1.8+full_serialisation-apparmor.json:
	  New test data file.
	* init/tests/data/upstart-1.8+full_serialisation+apparmor.json:
	  New test data file.
	* init/tests/test_state.c:
	  - test_upgrade(): Re-initialise lists and hashes as a convenience to
	    the tests.
	  - test_upstart_with_apparmor_upgrade(): New test to ensure Upstart can
	    parse the current 1.8 format JSON with the addition of the AppArmor
	    serialisation (but crucially *without* the full serialisation data
	    (EventOperator, etc).
	  - test_upstart_full_serialise_without_apparmor_upgrade(): New test to
	    ensure Upstart can parse the current 1.8 format JSON with the
	    addition of the full serialisation data (EventOperator, etc),
	    but _without_ the AppArmor serialisation.
	  - test_upstart_full_serialise_with_apparmor_upgrade(): New test to
	    ensure Upstart can parse the current 1.8 format JSON with the
	    addition of the full serialisation data (EventOperator, etc),
	    and the AppArmor serialisation.
	* init/state.c: state_from_string(): Check if ConfSources
	  exist in the serialisation data to allow distinction between
	  ConfSources not present and failing to deserialise them.

2013-06-04  James Hunt  <james.hunt@ubuntu.com>

	* init/event.c: event_deserialise(): Revert to checking JSON for
	  blockers to avoid reliance on JSON serialisation data format version.
	* init/event_operator.h: Fix misplacement of NIH_END_EXTERN.
	* init/state.c: Remove serialisation version code since the autoconf
	  approach of detecting the format of the JSON is safer.
	* init/state.h: Remove STATE_VERSION.

2013-06-03  James Hunt  <james.hunt@ubuntu.com>

	* util/tests/test_initctl.c:
	  - test_no_inherit_job_env(): New function to test --no-inherit-env.
	  - test_job_env():
	    - Move code that sets HOME+PATH if not set from
	      test_default_job_env() so that test_no_inherit_job_env() can make
	      use of it.
	    - Session file cleanup tweaks to work with test_no_inherit_job_env().

2013-05-31  James Hunt  <james.hunt@ubuntu.com>

	* init/job_class.c: job_class_environment_init(): Copy inits environment
	  to the default job class environment for user mode where appropriate.
	  (LP: #1159895).
	* init/job_process.c: job_process_run(): Don't copy inits environment
	  into the job instances environment table as those values are now
	  already in the table.
	* util/tests/test_initctl.c: Updates for new behaviour (where
	  'list-env' will now contain the entire environment of the init
	  process, not just those variables explicitly set via set-env).
	* util/man/initctl.8: Update on behaviour.

	[ Eric S. Raymond <esr@thyrsus.com> ]
	* init/man/init.5: Fix unliftable markup (LP: #1185108).

2013-05-30  James Hunt  <james.hunt@ubuntu.com>

	* lib/Makefile.am:
	  - Use plain-text ABI dump, rather than .tar.gz version to allow
	    changes to be easily diff'ed.
	  - Pass path to official ABI to script to avoid script determining it.
	* lib/run_abi_checker.sh.in: Use provided official ABI path.
	* Renamed lib/abi_dumps/ to lib/abi/.

2013-05-27  Marc Deslauriers  <marc.deslauriers@ubuntu.com>

	* init/job.c: Don't check for user mode when trying to load an
	  AppArmor profile. User mode is supported as root, and upstart
	  can be run as a user without being in user mode.
	* init/man/init.5: Adjust man page.

2013-05-24  Marc Deslauriers  <marc.deslauriers@ubuntu.com>

	* init/job_process.c: Allow environment variables in apparmor
	  switch stanzas.
	* init/apparmor.[ch]: Use a profile name instead of a Job so we
	  can use environment variables.

	[ James Hunt <james.hunt@ubuntu.com> ]
	* init/log.c:
	  - log_clear_unflushed(): Expand assertion to handle scenario
	    where the NihIo is still valid but empty (since the data now
	    exists on the unflushed list).
	  - log_read_watch(): Handle EINTR.
	* configure.ac: Add --disable-abi-check option to allow ABI
	  check to be skipped.

2013-05-23  Marc Deslauriers  <marc.deslauriers@ubuntu.com>

	* init/tests/test_state.c: An unused process is actually supposed
          to be NULL. Fix test.
	* init/process.c: Adjust to leave unused process as NULL.

	[ James Hunt <james.hunt@ubuntu.com> ]
	* lib/Makefile.am:
	  - Fix library LDFLAGS.
	  - Added test program.
	* lib/tests/test_libupstart.c: Basic library test.

2013-05-22  James Hunt  <james.hunt@ubuntu.com>

	* Added libupstart library, built from auto-generated
	  D-Bus bindings. To avoid ABI breakage, build calls
	  abi-compliance-checker(1), if available.

2013-05-17  Marc Deslauriers  <marc.deslauriers@ubuntu.com>

	* init/process.c: Fix deserialising with PROCESS_SECURITY.
	* init/tests/data/upstart-pre-security.json: Added new file to
	  test importing serialisation data without security elements.
	* init/tests/test_state.c: Added new data format test.

2013-05-15  Marc Deslauriers  <marc.deslauriers@ubuntu.com>

	* init/apparmor.[ch]: AppArmor profile helper.
	* init/Makefile.am: Added AppArmor profile helper.
	* init/errors.h: Added SECURITY_ERROR.
	* init/job.c:
	  - Added new JOB_SECURITY state and PROCESS_SECURITY process.
	  - Fix job_deserialise() for new PROCESS_SECURITY process.
	* init/job.h: Added new JOB_SECURITY state.
	* init/job_class.[ch]: Added apparmor_switch to hold the new
	  "apparmor switch" stanza.
	* init/job_process.c:
	  - Switch to new AppArmor profile.
	  - Handle PROCESS_SECURITY process.
	* init/job_process.h: Added JOB_PROCESS_ERROR_SECURITY.
	* init/man/init.5: Document new AppArmor stanzas.
	* init/parse_job.c: Parse new "apparmor" stanzas.
	* init/process.[ch]: Add PROCESS_SECURITY.
	* init/tests/test_job.c: Add new tests, and adjust existing ones.
	* init/tests/test_job_class.c: Added apparmor_switch.
	* init/tests/test_parse_job.c: Test new AppArmor stanza parsing.
	* init/tests/test_process.c: Added PROCESS_SECURITY tests.
	* init/tests/test_state.c: Test apparmor_switch and
	  PROCESS_SECURITY.

2013-05-13  James Hunt  <james.hunt@ubuntu.com>

	* init/state.c: stateful_reexec(): Specify all values for array
	  initialiser.

2013-05-10  James Hunt  <james.hunt@ubuntu.com>

	Revert to not supporting deserialisation of JobClasses with associated
	user/chroot sessions to avoid behavioural change for now.
	
	* init/job_class.c: 
	  - job_class_deserialise(): Revert to failing if associated session is
	    non-NULL.
	  - job_class_deserialise_all(): Revert to ignoring failure to
	    deserialise a JobClass iff it has a non-NULL associated session.
	* init/state.c: 
	  - state_to_string(): Provide some diagnostics if serialisation fails.
	  - state_from_string(): Provide some diagnostics if deserialisation fails.
	  - state_deserialise_resolve_deps(): Ignore failure to lookup JobClass
	    iff it has an associated user/chroot session.
	  - state_deserialise_blocking(): Revert to ignoring failure to
	    deserialise a Blocked object that is associated with a Job whose
	    JobClass has a non-NULL session.
	* init/tests/test_state.c: test_blocking(): Revert test to assert that
	  blocked job with non-NULL session is ignored.

2013-05-09  James Hunt  <james.hunt@ubuntu.com>

	* init/job.c: job_serialise(): Corrected logic for handling 'stop on'
	  condition.
	* init/job_class.c: job_class_deserialise(): Only check type after JSON
	  queried (thanks Coverity).

2013-05-08  James Hunt  <james.hunt@ubuntu.com>

	* init/Makefile.am: Link test_util to test_event_operator.
	* init/conf.c: conf_source_deserialise_all(): Assert conf_sources is
	  empty.
	* init/control.h: control_get_job(): Use job_class_get_registered()
	  rather than redundant job_class_find().
	* init/event_operator.c:
	  - Typos and formatting.
	  - event_operator_serialise(): Conditionally encode name and env.
	  - event_operator_deserialise(): Treat env as a string array, not an
	    environ array to ensure values are not discarded unless they contain '='.
	* init/job.c:
	  - job_deserialise(): Check JSON type for 'stop on' prior to attempting value extraction.
	  - job_find():
	    - Make job_class const.
	    - Use job_class_get_registered() rather than job_class_find().
	* init/job_class.c:
	  - job_class_get_registered(): Rework.
	  - job_class_add_safe(): Re-add since required to support old
	    serialisation formats that do not encode ConfSource and ConfFile
	    objects.
	  - job_class_deserialise():
	    - Take care to only associate ConfFile with JobClass if JSON encodes
	      ConfFile objects.
	    - Check JSON type for 'start/stop on' prior to attempting value extraction.
	  - job_class_find(): Remove (redundant due to job_class_get_registered()).
	* init/state.c:
	  - Set serialisation_version to an invalid value to detect if it was
	    never set (to handle old serialisation formats).
	  - state_from_string():
	    - Make failure to read header and ConfSources warnings only, to support old
	      serialisation formats that do not encode this information.
	  - state_deserialise_blocked(): Fix bug where event blocker was being
	    incremented twice. Now, just assert it is set.
	  - state_deserialise_blocking(): Failure to deserialise a Blocked object 
	    is no longer ignored since sessions are supported.
	* init/state.h: STATE_VERSION history and notes.
	* init/tests/test_conf.c: Replace calls to job_class_find() with
	  job_class_get_registered().
	* init/tests/test_event_operator.c:
	  - test_operator_serialisation(): Check both the original string
	    serialisation format and the new full EventOperator serialisation.
	    type.
	* init/tests/test_job.c:
	  - test_deserialise_ptrace():
	    - Comments and more checks.
	    - Create ConfSource, ConfFile and JobClass manually.
	    - Call job_class_consider() as we now have a backing ConfFile.
	    - Wait for childs child.
	* init/tests/test_state.c:
	  - Simplify TestDataFile.
	  - Ensure files passed to conf_file_new() provide expected suffix.
	  - job_class_diff(): Add event_operator_diff() call.
	  - conf_source_diff(): New function.
	  - conf_file_diff(): New function.
	  - test_blocking():
	    - Extra checks.
	    - Expect ConfFiles to be recreated on re-exec.
	  - test_upgrade(): Check environment is clean before running the next test.
	  - test_upstart1_8_upgrade(): New Upstart-1.8 serialisation format test.
	  - conf_source_from_path(): New utility function.
	* init/tests/test_util.c:
	  - event_operator_diff(): New function.
	  - session_from_chroot(): New function.
	* init/tests/data/upstart-1.8.json: New test file.

2013-05-08  James Hunt  <james.hunt@ubuntu.com>

	* init/conf.c:
	  - conf_source_serialise_all(): Make failures fatal.
	* init/event_operator.c: event_operator_collapse(): Unhide but mark as
	  unused (it's still used by the tests).
	* init/job.c:
	  - job_serialise(): Remove unused variable.
	  - job_deserialise(): Check the type of the start/stop on condition in
	    the json, not the json passed to the function.
	* init/job_class.c: job_class_deserialise(): Check the type of the
	  start/stop on condition in the json, not the json passed to the
	  function.
	* init/state.c:
	  - Comments.
	  - state_read_header(): Extract header from JSON before checking for
	    serialisation version.

2013-05-07  James Hunt  <james.hunt@ubuntu.com>

	* util/man/shutdown.8: Specify default action is to bring system
	  down to single-user mode (LP: #1065851).

2013-05-02  James Hunt  <james.hunt@ubuntu.com>

	* init/event.c: event_deserialise(): Only set blockers if EventOperators
	  are serialised.
	* init/event_operator.c: event_operator_collapse(): Now only needed for
	  DEBUG.
	* init/job.c:
	  - job_deserialise(): Support old string format for 'stop_on'
	    EventOperator as well as new array format.
	* init/job_class.c:
	* init/state.c: Create a meta-header containing a serialisation version
	  number.

2013-05-02  James Hunt  <james.hunt@ubuntu.com>

	* init/conf.c:
	  - New serialisation and support functions:
	    - conf_source_serialise()
	    - conf_source_serialise_all()
	    - conf_source_deserialise()
	    - conf_source_deserialise_all()
	    - conf_source_type_enum_to_str()
	    - conf_source_type_str_to_enum()
	    - conf_file_serialise()
	    - conf_file_deserialise()
	    - conf_file_deserialise_all()
	    - conf_source_get_index()
	    - conf_file_find()
	    - debug_show_event_operator()
	    - debug_show_event_operators()
	* init/event_operator.c:
	  - event_deserialise():
	    - Fix leaked env array.
	    - Deserialise blockers count now EventOperators are also serialised.
	  - event_operator_type_enum_to_str()
	  - event_operator_type_str_to_enum()
	  - event_operator_serialise()
	  - event_operator_serialise_all()
	  - event_operator_deserialise()
	  - event_operator_deserialise_all()
	* init/job_class.c:
	  - job_class_add_safe(): Remove as no longer required.
	  - job_class_get(): Must call job_class_init().
	  - job_class_serialise():
	    - Remove error case if chroot session specified now that ConfSources
	      are serialised.
	    - Serialise start/stop on fully (as EventOperators) rather than just the original
	      string condition (LP: #1103881).
	  - job_class_deserialise():
	    - Remove error case if chroot session specified now that ConfSources
	      are serialised.
	    - Associate the JobClass with its ConfFile.
	  - job_class_serialise_all():
	    - Comments.
	    - Failure to serialise a JobClass is now a hard error since we now
	      serialise all JobClasses.
	  - job_class_deserialise():
	    - Deserialise start/stop on conditions as EventOperators rather than as a
	      string condition.
	    - Since ConfFiles are now serialised, call job_class_consider()
	      rather than job_class_add_safe().
	  - job_class_deserialise_all():
	    - Failure to deserialise a JobClass is now a hard error since we now
	      serialise all JobClasses.
	  - job_class_get_index(): New function.
	* init/state.c:
	  - state_to_string(): Serialise ConfSources and ConfFiles.
	  - state_from_string(): Deserialise ConfSources and ConfFiles.
	  - state_deserialise_resolve_deps(): Allow chroot sessions to be
	    handled now we serialise ConfSources and ConfFiles.

2013-04-30  James Hunt  <james.hunt@ubuntu.com>

	* init/Makefile.am: Added test_main.
	* init/tests/test_main.c: New test.
	* init/tests/test_job_process.c: strcmp_compar() moved to test_util.c.
	* util/tests/test_initctl.c: strcmp_compar() removed.
	* init/xdg.c: Disable loading of jobs from SYSTEM_USERCONFDIR if
	  "UPSTART_NO_SYSTEM_USERCONFDIR" envvar set (required for testing).
	* test/test_util.c: Added strcmp_compar() and get_session_file().
	* util/tests/test_initctl.c: Use get_session_file().

2013-04-30  James Hunt  <james.hunt@ubuntu.com>

	* Makefile.am: Added 'test'.
	* configure.ac: Added 'test/Makefile'.
	* init/Makefile.am: Depend on test_util archive rather than source
	  files.
	* init/state.c: Added missing config.h include.
	* util/Makefile.am: Depend on test_util archive rather than source
	  files.
	* util/tests/test_initctl.c: Moved common utility code to
	  test/test_util.c and replaced INITCTL_BINARY by get_initctl_binary().
	* test/test_util.[ch]: New location for init/tests/test_util.[ch] to
	  allow all tests access to common functionality.

2013-04-30  James Hunt  <james.hunt@ubuntu.com>

	* init/job.c: job_serialise_all(): Really serialise all JobClasses,
	* init/main.c: Add 'write-state-file' command-line option.
	  regardless of whether they have associated Jobs.
	* init/paths.h: Added STATE_FILE_ENV.
	* init/state.c:
	  - state_read_objects(): Write state file if 'write-state-file'
	    specified or STATE_FILE_ENV set.
	  - event_deserialise():
	    - Preserve the pre-reexec blockers count until JobClasses
	      are deserialised and reverse-dependencies resolved.
	    - Fix incorrect calls for failed and blockers Event attributes.
	* init/state.h: Comments.
	* init/tests/test_state.c:
	  - test_job_class_serialise(): Ensure that all JobClasses get
	    serialised, regardless of whether they have any associated
	    Jobs.
	  - test_event_serialise(): New "with failed" test.
	* init/event.c: event_deserialise(): Don't deserialise Event->blockers -
	  there is no point until we serialise EventOperators.

2013-04-29  James Hunt  <james.hunt@ubuntu.com>

	* init/conf.c:
	  - conf_reload(): Explanation of how reload works.
	  - conf_reload_path(): Defer destruction of original ConfFile until
	    newly-loaded .conf file has a chance to reference any events its
	    'start on' condition requires (LP: 1124384).
	  - debug_show_jobs(): Return if no instances.
	  - debug_show_events(): New function.
	* init/event.c: Comments.
	* init/job.c: Comment.
	* init/job_class.c:
	  - job_class_get_registered(): New function resulting from refactor of
	    job_class_consider() and job_class_reconsider().
	  - job_class_consider():
	    - Use job_class_get_registered().
	    - Call job_class_event_block() to avoid premature event destruction.
	  - job_class_reconsider(): Use job_class_get_registered().
	  - job_class_event_block(): New function to increase reference count
	    for events new JobClass specifies in its 'start on' condition that
	    old JobClass has also referenced (second part of LP: #1124384).
	* init/tests/test_conf.c:
	  - test_source_reload(): New tests:
	    - "ensure reload does not destroy a blocked event used by another job"
	    - "ensure .conf reload causes waiting job to run when 'start on' matches"
	* init/tests/test_conf.h: TEST_ENSURE_CLEAN_ENV(): Check
	  nih_child_watches too.

2013-04-22  James Hunt  <james.hunt@ubuntu.com>

	* Typo and doc changes.

2013-04-17  James Hunt  <james.hunt@ubuntu.com>

	* init/Makefile.am: Build wrap_inotify library and run test_conf
	  via test_conf_preload.sh.
	* init/tests/test_conf.c: Communicate with wrap_inotify library by
	  setting INOTIFY_DISABLE to reliably disable inotify rather than trying
	  to exhaust inotify instances (LP: #1157713).
	* init/tests/test_conf_preload.sh.in: Script to run test_conf within
	  LD_PRELOAD environment.
	* init/tests/wrap_inotify.c: Wrapper library that provides the inotify
	  API and allows test_conf to believe inotify is disabled by
	  conditionally failing all inotify calls, depending on whether
	  INOTIFY_DISABLE is set.

2013-04-16  James Hunt  <james.hunt@ubuntu.com>

	* scripts/python-upstart.py: Update based on review comments.

2013-04-08  James Hunt  <james.hunt@ubuntu.com>

	* scripts/python-upstart.py:
	  - Upstart::polling_connect(): New method used to connect
	    after a re-exec.
	  - SystemInit::reexec(): Check proxy connection before
	    attempting re-exec.
	  - TestUpstart:test_session_init_reexec(): Re-connect post
	    re-exec to prove instance still usable.
	  - TestUpstart:test_session_init_reexec_when_pid1_does():
	    Re-connect post re-exec to prove instance still usable.

2013-04-07  James Hunt  <james.hunt@ubuntu.com>

	* scripts/Makefile.am: Added python-upstart.py.
	* scripts/python-upstart.py: Python3 Upstart interface
	  incorporating a minimal set of Python unittest tests.

2013-04-02  James Hunt  <james.hunt@ubuntu.com>

	* init/main.c:
	  - main(): Allow Session Init to accept multiple --confdir values,
	    which replace all built-in values (behaviour required for testing).
	  - handle_confdir(): Operate on conf_dirs array rather than single
	    conf_dir value.
	  - conf_dir_setter(): Command-line setter function to add configuration
	    file directories to conf_dirs array.
	* init/man/init.8: Update on --confdir behaviour.
	* extra/man/file-event.7: Correct EVENT values in examples.
	* extra/man/upstart-event-bridge.8:
	  - Corrected bridge name.
	  - Explain that blocking semantics of system jobs not retained.

2013-03-28  James Hunt  <james.hunt@ubuntu.com>

	* scripts/upstart-monitor.py: on_button_press_event():
	  Handle path_info being None (LP: #1161098).
	* extra/upstart-event-bridge.c: main():
	  - Handle daemon pidfile as the upstart-event-bridge does.
	  - Write to stdout, not syslog.
	* init/job_process.[ch]: Removed now unused
	  JOB_PROCESS_ERROR_OPENPT_MASTER.

2013-03-25  James Hunt  <james.hunt@ubuntu.com>

	* extra/man/socket-event.7: Correct section number.
	* init/man/init.5: Correct section number.

2013-03-22  James Hunt  <james.hunt@ubuntu.com>

	* scripts/Makefile.am: Added missing entry for
	  man/upstart-monitor.8.

2013-03-22  James Hunt  <james.hunt@ubuntu.com>

	* NEWS: Release 1.8

2013-03-22  James Hunt  <james.hunt@ubuntu.com>

	* scripts/initctl2dot.py:
	  - footer(): Add details of session.
	  - sanitise(): Handle jobs in sub-directories.
	  - main(): Add --user and --system options and determine
	    correct session to connect to.
	* scripts/man/initctl2dot.8:
	  - Added --user and --system options.
	  - Escape dashes in options.
	  - Update date.

2013-03-21  James Hunt  <james.hunt@ubuntu.com>

	* po/POTFILES.in:
	  - Added missing entries for init/quiesce.c and init/state.c.
	  - Added upstart-monitor.py.
	* scripts/upstart-monitor.py: UpstartEventsGui(): Removed class
	  attributes and added explicit instance ones in __init__().

2013-03-18  James Hunt  <james.hunt@ubuntu.com>

	* configure.ac: Added scripts/data/Makefile.
	* scripts/Makefile.am: Added SUBDIRS=data.
	* scripts/data/Makefile.am: New Makefile.
	* scripts/data/upstart-monitor.desktop: Desktop file for
	  upstart-monitor.

2013-03-15  James Hunt  <james.hunt@ubuntu.com>

	* extra/upstart-file-bridge.c:
	  - main(): String safety for home_dir.
	  - job_add_file():
	    - Initialise events.
	    - Use nih_strdup() rather than arrays for paths.
	    - Removed unecessary error label.
	  - {create_handler,modify_handler,delete_handler}(): Remove strcpy().
	  - watched_dir_new(): Use nih_strdup() rather than arrays for path.
	  - find_first_parent(): Replace strcpy with strncpy().

2013-03-15  James Hunt  <james.hunt@ubuntu.com>

	* extra/man/file-event.7: Simplify language.
	* extra/upstart-file-bridge.c:
	  - skip_slashes(): New macro to make path matching more reliable.
	  - file_filter(): Call skip_slashes().
	  - create_handler(): Call skip_slashes().
	  - modify_handler(): Call skip_slashes().
	  - delete_handler(): Call skip_slashes().
	  - watched_dir_new(): Special case watching the root directory.
	* extra/conf/upstart-file-bridge.conf: Change start on condition
	  to ensure all filesystems are mounted before it starts.

2013-03-13  James Hunt  <james.hunt@ubuntu.com>

	* scripts/man/upstart-monitor.8: New manpage.
	* scripts/upstart-monitor.py: New cli+gui tool to monitor
	  Upstart events.
	* scripts/Makefile.am: Updated for upstart-monitor.

2013-03-11  James Hunt  <james.hunt@ubuntu.com>

	* extra/Makefile.am: Add file bridge and conf file.
	* extra/upstart-file-bridge.c: Inotify file bridge.
	* extra/conf/upstart-file-bridge.conf: Conf file for
	  file bridge.
	* extra/man/file-event.7: New man page.
	* extra/man/upstart-file-bridge.8: New man page.

2013-03-04  James Hunt  <james.hunt@ubuntu.com>

	* init/session.c: session_from_dbus(): Fixed off-by-one
	  readlink error.
	* configure.ac: Only add sbin to path if exec_prefix specified
	  (LP: #1122510).
	* NEWS: Release 1.7
	* configure.ac (NIH_COPYRIGHT): Update

2013-02-27  James Hunt  <james.hunt@ubuntu.com>

	* Removal of gcc 'malloc' function attribute resulting from
	  a clarification in its description which makes its use invalid.
	  (LP: #1123588).

2013-02-26  James Hunt  <james.hunt@ubuntu.com>

	* util/tests/test_initctl.c: test_upstart_open(): Unset
	  UPSTART_SESSION to avoid session-init environment affecting
	  test run.

2013-02-15  James Hunt  <james.hunt@ubuntu.com>

	* util/tests/test_initctl.c:
	  - timed_waitpid(): Back off if no status change.
	  - test_quiesce():
	    - Set XDG_RUNTIME_DIR to a temporary value.
	    - Remove stale session files.
	  - test_job_env(): Remove stale session files.

2013-02-15  James Hunt  <james.hunt@ubuntu.com>

	* init/event_operator.c: Typo.
	* init/job_class.c:
	  - job_class_environment_reset(): Comments.
	  - job_class_environment_set(): Apply to all running job objects too.
	  - job_class_environment_unset(): Apply to all running job objects too.
	* util/man/initctl.8: Updated on environment command semantics.
	* util/tests/test_initctl.c: test_global_and_local_job_env(): Modified
	  test for new semantics.
2013-02-15  James Hunt  <james.hunt@ubuntu.com>

	* init/job_process.c: job_process_run(): Invert meaning.
	* init/main.c: Change '--inherit-env' to '--no-inherit-env'
	  such that inheriting inits environment is now the default
	  for Session Inits.
	* init/man/init.8: Update for '--no-inherit-env'.

2013-02-14  James Hunt  <james.hunt@ubuntu.com>

	* util/tests/test_initctl.c:
	  - wait_for_upstart(): Functional replacement of WAIT_FOR_UPSTART()
	    macro. Now accepts @user.
	  - set_upstart_session(): Poll to ensure we give Upstart time to
	    initialise and write the session file.
	  - _start_upstart(): Extra @user parameter.

2013-02-14  James Hunt  <james.hunt@ubuntu.com>

	* init/Makefile.am: Added quiesce.o, now required by control.o.
	* init/main.c: main():
	  - SIGHUP+SIGUSR1 handling now applies however you run init (since
	    it should react to these signals when run as a Session Init).
	  - Qualified sessions message to avoid confusion.
	* util/initctl.c: upstart_open(): Better handling for user_mode.
	* util/tests/test_initctl.c:
	  - WAIT_FOR_UPSTART(): Made session-aware.
	  - KILL_UPSTART(): Reset user mode flag (taken from STOP_UPSTART()).
	  - set_upstart_session(): New function.
	  - self_pipe_write(): New Function.
	  - self_pipe_setup(): New Function.
	  - timed_waitpid(): New function.
	  - _start_upstart():
	     - Signal handling and extra checks.
	     - Discard init output (unless UPSTART_TEST_VERBOSE set)
	       for saner logs.
	  - test_list_sessions():
	    - Removed need for a dbus-daemon.
	    - Added required initctl reset.
	  - test_quiesce(): Tests for Session Init shutdown (both
	    system-initiated and end-session request).
	  - test_usage(): Added extra checks and tidyup.
	  - main(): Added call to test_quiesce().

2013-02-11  James Hunt  <james.hunt@ubuntu.com>

	* init/log.c: log_serialise(): Handle re-exec scenario where
	  jobs producing output have finished but where log data cannot
	  be persisted (for example where disk is full or log directory
	  is inaccessible). (LP: #1120660)

2013-02-08  James Hunt  <james.hunt@ubuntu.com>

	* dbus/com.ubuntu.Upstart.xml: Added 'EndSession' method.
	* init/Makefile.am: Updated for quiesce.[ch].
	* init/conf.c: conf_destroy(): Cleanup function.
	* init/conf.h: Prototype.
	* init/control.c: control_end_session(): 'EndSession' implemenation.
	* init/control.h: Include.
	* init/events.h: Added SESSION_END_EVENT.
	* init/job_class.c: job_class_max_kill_timeout(): New function.
	* init/job_class.h: Prototype.
	* init/job_process.c:
	  - Added disable_respawn to disallow respawns.
	  - job_process_jobs_running(): New function.
	  - job_process_stop_all(): New function.
	  - job_process_terminated(): Honours disable_respawn.
	* init/job_process.h: Prototypes.
	* init/main.c:
	  - Typos.
	  - term_handler(): Quiesce rather than re-exec on receipt of SIGTERM
	    when running as a Session Init.
	  - main(): Make quiesce() handle cleanup.
	* init/man/init.8: Update for Session Init SIGTERM handling.
	* init/man/startup.7: Update for Session Init.
	* init/session.c: session_destroy(): New function.
	* init/session.h: Prototype.
	* init/man/session-end.7: New man page.
	* init/quiesce.[ch]: New files.

2013-02-08  James Hunt  <james.hunt@ubuntu.com>

	* init/job_process.c: job_process_run(): Copy parent environment if
	  inherit_env in operation for a Session Init.
	* init/main.c: Added 'inherit-env' command-line option.
	* init/man/init.8: Documented --inherit-env.

2013-02-02  James Hunt  <james.hunt@ubuntu.com>

	* util/initctl.c: Remove ability to specify explicitly job and/or job
	  instance values to the job environment commands.
	* util/man/initctl.8: Remove job and job instance value command-line
	  options.
	* util/tests/test_initctl.c: test_global_and_local_job_env(): Remove
	  tests for --job/--instance.

2013-01-31  James Hunt  <james.hunt@ubuntu.com>

	* init/control.c:
	  - Use control_check_permission() rather than
	    control_get_origin_uid() directly.
	* init/control.h: Prototypes.
	* init/job_class.c: Change calls to job_class_environment_init()
	  to asserts as the former only needs to be called once.
	* init/main.c: main(): Make job_class_environment_init() call as
	  early as possible.
	* init/tests/test_event.c: main(): Call
	  job_class_environment_init().
	* util/tests/test_initctl.c:
	  - test_default_job_env():
	    - Set TERM and PATH if not set.
	    - Check line counts before checking expected output.
	  - test_clear_job_env():
	    - Make use of TEST_INITCTL_DEFAULT_PATH.

2013-01-30  James Hunt  <james.hunt@ubuntu.com>

	* TESTING.sessions: Removed as basic sessions have now gone.

2013-01-30  James Hunt  <james.hunt@ubuntu.com>

	* init/control.c:
	  - Typos.
	  - Improved uid checks.
	  - Replaced direct call to control_get_origin_uid() with call to new
	    control_check_permission() (as early as possible) for clarity and
	    to confine policy to one location. 
	  - control_set_log_prioity(): Added missing call to
	    control_check_permission().
	  - control_get_origin_uid(): Check message contents before allowing
	    D-Bus calls.

2013-01-29  James Hunt  <james.hunt@ubuntu.com>

	* init/control.c: More careful uid checking.

2013-01-28  James Hunt  <james.hunt@ubuntu.com>

	* init/xdg.c:
	  - get_subdir(): Remove double-check on @dir.
	  - xdg_get_runtime_dir():
	    - Don't attempt to create as unlikely to be able to if it
	      doesn't already exist.
	    - Simplify logic.

2013-01-28  James Hunt  <james.hunt@ubuntu.com>

	* util/initctl.c: list_session_action():
	  - Test for stale session earlier.
	  - Simplify checks on "UPSTART_SESSION".
	* util/tests/test_initctl.c: test_list_sessions():
	  - Added test with XDG_RUNTIME_DIR explicitly unset.
	  - Changed "with no instances" test to set XDG_RUNTIME_DIR to a
	    temporary value.
	  - Revert XDG_RUNTIME_DIR on cleanup.

2013-01-28  James Hunt  <james.hunt@ubuntu.com>

	* init/control.c:
	  - control_get_env(): Allow PID 1 environment to be queried for
	    consistency with control_list_env().
	* init/man/initctl.8:
	  - Added --job, --instance, --global options for list-env, set-env,
	    get-env, unset-env, reset-env.
	  - Explain PID 1 limitation for set-env, unset-env, reset-env.
	* util/initctl.c:
	  - get_job_details(): Fix order in which arguments are
	    checked.
	* util/Makefile.am: Define INITCTL_BINARY and UPSTART_BINARY to ensure
	  full path available to tests.
	* util/tests/test_initctl.c:
	  - New macros:
	    - _TEST_STR_ARRAY_CONTAINS()
	    - TEST_STR_ARRAY_CONTAINS()
	    - TEST_STR_ARRAY_NOT_CONTAINS()
	    - _TEST_FILE_CONTAINS()
	    - TEST_FILE_CONTAINS()
	    - TEST_FILE_NOT_CONTAINS()
	  - get_initctl(): Function to replace original INITCTL_BINARY define.
	  - test_global_and_local_job_env(): New function to test initctl
	    '--global', '--job' and '--instance' options from within and without
	    a job.

2013-01-25  James Hunt  <james.hunt@ubuntu.com>

	* init/control.c: control_session_file_create(): Simplified.
	* init/xdg.c: Added check for INITCTL_BUILD to hide certain symbols when
	  building with initctl.
	* util/Makefile.am:
	  - Define INITCTL_BUILD.
	  - Make use of xdg.[ch] in build of initctl and its test.
	* util/initctl.c:
	  - list_session_action(): Implementation of 'list-sessions' command.
	* util/man/initctl.8: Updated for 'list-sessions' command.
	* util/tests/test_initctl.c:
	  - _start_upstart(): Replacement for _START_UPSTART() macro.
	  - start_upstart_common(): Start an instance with common options.
	  - start_upstart(): Simplest way to start an instance.
	  - START_UPSTART(): Now calls start_upstart_common().
	  - test_list_sessions(): Test 'list-sessions' command.

2013-01-25  James Hunt  <james.hunt@ubuntu.com>

	* dbus/com.ubuntu.Upstart.xml:
	  - Added 'job_details' string array as first parameter for GetEnv,
	    SetEnv, UnsetEnv, ListEnv and ResetEnv to allow methods to either
	    act globally or on a specific job environment.
	* init/control.c:
	  - control_set_env():
	  - control_unset_env():
	  - control_get_env():
	  - control_list_env():
	  - control_reset_env():
	    - Disallow setting for PID 1.
	    - Operate globally or on specified job.
	* init/control.h: control_get_job(): Macro to simplify extracting job
	  from provided job details.
	* init/job.c: job_find(): New function.
	* init/job_class.c:
	  - job_class_environment_set(): Delimiter handling now moved to
	    control_set_env() so it can be shared by job and global logic.
	  - job_class_find(): New function.
	* init/state.c:
	  - Removed state_get_job() and replaced calls with job_find().
	* util/initctl.c:
	  - Updated *_action() functions for new D-Bus parameters and made use
	    of new function get_job_details().

2013-01-25  James Hunt  <james.hunt@ubuntu.com>

	* init/tests/test_xdg.c: Added test_get_session_dir().
	* init/xdg.c: get_home_subdir(): Handle unset 'HOME' immediately.
	* init/control.c: Make use of SESSION_EXT.
	* init/man/init.5: Added session files.
	* init/paths.h:
	  - Comments.
	  - Added SESSION_EXT.

2013-01-25  James Hunt  <james.hunt@ubuntu.com>

	* init/control.c:
	  - control_reload_configuration(): Added missing permission checks.
	  - control_emit_event_with_file(): Added missing permission checks.
	  - Added calls to new function control_get_origin_uid() to allow
	    D-Bus methods to be policed by filtering on uid, rather than
	    relying on the same information that used to be stored in the
	    old Session object.
	* init/job.c: Typo.
	* init/job_class.c:
	  - job_class_new(): Removed user elements from session code.
	  - job_class_serialise(): Comments.
	  - job_class_deserialise(): Comments.
	* init/job_process.c: job_process_spawn(): Removed user session
	  handling.
	* init/session.c: Removed user session handling since it is
	  about to be replaced by the ability to run Upstart as a
	  non-privileged user (aka a 'Session Init').
	* init/session.h: Updated prototypes.
	* init/state.h: Comments.
	* init/tests/test_conf.c: test_source_reload_job_dir(): Added missing
	  check.
	* init/tests/test_state.c:
	  - session_diff(): Removed user check.
	  - Updated all calls to session_new().
	* util/tests/test_initctl.c: test_notify_disk_writeable(): Ensure this
	  test is not run as root.
	* util/tests/test_user_sessions.sh: Removed.
	* init/man/init.5: Updated to reflect removal of user jobs.

2013-01-24  James Hunt  <james.hunt@ubuntu.com>

	* init/control.c:
	  - control_init(): Create session file in user mode.
	  - control_cleanup(): New function for cleanup activities.
	  - control_session_file_create(): Create session file containing
	    UPSTART_SESSION details.
	  - control_session_file_remove(): Delete the session file.
	* init/main.c: Call control_cleanup() to remove session file.
	* init/paths.h: Added INIT_XDG_SESSION_SUBDIR and SESSION_ENV.
	* init/xdg.c:
	  - get_subdir(): Refactor of get_home_subdir().
	  - get_home_subdir(): Now calls get_subdir().
	  - Replaced mkdir mode values with INIT_XDG_PATH_MODE.
	  - xdg_get_runtime_dir(): Obtain XDG_RUNTIME_DIR value.
	  - get_session_dir(): Obtain path to session directory.
	* init/xdg.h: Added INIT_XDG_PATH_MODE.

2013-01-21  Dmitrijs Ledkovs  <xnox@ubuntu.com>

	* init/xdg.[ch]: add xdg_get_cache_home and get_user_log_dir
	  functions. These retrieve XDG_CACHE_HOME and a subdir inside it
	  for upstart.
	* init/tests/test_xdg.c: reuse test_get_config_home to test both
	  xdg_get_cache_home and xdg_get_config_home. Add test for
	  get_user_log_dir.
	* init/main.c: use get_user_log_dir to setup logging
	  directory in user_mode. For now, command line argument is
	  honoured, while the environment override is not.

2013-01-21  James Hunt  <james.hunt@ubuntu.com>

	* init/log.c:log_clear_unflushed(): Simplify asserts.

2013-01-15  James Hunt  <james.hunt@ubuntu.com>

	* init/log.c:
	  - log_clear_unflushed(): Correct remote_closed assertion to handle
	    early-job-logging scenario where a job satisfies both of the
	    following conditions:
	    - ends before the log directory becomes writeable.
	    - has spawned one or more processes that continue to run after the
	      job itself has exited and which produce output before the log
	      directory becomes writeable.
	    (LP: #1096531).

2013-01-14  James Hunt  <james.hunt@ubuntu.com>

	* util/initctl.c:
	  - Grouped all environment commands in usage output.
	  - Added --global, --job and --instance options for all environment
	    commands. These are currently dummies, but --global will soon be
	    required to make changes to the global job environment table when
	    initctl is invoked from within a job.

2013-01-11  James Hunt  <james.hunt@ubuntu.com>

	* util/tests/test_initctl.c:
	  - Lots of new job environment table tests.

2013-01-10  James Hunt  <james.hunt@ubuntu.com>

	* init/man/init.5: Define job environment table.
	* init/tests/test_job_class.c(): test_environment(): Added call
	  to job_class_environment_init() which is now required to avoid
	  confusing TEST_ALLOC_FAIL().
	* util/man/initctl.8:
	  - Further details in list-env section.
	  - Escape dashes in command names.
	* util/tests/test_initctl.c:
	  - New utility macros: _WAIT_FOR_FILE(), WAIT_FOR_FILE()
	    and TEST_STR_MATCH().
	  - Initial tests for testing job environment table commands.

2013-01-09  James Hunt  <james.hunt@ubuntu.com>

	* scripts/init-checkconf.sh:
	  - Check copy is successful.
	  - Auto-start dbus-launch if not running and command is available (for
	    example in non-desktop environments) (LP: #881885).
	  - Auto-stop dbus-daemon if we started it.
	* init/man/init.5:
	  - Overhauled 'Job environment' section.
	* util/initctl.c:
	  - Added 'unset-env' and 'reset-env' commands.
	  - Added missing periods in usage text.
	  - list_env_qsort_compar(): Renamed from list_env_strcmp_compar(). Now
	    uses strcoll(3) for locale-awareness.
	* init/job_class.c:
	  - job_class_environment_set():
	    - Comments.
	    - Handle scenario where user specifies a variable without an equals.
	* util/man/initctl.8:
	  - Added details for 'get-env', 'set-env', 'unset-env', 'list-env' and
	    'reset-env'.
	  - Tidied up 'usage' stanza section.

2013-01-08  James Hunt  <james.hunt@ubuntu.com>

	* dbus/com.ubuntu.Upstart.xml:
	  - Added UnsetEnv and ResetEnv methods.
	* init/control.c:
	  - control_set_env(): Now uses job_class_environment_set() rather than
	    directly manipulating job_environ array.
	  - control_unset_env(): New function.
	  - control_get_env(): Now calls job_class_environment_get().
	  - control_list_env(): Now calls job_class_environment_get_all().
	    Comments.
	  - control_reset_env(): New function.
	* init/environ.c:
	  - environ_remove(): New function.
	* init/job_class.c:
	  - job_environ now static.
	  - job_class_environment_reset(): New function.
	  - job_class_environment_set(): New function.
	  - job_class_environment_unset(): New function.
	  - job_class_environment_get(): Simplified.
	  - job_class_environment_get_all(): New function.
	* util/initctl.c:
	  - Added following new commands:
	    - 'get-env'
	    - 'set-env'
	    - 'list-env'

2013-01-04  Dmitrijs Ledkovs  <xnox@ubuntu.com>

	* init/conf.c: add ability to apply override files from higher
	  priority configuration sources.
	* init/tests/test_conf.c: test that multiple override files are
	  correctly applied and removed.
	* init/tests/test_conf_static.c: test override file detection.

2012-12-19  James Hunt  <james.hunt@ubuntu.com>

	* dbus/com.ubuntu.Upstart.xml: Added ListEnv method.
	* init/control.c:
	  - Fixed comments.
	  - control_list_end(): New function.
	* init/control.h:
	  - Added missing prototypes for control_set_env() and
	    control_get_env().
	  - Added control_list_env().
	* init/job_class.c:
	  - job_class_environment_get(): New function.
	* init/job_class.h: Added job_class_environment_get().

2012-12-17  James Hunt  <james.hunt@ubuntu.com>

	* init/man/init.5: Document that User Jobs are not supported
	  within a chroot environment.
	* dbus/com.ubuntu.Upstart.xml: Added "GetEnv" and "SetEnv" methods.
	* init/control.c:
	  - control_set_env(): Implementation of "SetEnv" D-Bus method.
	  - control_get_env(): Implementation of "GetEnv" D-Bus method.
	* init/job_class.c:
	  - Added job_environ environment table.
	  - job_class_environ_init(): Initialise job_environ.
	  - job_class_environment: Use job_environ.
	* init/main.c: main(): Call job_class_environ_init().

2012-12-14  Steve Langasek  <steve.langasek@ubuntu.com>
	* init/job_class.[ch]: instead of assuming a fixed value (0) as the
	  default nice value for job processes, use whatever the nice value
	  of the current process is.  This will be important later for user
	  sessions where an entire session may be started with a higher nice
	  value; and it fixes running the test suite as part of a nice'd
	  build.
	* init/tests/test_job_class.c: update test suite to match.

2012-12-11  James Hunt  <james.hunt@ubuntu.com>

	* init/Makefile.am: Add explicit -lrt for tests (LP: #1088863)
	* dbus/com.ubuntu.Upstart.xml: Added "GetEnv" and "SetEnv" methods.
	* init/control.c:
	  - control_set_env(): Implementation of "SetEnv" D-Bus method.
	  - control_get_env(): Implementation of "GetEnv" D-Bus method.
	* init/job_class.c:
	  - Added job_environ environment table.
	  - job_class_environ_init(): Initialise job_environ.
	  - job_class_environment: Use job_environ.
	* init/main.c: main(): Call job_class_environ_init().

2012-12-07  James Hunt  <james.hunt@ubuntu.com>

	* NEWS: Release 1.6.1
	* configure.ac: Change version to 1.6.1

2012-12-07  James Hunt  <james.hunt@ubuntu.com>

	* init/Makefile.am:
	  - TEST_DATA_DIR: use $srcdir, not $PWD.
	  - TEST_DATA_FILES: Corrected filename.
	* dbus/com.ubuntu.Upstart.xml: Restart: Add annotation to make it
	  manifest this is an async call.
	* util/telinit.c: restart_upstart(): Use the async call to avoid the
	  client-side complaining if it detects that Upstart has severed all
	  D-Bus connections in preparation for the re-exec.

2012-12-06  James Hunt  <james.hunt@ubuntu.com>

	* init/job_class.c:
	  - job_class_add_safe(): Don't assert on name collisions for jobs
	    associated with a different session.  (LP: #1079715).
	  - job_class_serialise(): Explicitly disallow user and chroot
	    sessions from being serialised since this scenario is not
	    supported (due to our not serialising ConfSource objects yet).
	  - job_class_deserialise(): Assert that we do not have user and
	    chroot sessions to deal with, and fix potential invalid free if
	    error occurs before JobClass is created.
	  - job_class_deserialise_all(): Explicitly ignore attempted
	    deserialisation of user and chroot sessions.
	* init/state.c:
	  - state_deserialise_resolve_deps(): Ignore classes associated with
	    a user or chroot session.  Specify new session parameter to
	    state_get_job().
	  - state_serialise_blocked(): Encode session index for BLOCKED_JOB.
	    Make function non-static for testing.
	  - state_deserialise_blocked(): Extract session from index index for
	    BLOCKED_JOB to pass to state_get_job().  Default session to NULL
	    to handle upstart 1.6 serialization.  Make function non-static
	    for testing.
	  - state_get_job(): Add @session parameter to allow exact job match.
	  - state_read_objects(): Attempt to write the state to file
	    STATE_FILE if deserialisation fails as an aid to diagnosing the
	    cause of the failure.
	* init/tests/test_state.c: test_blocking(): Additional tests to check
	  that it is possible to deserialise Upstart 1.6 JSON format (which
	  does not include the "session" JSON attribute for blocked objects.
	  Add infrastructure for testing deserialization of reference json
	  files from disk.
	  New tests:
	    - "BLOCKED_JOB serialisation and deserialisation".
	    - "BLOCKED_EVENT serialisation and deserialisation".
	    - "BLOCKED_JOB with JSON session object".
	    - "ensure BLOCKED_JOB with non-NULL session is ignored".
	* dbus/com.ubuntu.Upstart.xml: Added 'GetState' method that returns
	  internal state in JSON format.
	* init/Makefile.am:
	  - Added TEST_DATA_DIR to allow tests to find data files.
	  - Added test data files to distribution.
	* init/control.c: control_get_state(): Implementation for D-Bus
	  'GetState' method.
	* init/tests/data/upstart-1.6.json: Test data used by test_state.c
	  for upgrade testing the upstart 1.6 serialization format.
	* dbus/com.ubuntu.Upstart.xml: New 'Restart' method.
	* init/control.c: control_restart(): New function to request Upstart
	  restart itself.
	* util/telinit.c: use the new dbus interface for restarts;
	  'telinit u' now fails with an error when PID 1 is not upstart,
	  instead of sending it a signal with undefined behavior.
	  (LP: #1083723)
	* util/man/telinit.8: Update for 'telinit u' behaviour if PID 1 is
	  not Upstart.

2012-11-23  James Hunt  <james.hunt@ubuntu.com>

	[ Colin King <colin.king@ubuntu.com> ]

	* init/log.c: log_serialise(): smatch-found issue where
	  additional checks required for log->unflushed to avoid any
	  possibility of NULL dereference.
	* init/state.c: state_read_objects(): smatch-found issue
	  to correct read size and ensure optimal throughput.

2012-11-18  Steve Langasek  <steve.langasek@ubuntu.com>

	* init/tests/test_job_process.c: fix test which was accidentally
	  relying on a variable persisting after it's gone out of scope.
	* init/tests/test_job_process.c: don't test the blocked/ignored
	  signal list in a spawned job; this is not testing the upstart code
	  but the characteristics of the system, and the test is wrong
	  because it assumes the signal lists in /proc/self/status fit in an
	  unsigned long int - patently untrue on mips, where we have 128
	  signals for historical reasons.

2012-11-17  Steve Langasek  <steve.langasek@ubuntu.com>

	* init/Makefile.am: set TERM=xterm, so that tests which rely on
	  TERM being set in the environment don't give different results and
	  gratuitously fail.

2012-11-15  James Hunt  <james.hunt@ubuntu.com>

	* NEWS: Release 1.6
	* configure.ac: Bump version to 1.7
	* NEWS: Begin new release

2012-11-07  James Hunt  <james.hunt@ubuntu.com>

	* Added stateful re-exec support such that when Upstart is asked
	  to restart itself using 'telinit u', the new instance of PID 1
	  will retain knowledge of all system jobs and running instances.

2012-09-10  James Hunt  <james.hunt@ubuntu.com>

	* Merged lp:~jconti/upstart/fix_empty_chroot.

2012-05-23  James Hunt  <james.hunt@ubuntu.com>

	* init/main.c: Add in "bare" re-exec handling from Ubuntu
	  branch.
	* init/main.c: Unhide "restart" option.

2012-10-22  James Hunt  <james.hunt@ubuntu.com>

	* init/parse_job.c: stanza_kill(): Actually save parsed
	  value to avoid crash if kill signal given as a numeric
	  (LP: #1049820).
	* init/tests/test_parse_job.c: test_stanza_kill(): New test:
	  "with signal and single numeric argument".
	* init/Makefile.am: test_job_process must now be linked to the 'util'
	  library for pty helper functionality.
	* init/tests/test_job_process.c:
	  - Compiler appeasement.
	  - Conditionally run tests in a pty for build environments such as
	    modern versions of sbuild(1) that do not provide a controlling
	    terminal (sbuild) (LP: #888910).

2012-08-31  Steve Langasek  <steve.langasek@ubuntu.com>

	[ A. Costa <agcosta@gis.net> ]
	* init/man/init.5, util/man/runlevel.7, util/man/initctl.8: fix a
	number of typos.

2012-08-07  James Hunt  <james.hunt@ubuntu.com>

	* init/main.c: main(): Remove checks for /dev/kmsg, /dev/null,
	  /dev/console and /dev/tty since some environments use different
	  major/minor numbers to the norm (for example on LXC, /dev/console is
	  not (5,1), but (136,*)). Do not attempt to create /dev/console again,
	  due to LXC numbering difference.

2012-08-03  James Hunt  <james.hunt@ubuntu.com>

	* init/main.c:main(): Handle hostile initramfs-less environments by
	  calling umask and creating required device nodes as early as possible.
	* init/system.c: New functions to simplify code:
	  - system_mknod()
	  - system_check_file()

2012-07-31  James Hunt  <james.hunt@ubuntu.com>

	[ Eric S. Raymond <esr@thyrsus.com> ]
	* extra/man/socket-event.7: Fixed incorrect troff (LP: #1018925).

2012-03-22  James Hunt  <james.hunt@ubuntu.com>

	* NEWS: Begin new release.
	* configure.ac: Bump version to 1.6.

2012-03-22  James Hunt  <james.hunt@ubuntu.com>

	* Changelog: Release entry.
	* configure.ac: Bump year.
	* NEWS: Release 1.5.

2012-03-16  James Hunt  <james.hunt@ubuntu.com>

	* init/tests/test_job_process:
	  - Fixed multiple TEST_FAILED() typos
	    ("unexpected" => unexpectedly").
	* job_process_spawn(): Only display single message
	  if pty setup fails. 
	* init/man/init.5: Typo.
	* init/tests/test_job_process:
	  - child(): New TEST_OUTPUT_WITH_STOP test.
	  - test_run(): New test "with multiple processes and log".
	  - test_spawn():
	    - umask reset.
	    - New test "ensure multi processes output logged".
	* dbus/com.ubuntu.Upstart.xml:
	  - added 'NotifyDiskWriteable' method.
	* init/control.c:
	  - control_notify_disk_writeable(): New function to flush early job log.
	* init/job_process.c:
	  - job_process_terminated(): Call log_handle_unflushed() to potentially
	    add log object to unflushed list (the early job log) in certain
	    scenarios.
	* init/log.c:
	  - log_flushed: bool indicating successful flush of early job log.
	  - log_unflushed_files: The "early job log" list.
	  - log_new(): Call log_unflushed_init() and initialize new log members.
	  - log_flush(): Only call log_read_watch() conditionally now.
	  - log_io_reader(): More careful consideration of errno by
	    using saved value from log member.
	  - log_io_error_handler(): Set remote_closed for the benefit of
	    log_flushed() (to avoid flushing multiple times).
	  - log_file_open: Now saves errno value from open(2).
	  - log_read_watch(): Removed log->unflushed->len assert since it was
	    erroneous: even if unflushed data exists, it will be written in
	    order when log_io_reader() calls log_file_write().
	  - log_unflushed_init(): New function to initialise the
	    log_unflushed_files list.
	  - log_handle_unflushed(): New function that potentially adds log
	    object to the log_unflushed_files list to allow the data to be
	    flushed _after_ the parent object has been destroyed.
	  - log_clear_unflushed(): New function to clear the
	    log_unflushed_files list by attempting to flush the data to disk.
	  - log_read_watch(): Set remote_closed for scenarios where
	    error handler never called. (LP: #935585)
	* init/log.h:
	  - Added new Log members: detached, remote_closed and open_errno.
	  - Updated documentation.
	  - extern for log_unflushed_files.
	  - Added prototypes for new functions: log_handle_unflushed(),
	    log_clear_unflushed() and log_unflushed_init().
	* init/tests/test_job_process.c:
	  - test_run():
	    - Call log_unflushed_init().
	    - Corrected grammar in error messages for "ensure sane fds" tests.
	    - "with single line command writing fast and exiting": Call
	      nih_child_add_watch().
	    - added waitid() calls to ensure log data not added to
	      unflushed list.
	  - test_spawn():
	    - Call log_unflushed_init().
	    - Corrected grammar in error messages for "ensure sane fds" tests.
	    - Added TEST_ALLOC_SAFE() to "simple test" to ensure
	      destructors run correctly.
	    - "read single null byte with 'console log'": Call
	      log_handle_unflushed() and added missing free.
	    - "read data from forked process": Call
	      log_handle_unflushed().
	* init/tests/test_log.c: 
	  - Updated documentation.
	  - Added calls to log_unflushed_init().
	  - "ensure logger flushes cached data on request": New test
	    for log_handle_unflushed().
	* util/initctl.c:
	  - notify_disk_writeable_action(): New function to notify
	    Upstart that the disk is writeable.
	  - commands: Added new command "notify-disk-writeable".
	* util/man/initctl.8: Updated for new notify-disk-writeable command.
	* util/tests/test_initctl.c:
	  - STOP_UPSTART(): Check return from kill(2).
	  - test_show_config(): Adding missing rmdir(2).
	  - test_check_config(): Adding missing rmdir(2).
	  - test_notify_disk_writeable(): New function embodying new test
	    "with job ending before log disk writeable".

	[ Steve Langasek <steve.langasek@ubuntu.com> ]
	* init/tests/test_job_process:
	  - close_all_files(): New function to ensure test environment
	    has only expected fds open.
	  - main(): Call close_all_files().

2012-03-07  James Hunt  <james.hunt@ubuntu.com>

	* init/job.c: job_new(): Initialize log array.
	* init/job.h: Change Log element to an array to handle scenario where
	  job has multiple simultaneous processes running (LP: #940290).
	* init/job_process.c:
	  - job_process_run(): pass ProcessType to job_process_spawn().
	  - job_process_spawn():
	    - Now accepts a ProcessType.
	    - Ensure existing matching process type log is destroyed before
	      creating a new one.
	  - job_process_terminated(): Update for log array.
	* init/job_process.h: Updated prototype for job_process_spawn().
	* init/tests/test_job.c: test_new(): Updated logic for log array.
	* init/tests/test_job_process.c: test_run():
	  - Updated logic for log array.
	  - Added ProcessType to job_process_spawn() calls.

2012-03-05  James Hunt  <james.hunt@ubuntu.com>

	* init/job_process.c: job_process_spawn(): If pty setup fails,
	  log message and disable logging for job.
	* init/man/init.5: Explain new behaviour should pty setup fail.
	* init/tests/test_job_process.c: Updated disabled test
	  "when no free ptys" for new behaviour.

2012-03-01  James Hunt  <james.hunt@ubuntu.com>

	* init/job_class.c:
	  - job_class_get_instance():
	    - Use nih_local to avoid memory leak should nih_strcat_sprintf()
	      fail.
	    - Formatting.
	  - job_class_start():
	    - Use nih_local to avoid memory leak should nih_strcat_sprintf()
	      fail.
	    - Formatting.
	* init/man/init.5: Add further pty details.

2012-02-13  James Hunt  <james.hunt@ubuntu.com>

	* init/log.c:
	  - log_flush(): Comments.
	  - log_read_watch():
	    - Improved comments.
	    - Don't re-attempt read on EAGAIN/EWOULDBLOCK since those errors are
	      nominally impossible due to the remote end of the pty already
	      having ended (LP: #926468).
	    - Added a debug-mode warning when 'badly-behaved' application
	      detected that leaks fds to its children, as this is generally a bug.
	* init/tests/test_job_process.c:
	  - test_run():
	    - "with single line command writing fast and exiting": added
	      waitpid() to ensure no EAGAIN.
	  - test_spawn():
	    - "with no such file, no shell and console log": added
	      waitpid() to ensure no EAGAIN.

2012-02-03  James Hunt  <james.hunt@ubuntu.com>

	* init/job_process.c: job_process_spawn():
	  - Set close-on-exec for pty_master.
	  - Ensure stdio buffers flushed prior to forking to ensure no data
	    leakage to child (should init be run with '--debug', or the tests
	    be run with redirected output, for example).
	  - Free log object if child process fails to exec(3) rather than just
	    closing fd. This ensures io watch is removed correctly. (LP: #922754)
	  - Only need to remap pty_master if CONSOLE_LOG in operation.
	* init/tests/test_job_process:
	  - fd_valid(): New helper function to determine if specified fd is valid.
	  - child(): Added new 'TEST_FDS' test to ensure no fd leakage to child
	    processes.
	  - test_run():
	    - New tests:
	      - "ensure sane fds with no console, no script"
	      - "ensure sane fds with no console, and script"
	      - "ensure sane fds with console log, no script"
	      - "ensure sane fds with console log, and script"
	      - "with single-line command running an invalid command, \
	         then a 1-line post-stop script"
	      - "with single-line command running an invalid command, \
	         then a 2-line post-stop script"
	      - "with single-line command running an invalid command, \
	         then a post-stop command"
	      - "with single-line command running an invalid command, \
	         then an invalid post-stop command"
	      - "with single-line command running a valid command, \
	         then a 1-line invalid post-stop command"
	    - Test "with single-line command running an invalid command":
	      - now diverts stderr output for less chatty test-run experience.
	      - Improved checking.
	    - Test "with setuid me" now diverts stderr output for less chatty
	      test-run experience.
	  - test_spawn():
	    - New tests:
	      - "with no such file, no shell and console log"
	      - "ensure sane fds with no console"
	      - "ensure sane fds with console log"
	* init/tests/test_log.c: test_log_destroy():
	  - New test "ensure watch freed when log destroyed"

2012-01-27  James Hunt  <james.hunt@ubuntu.com>

	* init/tests/test_job_process.c: test_run(): Fixed typo in
	  test "with setuid me" where uid value was being set to gid.

2012-01-25  James Hunt  <james.hunt@ubuntu.com>

	* init/job_process.c: job_process_terminated(): Free log to ensure data
	  written as soon as _any_ process ends (consider respawn jobs).
	* init/log.c:
	  - log_destroy():
	    - Improved documentation.
	    - Now calls new function log_flush().
	  - log_flush(): New function to ensure no lingering buffered job data
	    remains. Now considers EBADF (LP: #912558).
	  - log_io_reader():
	    - Added missing assert for @len.
	    - Simplified ENOSPC handling.
	    - Ensure log->io set to NULL to allow other routines to detect it
	      really has gone.
	  - log_file_write(): Added @len checks.
	  - log_read_watch(): New function to drain data from a watch descriptor
	    (which also must consider EBADF).
	* init/log.h: Added define for LOG_READ_SIZE.
	* init/tests/test_job_process.c:
	  - test_run():
	    - Added some extra pointer checks.
	    - Free class *before* checking file to ensure destructor invoked at
	      correct point.
	    - Added test "with single-line command running an invalid command"
	      (for scenario bug 912558 exposed).
	    - Added test "with single-line command writing fast and exiting".
	* init/tests/test_log.c: Changed all tests to use openpty(3) rather than
	  pipe(2) for semantic parity with actual code.
	* util/tests/test_user_sessions.sh:
	  - ensure_no_output(): Now calls check_job_output() and delete_job() to
	    simplify logic.
	  - delete_job(): Call get_job_file() rather than doing it long-hand.
	  - check_job_output(): New function.
	  - start_job(): Added allow_failure parameter.
	  - test_ensure_no_unexpected_output(): New test
	    "ensure command job does not create log file with invalid command".

2012-01-05  James Hunt  <james.hunt@ubuntu.com>

	* init/man/init.5: Explain that all job processes affected
	  by 'setuid' and 'setgid' stanzas.

2011-12-22  James Hunt  <james.hunt@ubuntu.com>

	* init/job_process.c: job_process_spawn():
	  - Set child handler to default rather than explicit ignore
	    to avoid test failures in environments that disallow
	    ignoring SIGCHLD.
	* init/tests/test_job_process.c: test_run():
	  - Changed timeout for test feature "ensure that no log
	    file written for CONSOLE_NONE".

2011-12-15  James Hunt  <james.hunt@ubuntu.com>

	* Makefile.am: Add missing TESTING.sessions to distribution.
	* contrib/vim/syntax/upstart.vim: Meta-data update and addition
	  of more standard (Ubuntu Upstart) events.
	* extra/man/upstart-udev-bridge.8: Ensure literal dashes used
	  for all command-line options.
	* extra/upstart-udev-bridge.c:
	  - udev_monitor_watcher(): Fix leak when obtaining udev value.
	  - make_safe_string(): Don't realloc since overhead too high
	  considering size of strings.
	* init/job_class.c: Typo.
	* init/job_process.c: job_process_spawn():
	  - Correct ignoring of SIGCHLD prior to grantpt(3) call.
	  - Removed redundant close(2) calls.
	  - Move declarations to top of block for
	    getpwnam(3)/getgrnam(3).
	* init/log.c:
	  - log_file_open(): Comments.
	  - log_file_write(): Added missing cast on
	    nih_io_buffer_shrink() call.
	* init/main.c: console_type_setter(): NihOptionSetter's should
	  return 0 on success.
	* init/man/init.5: lower-case all references to system jobs
	  and user jobs.
	* init/tests/test_job_process.c: Add missing include for
	  fnmatch.h.

2011-12-15  James Hunt  <james.hunt@ubuntu.com>

	* init/tests/test_job_process.c: test_run():
	  - Ensure process group killed for multi-process shell scripts.
	  - Change 'command-not-found' tests to use regex matching rather
	    than literal to allow for minor differences in /bin/sh variants
	    error output.

2011-12-13  James Hunt  <james.hunt@ubuntu.com>

	* configure.ac: Bump version to 1.5
	* NEWS: Begin new release

2011-12-13  James Hunt  <james.hunt@ubuntu.com>

	* NEWS: Release 1.4
	* configure.ac (NIH_COPYRIGHT): Update

2011-12-12  James Hunt  <james.hunt@ubuntu.com>

	Simplify logfile name encoding.
	
	* init/job_process.c: job_process_log_path(): Ditch D-Bus job name
	  encoding in path names for saner approach that simply remaps slash
	  characters (minimal surprises for users).
	* init/job_process.h: Addition of macros:
	  - JOB_PROCESS_LOG_FILE_EXT
	  - JOB_PROCESS_LOG_REMAP_FROM_CHAR
	  - JOB_PROCESS_LOG_REMAP_TO_CHAR
	* init/man/init.5: Update console section for simplified log filename
	  encoding approach.
	* init/test_job_process.c: test_log_path(): Updates for simplified
	  logfile name encoding.
	* util/tests/test_user_sessions.sh: Updates for simplified
	  logfile name encoding: removed dbus_encode() and replaced with
	  upstart_encode().

2011-12-12  James Hunt  <james.hunt@ubuntu.com>

	* extra/man/upstart-udev-bridge.8:
	  - Added new '--no-strip' option.
	  - Added missing '--daemon', '--debug' and '--help' options.
	* extra/upstart-udev-bridge.c:
	  XXX: Behavioural change: non-printable bytes are now removed
	  by default from all udev message data to handle buggy
	  hardware devices which expose this data to userland (the
	  kernel simply passes it through verbatim). To revert to old
	  behaviour (where no udev message data is modified), specify
	  the new '--no-strip' option (LP: #829980).
	  - make_safe_string(): New function to cleanse udev data.
	  - udev_monitor_watcher():
	    - Cleanse udev data unless '--no-strip' specified.
	    - Fixed possible crash should 'action' not be set.
	    - Fixed possible crash should 'devname' not be set
	      and '--debug' specified.

2011-12-09  James Hunt  <james.hunt@ubuntu.com>

	* Merge of 'setuid' + 'setgid' stanzas from
	  Evan Broder (lp:~broder/upstart/drop-privileges).

2011-12-09  James Hunt  <james.hunt@ubuntu.com>

	Introduction of 'log' argument to 'console' stanza allowing
	system job output only to be captured.
	
	* contrib/vim/syntax/upstart.vim: Added 'log' and missing
	  'none'.
	* init/Makefile.am: Update for log.c, log.h and test_log.c.
	* init/job.c: job_new(): Initialize log.
	* init/job.h: Add Log pointer to Job.
	* init/job_class.c:
	  - XXX: behaviour change: Default for 'console'
	    is now CONSOLE_LOG rather than CONSOLE_NONE.
	    Rationale is that if a job does produce output, you want to see
	    it since the chances are it will contain useful error details.
	  - Added default_console variable.
	  - job_class_console_type(): New function to parse console type
	    string.
	* init/job_class.h:
	  - Added CONSOLE_LOG to ConsoleType and updated documentation
	    for ConsoleType.
	  - Added prototype for job_class_console_type().
	* init/job_process.c:
	  - New log_dir and disable_job_logging variables.
	  - job_process_run(): Updated to reflect new parameter for
	    job_process_spawn().
	  - job_process_spawn(): Now accepts a Job rather than a
	    JobClass to allow job->log and class->console to be handled
	    appropriately. Now creates pty master and slave fds for
	    console logging. Simplified code for file descriptor
	    switching by using new job_process_remap_fd().
	  - job_process_error_read(): Added entries for:
	    - JOB_PROCESS_ERROR_OPENPT_MASTER
	    - JOB_PROCESS_ERROR_OPENPT_UNLOCKPT
	    - JOB_PROCESS_ERROR_PTSNAME
	    - JOB_PROCESS_ERROR_OPENPT_SLAVE
	  - job_process_log_path(): New function that returns full path to log
	    file for specified Job.
	  - job_process_remap_fd(): New function to ensure file
	    descriptors do not collide.
	* init/job_process.h:
	  - Updated JobProcessErrorType with new entries:
	    - JOB_PROCESS_ERROR_OPENPT_MASTER
	    - JOB_PROCESS_ERROR_OPENPT_UNLOCKPT
	    - JOB_PROCESS_ERROR_PTSNAME
	    - JOB_PROCESS_ERROR_OPENPT_SLAVE
	  - job_process_spawn(): Updated prototype.
	  - job_process_log_path(): Added prototype.
	* init/main.c:
	  - handle_logdir(): New function for overriding log directory.
	  - console_type_setter(): New Function to handle selection of
	    default console value.
	  - Added following command-line options:
	    - '--default-console'
	    - '--logdir'
	    - '--no-log'
	* init/man/init.5:
	  - Update and restructure of section on 'console' stanza.
	  - Added a FILES section.
	* init/man/init.8: Updated with details of new options:
	  - '--default-console'
	  - '--logdir'
	  - '--no-log'
	* init/parse_job.c: stanza_console(): Updated for "log".
	* init/paths.h: Added defines for JOB_LOGDIR and LOGDIR_ENV.
	* init/session.c:
	  - Added missing function headers.
	* init/system.c: system_setup_console(): Update for CONSOLE_LOG.
	* init/test_conf.c:
	  - TEST_FORCE_WATCH_UPDATE(): Removed debug.
	  - test_override(): Removed erroneous comment.
	  - test_select_job(): Added variable attributes to keep gcc 4.6 happy.
	* init/test_event.c: Explicitly set console type to CONSOLE_NONE to
	  retain behaviour of existing tests.
	* init/test_job.c:
	  - test_job_new(): Ensure log object not created on Job instantiation.
	  - test_change_state(): Explicitly set console type to CONSOLE_NONE to
	    retain behaviour of existing tests.
	* init/test_job_class.c:
	  - test_new(): Ensure console type now defaults to CONSOLE_LOG.
	  - Explicitly set console type to CONSOLE_NONE to retain behaviour of
	    existing tests.
	* init/test_job_process.c:
	  - Added various new macros to simplify test code.
	  - child(): New child_tests added for TEST_OUTPUT and TEST_SIGNALS.
	  - get_available_pty_count(): New function.
	  - Explicitly set console type to CONSOLE_NONE to retain behaviour of
	    existing tests.
	  - test_run(): Added new tests for CONSOLE_LOG.
	  - test_spawn(): Added new tests for CONSOLE_LOG.
	  - test_log_path(): New function.
	  - test_handler(): Added UPSTART_LOGDIR support to 
	  - main():
	    - Update to allow number of forks to be specified when run as a child
	      process.
	    - Added call to test_log_path().
	    - initialize various subsystems since before, functions run from
	      main() had to be run in the order specified and exactly as listed
	     (certain tests relied on previous tests initializing a subsystem
	     which gives unexpected results and thus confusing behaviour
	     if the order of tests is changed).
	* init/test_parse_job.c: Added new test to test_stanza_console() for
	  "console log".
	* util/tests/test_user_sessions.sh: Added tests for job logging
	  to ensure no unexpected output recorded for user jobs.

2011-11-16  Petr Lautrbach <plautrba@redhat.com>
	* init/parse_job.c, init/job_class.c, init/job_class.h: Added "usage"
	stanza which is used by initctl command.
	* init/tests/test_parse_job.c: Tests for "usage" stanza
	* init/man/init.5: "usage" stanza documentation.
	* util/initctl.c, util/man/initctl.8: Added "inictl usage" command.
	* util/tests/test_initctl.c: Tests for ""inictl usage" command.

2011-08-11  Scott James Remnant  <keybuk@google.com>

	* init/job_process.c (job_process_spawn): Can't return on
	dup2() error, we're in the child. Return an error back to
	the child properly.

	* init/job_process.c (job_process_spawn), init/main.c: error
	should be ENOENT

	* init/job_class.c, init/job_class.h: Move constants into the
	header file so they can be found from other source files.
	* init/job_process.c (job_process_spawn): Only adjust the OOM
	score if it isn't the default
	* init/main.c: Apply the default OOM score to the init process
	itself.

	* init/main.c: Deal with failure to setup the system console by
	falling back to /dev/null, so we don't end up without default fds
	and castrate the process.

2011-08-10  Scott James Remnant  <keybuk@google.com>

	* init/job_class.c (job_class_new): nit, use #defines for the default
	nice level and oom score adjustment.
2011-07-25  James Hunt  <james.hunt@ubuntu.com>

	* init/job_process.c: job_process_spawn():
	  - Added dup2() return check.
	* TESTING.sessions: Updated with information on user sessions.
	* init/job_process.c:
	  - job_process_spawn():
	    - Change group before user and do it as early as possible.
	    - Ensure non-priv user is able to read script fd. Default system
	      behaviour is seemingly not consistent/defined, so force it
	      to be (LP: #813052)
	    - Ensure cwd for user job is home directory by default.
	  - job_process_error_read():
	    - Added handling for JOB_PROCESS_ERROR_SETUID and
	      JOB_PROCESS_ERROR_SETGID (LP: #807293).
	    - Added new entry for JOB_PROCESS_ERROR_CHOWN.
	* init/job_process.h:
	  - Added entry for JOB_PROCESS_ERROR_CHOWN in JobProcessErrorType.
	* init/man/init.5: Update for user jobs explaining behaviour of stanzas
	  which manipulate system resource limits and when the init
	  daemon reads the users job directory.
	* util/tests/test_user_sessions.sh: New script for testing user sessions
	  (NOTE: this is *NOT* run automatically).
	* init/session.c: session_from_dbus(): Handle case where a users
	  home directory is changed or where a uid is re-used for a
	  different username.
	* init/session.h: Updated comments for Session object.
	* init/man/init.5: Explain that symbolic links are not supported.

2011-07-22  James Hunt  <james.hunt@ubuntu.com>

	* util/man/initctl.8: Clarify semantics of restart(8)
	  command (LP: #731225).

2011-07-20  James Hunt  <james.hunt@ubuntu.com>

	* util/tests/test_initctl.c:
	  - test_show_config(): /* fall through :) */
	  - test_check_config(): Manually start and stop dbus-daemon to work
	    around change in dbus autostart behaviour which causes issues when
	    running the tests in a chroot and non-X11 environment (see dbus commit
	    cea055514a9dfc74e7f0515cf4a256da10a891bc).

2011-06-14  James Hunt  <james.hunt@ubuntu.com>

	* NEWS: Release 1.3

2011-06-14  James Hunt  <james.hunt@ubuntu.com>

	* contrib/vim/syntax/upstart.vim: Updates for kill, oom, expect
	and limit.  

2011-06-07  Scott James Remnant  <scott@netsplit.com>

	* init/job_process.c (job_process_spawn): Make sure we don't close
	our own file descriptor if it already has the right value.

2011-06-06  James Hunt  <james.hunt@ubuntu.com>
	
	Add override file support.

	* init/conf.c:
	  - conf_reload_path(): Now takes an extra override_path parameter.
	  - is_conf_file() / is_conf_file_std() / is_conf_file_override(): New
	    functions to determine type of given file path.
	  - toggle_conf_name(): New function which convert a conf file
	    name to an override name and vice versa.
	  - majority of remaining functions updated to handle override
	    files.
	* init/conf.h: Prototypes.
	* init/job_class.c: Whitespace.
	* init/man/init.5: Updated to document override file support.
	* init/man/init.8: Added reference to control-alt-delete(7) man page.
	* init/paths.h: New macros CONF_EXT_OVERRIDE, CONF_EXT_STD,
	  IS_CONF_FILE_OVERRIDE and IS_CONF_FILE_STD.
	* init/parse_conf.c: Added assertion to remind us forcibly to add
	  override-handling code for directories if we ever allow content in
	  'init.conf'.
	* init/parse_job.c (parse_job): Additional parameter 'update' to
	  allow override files to replace existing Job details.
	* init/parse_job.h: Updated parse_job() prototype.
	* init/test_conf.c
	  - New macros TEST_ENSURE_CLEAN_ENV() and
	    TEST_FORCE_WATCH_UPDATE().
	  - test_override(): New function.
	  - test_toggle_conf_name(): New function.
	* init/test_parse_job.c:
	  - Updated for extra parse_job() parameter.
	  - added a test feature to test_parse_job() to exercise new
	    parameter to parse_job().
	* util/man/initctl.8: Clarified what it means to restart a job.

	Add udev and socket bridges.
	
	* Makefile.am: Added extra directory.
	* New files:
	  - extra/Makefile.am
	  - extra/conf/upstart-socket-bridge.conf
	  - extra/conf/upstart-udev-bridge.conf
	  - extra/man/socket-event.7
	  - extra/man/upstart-socket-bridge.8
	  - extra/man/upstart-udev-bridge.8
	  - extra/upstart-socket-bridge.c
	  - extra/upstart-udev-bridge.c
	* configure.ac:
	  - Check for udev (for upstart-udev-bridge).
	  - Add extra/Makefile to AC_CONFIG_FILES.
	* dbus/com.ubuntu.Upstart.xml: Add EmitEventWithFile method.
	* init/control.c:
	  - control_emit_event(): Now a wrapper for control_emit_event_with_file.
	  - control_emit_event_with_file(): New function that operates on an fd.
	* init/control.h: Prototype for control_emit_event_with_file().
	* init/event.c:
	  - event_new(): Initialize event fd.
	  - event_pending_handle_jobs(): Now calls event_operator_fds().
	* init/event.c: Add fd to Event struct.
	* init/event_operator.c: event_operator_fds(): New function.
	* init/event_operator.h: Prototype for event_operator_fds().
	* init/job.c: job_new(): Initialize fd members.
	* init/job.h: Add fds and num_fds to Job struct.

2011-06-03  James Hunt  <james.hunt@ubuntu.com>

	Add session support. Note that there are no automatically runnable and
	explicit tests yet. However, see TESTING.sessions.
	
	* TESTING.sessions: ASCII (reStructuredText) document explaining
	  how to run manual tests for session support (for chroots).
	* dbus/Upstart.conf: Simplified to support allowing users to invoke
	  all methods (since Upstart now isolates commands by user).
	* init/Makefile.am: Added session.[ch] files.
	* init/session.c: New file. Note that session_from_dbus() will disable sessions
	  (by returning the NULL session) if environment variable "UPSTART_NO_SESSIONS"
	  is set to any value (used by tests).
	* init/session.h: New file.
	* init/parse_job.h: parse_job(): Add session pointer to prototype.
	* init/parse_job.c:
	  - parse_job(): Add session parameter.
	  - Update calls to job_class_new() to pass session pointer.
	* init/job.c: job_new(): Crucial change to ensure chroot sessions have
	  a unique D-Bus name (LP:#728531).
	* init/job_class.c: 
	  - job_class_new(): Add session parameter and session support.
	  - job_class_remove(): Add session parameter to prototype.
	  - job_class_consider(): Only consider jobs from the appropriate session.
	  - job_class_reconsider(): Only consider jobs from the appropriate session.
	  - job_class_start(): Disallow out-of-session modification.
	  - job_class_stop(): Disallow out-of-session modification.
	  - job_class_restart(): Disallow out-of-session modification.
	* init/main.c: Add "--no-sessions" command-line option to disable
	  sessions and revert to traditional behaviour.
	* init/job_class.h: 
	  - job_class_new(): Add session pointer to prototype.
	  - JobClass: Add session member.
	* init/job_process.c: job_process_spawn():
	  - Call chroot(2) for chroot sessions.
	  - Call setuid(2) for user session jobs.
	* init/job.c:
	  - job_emit_event(): Set session for event.
	  - job_start(): Disallow out-of-session modification.
	  - job_stop(): Disallow out-of-session modification.
	  - job_restart(): Disallow out-of-session modification.
	* init/event.h: Event: Add session member.
	* init/event.c:
	  - event_new(): initialize session to NULL.
	  - event_pending_handle_jobs(): Add session handling.
	  - event_finished(): Set session for failure event.
	* init/control.c:
	  - control_get_job_by_name(): Add session handling.
	  - control_get_all_jobs(): Add session handling.
	  - control_emit_event(): Add session handling.
	* init/conf.c:
	  - conf_source_new(): Initialise session to NULL.
	  - conf_reload_path(): Pass session to parse_job().
	  - conf_select_job(): Add session parameter.
	* init/conf.h:
	  - ConfSource: Add session member.
	  - conf_select_job(): Add session parameter to prototype.
	* All tests updated to set "UPSTART_NO_SESSIONS" (to disable
	  sessions).

2011-06-02  James Hunt  <james.hunt@ubuntu.com>

	* contrib/bash_completion/upstart:
	  - Made function names more meaningful:
	  - _upstart_jobs: Now returns a unique list
	  - _upstart_events (nee _upstart_named_events ) now considers all
	    "emits" tokens.
	  - Updates for "check-config" and "show-config".
	  - Added "--session" option.
	  - Added "--no-wait" for emit, reload and restart.

	Man page updates.
	
	* init/man/init.5:
	  - Quoted dashes.
	  - Explain handling of duplicated stanzas.
	  - "respawn": Document default count and interval.
	  - "emits": Reference "initctl check-config".
	  - Added BUGS section.
	  - Added copyright.
	* init/man/init.8:
	  - Quoted dashes.
	  - See Also: Added control-alt-delete(7).
	* util/man/initctl.8:
	  - Quoted dashes.
	  - "restart": Clarified meaning.
	  - "list": Explained "stop/waiting" jobs.

2011-06-01  James Hunt  <james.hunt@ubuntu.com>

	Add D-Bus session support to initctl.
	
	* util/initctl.c:
	  - Added "--session" command-line option.
	  - dbus_bus_type_setter(): New function used by option parser to
	    distinguish system/session D-Bus bus type.
	  - system_bus variable now replaced by two others: use_dbus (boolean)
	    and dbus_bus_type.
	  - upstart_open(): Updated to handle multiple D-Bus bus types.
	* util/man/initctl.8: Update for "--session" option.
	* util/tests/test_initctl.c: Updated to make use of use_dbus and
	  dbus_bus_type rather than system_bus.

	Add "show-config" command to initctl.
	
	* util/initctl.c:
	  - New functions:
	    - job_class_condition_handler(): Handler function to retrieve job conditions.
	    - job_class_condition_err_handler(): Handler error function for
	      job_class_condition_handler().
	    - job_class_parse_events(): Convert RPN "start on" and "stop on" conditions to
	      human-readable format.
	    - job_class_show_emits(): Display events which job emits.
	    - job_class_show_conditions(): Make D-Bus calls to retrieve "start on" and
	      "stop on" conditions.
	    - show_config_action: Handle "show-config" command..
	* util/initctl.h: New file providing stack-handling functionality for
	  RPN parsing for "show-config" command.
	* util/Makefile.am: Added initctl.h to initctl_SOURCES.
	* util/man/initctl.8: Updated for "show-config" command and associated
	  options.
	* util/tests/test_initctl.c:
	  - New macros START_UPSTART, STOP_UPSTART, RUN_COMMAND, CREATE_FILE and DELETE_FILE.
	    These are required since due to the introduction of the
	    "show-config" initctl command, initctl is no longer solely a proxy
	    to Upstart: it now has some intelligence (it parses the 
	    "emits", "start on" and "stop on" conditions) and thus must be
	    tested directly.
	  - test_show_config(): New function to test "initctl show-config".
	  - in_chroot(): New function to detect if tests are being run from
	    within a chroot environment.
	  - dbus_configured(): New function which performs a basic check to
	    establish if D-Bus is configured correctly.
	  - main(): Added call to test_show_config(), conditional on
	    a non-chroot environment and a working D-Bus system.

	Add "check-config" command to initctl.
	
	* util/initctl.c:
	  - New functions:
	    - allow_event(): Determine if specified event is erroneous or not.
	      Handles globbing.
	    - allow_job(): Determine if specified job is erroneous or not.
	      Handles variables (such as instance variables).
	    - check_condition(): High-level function to handle checking start
	      on/stop on conditions.
	    - check_config_action: Handler for "check-config" command.
	    - display_check_errors(): Display errors from expression tree nodes
	      that are in error.
	    - eval_expr_tree(): Evaluate expression tree.
	    - ignored_events_setter(): handler for '--ignore-events' command-line
	      option for "check-config" command.
	    - tree_filter(): Used for filtering expression tree nodes.
	  - show_config_action(): Update for check-config mode.
	  - job_class_parse_events(): Update for check-config mode.
	  - job_class_show_emits(): Update for check-config mode.
	* util/initctl.h:
	  - Added structs for JobCondition, CheckConfigData and ExprNode.
	  - New macros: MAKE_EXPR_NODE() and MAKE_JOB_CONDITION().
	* util/tests/test_initctl.c:
	  - test_check_config(): New function to test "initctl check-config".
	  - main(): Added call to test_check_config(), conditional on
	    a non-chroot environment and a working D-Bus system.
	* util/man/initctl.8: Updated for "check-config" command and associated
	  options.
	* conf/rc-sysinit.conf: Added "emits" stanza, required by
	"check-config".

	Addition of initctl2dot script for visualisation.
	
	* Makefile.am: Added scripts directory.
	* configure.ac: Updated AC_CONFIG_FILES for scripts/Makefile.
	* scripts/Makefile.am: Makefile for scripts.
	* scripts/initctl2dot.py: Python script to produce dot(1) graphs of
	  "initctl show-config" output.
	* scripts/man/initctl2dot.8: Man page for initctl2dot.py script.

	Addition of init-checkconf script.
	
	* scripts/init-checkconf.sh: Script to determine if specified job
	  config file is valid or not.
	* scripts/man/init-checkconf.8: Man page for init-checkconf.sh.
	* scripts/Makefile.am: Added init-checkconf script and man
	  page.

2011-05-31  James Hunt  <james.hunt@ubuntu.com>

	Add command-line option to use D-Bus session bus (for testing).
	
	* init/control.c:
	  - Added new boolean use_session_bus.
	  - Updated comments.
	  - control_handle_bus_type(): New function to allow selection of
	    session bus via env var "UPSTART_USE_SESSION_BUS".
	    Also logs use of session bus if use_session_bus set.
	  - control_bus_open(): Now connects to either D-Bus system bus or session bus.
	* init/control.h: New define for USE_SESSION_BUS_ENV.
	* init/main.c: Addition of "--session" command-line option.
	* init/man/init.8: Update for new "--session" command-line option.

	* Corrected copyright notices.

	Add option to allow alternate location for job config files.
	
	* init/main.c:
	  - Added "--confdir <dir>" command-line option.
	  - handle_confdir(): New function to select alternate confdir using env
	    var "UPSTART_CONFDIR" or command-line option (for testing).
	* init/paths.h: Added define for CONFDIR_ENV.
	* init/man/init.8: Update for new "--confdir" command-line option.

	Add ability to suppress initial event and/or change its name.
	
	* init/main.c: New command-line options: "--no-startup-event" and
	  "--startup-event". If "--no-startup-event" specified, log message as a
	  debug aid.
	* init/man/init.8: Documentation for new command-line options:
	  "--no-startup-event" and "--startup-event".

2011-05-12  Marc - A. Dahlhaus  <mad@wol.de>

	* init/job_class.h (JobClass): Add kill signal member
	* init/job_class.c (job_class_new): Initialise kill signal
	* init/tests/test_job_class.c (test_new): Check kill signal initialised
	correctly.
	* init/system.c (system_kill): Change to accept a signal rather than
	a boolean.
	* init/system.h: Update prototype
	* init/tests/test_system.c (test_kill): Update tests to pass signals
	by value.
	* init/job_process.c (job_process_kill, job_process_kill_timer): Pass
	the configured kill signal, or SIGKILL, to the function rather than
	TRUE/FALSE.
	* init/parse_job.c (stanza_kill): Add parsing for kill signal.
	* init/tests/test_parse_job.c (test_stanza_kill): Check parsing works
	* init/errors.h: Add illegal signal error and string.
	* init/man/init.5: Update documentation

	* init/job_class.h (JobClass): Replace oom_adj with oom_score_adj
	* init/job_class.c (job_class_new): Replace oom_adj with oom_score_adj.
	* init/job_process.c (job_process_spawn): Write the new score
	adjustment, falling back to calculating and writing the old value if
	necessary.
	* init/parse_job.c (stanza_oom): Parse both the new and old values,
	converting the old value to the new value if present.
	* init/errors.h: Add new error string.
	* init/man/init.5: Documentation update.
	* init/tests/test_job_class.c (test_new): Update check.
	* init/tests/test_parse_job.c (test_stanza_oom): Update tests.

2011-05-12  Scott James Remnant  <scott@netsplit.com>

	* init/job_process.c (job_process_run): Always make the shell script
	fd 9, since that's the highest that shells are required by POSIX to
	support.  Pass the file descriptor to job_process_spawn()
	(job_process_run): Accept the extra file descriptor, moving it to fd 9.
	(job_process_error_read): Add handling for error condition.
	* init/job_process.h: Adjust prototypes, add constant
	* init/tests/test_job_process.c (test_spawn): Add argument to call in
	tests

2011-03-22  Scott James Remnant  <scott@netsplit.com>

	* configure.ac: Bump version to 1.3
	* NEWS: Begin new release

	* NEWS: Release 1.2

	* init/job_process.c (job_process_run): Correct shell redirection;
	the form we used dosen't work with at least pdksh

2011-03-16  Scott James Remnant  <scott@netsplit.com>

	* configure.ac: Bump version to 1.2
	* NEWS: Begin new release

	* NEWS: Release 1.1

	* configure.ac (NIH_COPYRIGHT): Update

	* init/main.c: Don't close the console until initialization is
	complete.

	* util/Makefile.am (uninstall-hook): Clean up symlinks on uninstall

	* init/environ.c (environ_all_valid): Only verify that an = is present
	(environ_valid): Drop this function, the part of POSIX I read about
	valid environment variable names only applies to other things defined
	by POSIX, elsewhere it explicitly says Applications may do whatever
	they like (and even encourages to avoid conflict)
	(environ_expand_until): Remove validity check for name.
	* init/environ.h: Update header.
	* init/tests/test_environ.c (test_valid): Drop tests.
	(test_all_valid): Drop name tests.
	(test_expand): Remove illegal expansion test.
	* init/tests/test_control.c (test_emit_event): Remove the test case for
	an invalid name in the environment.
	* init/tests/test_job_class.c (test_start, test_stop)
	(test_restart): Change the invalid argument tests to use an entry
	without an = as the invalid test.

	* util/reboot.c: pass '-H' to shutdown when called as 'halt'

	* init/job_process.c (job_process_handler): Check the job's normal exit
	list, decrease log priority of messages from warning to information if
	the exit status or signal is in the list.
	* init/tests/test_job_process.c (test_handler): Change the normal exit
	test cases to not expect the warning

	* init/job_process.c (job_process_run): Prepend a shell command to the
	pasted script to force the shell to close the file descriptor being
	used to paste the script. The shell will already have a new copy when
	it opened the path.

2011-03-15  James Hunt  <james.hunt@ubuntu.com>

	* init/conf.c (conf_source_reload, conf_source_reload_dir): Fix typos
	in doc-strings
	* init/job_process.c (job_process_run): Fix typo in doc-string
	* init/parse_job.c (stanza_env): Fix typo in doc-string

2011-03-15  Patty Langasek  <harmoney@dodds.net>

	* init/man/init.5: Grammar fixes

2011-03-15  Jacek Konieczny  <jajcus@jajcus.net>

	* contrib/vim/syntax/upstart.vim: Further improve syntax hilighting

2011-03-01  Scott James Remnant  <scott@netsplit.com>

	* configure.ac: Bump version to 1.1
	* NEWS: Begin new release

	* NEWS: Release 1.0

2011-02-17  Scott James Remnant  <scott@netsplit.com>

	* configure.ac, NEWS: Bump version to 1.0
	* TODO: Update.

	* init/tests/test_conf.c (test_source_reload_job_dir): Add tests for
	a crasher bug when a file is created called ".conf"
	* init/conf.c (conf_dir_filter): Apply fix for the crasher; check that
	the character before the ".conf" extension is not "/"
	* NEWS: Update.

2011-01-06  Petr Lautrbach  <plautrba@redhat.com>

	* init/job_process.c (job_process_termianted): Don't rewind the
	utmp file between updates.
	* init/tests/test_job_process.c (test_utmp): Add test case for
	newer mingetty behaviour.

2010-12-21  James Hunt  <james.hunt@ubuntu.com>

	* contrib/bash_completion/upstart: Add bash completion script.
	* contrib/Makefile.am (EXTRA_DIST): Include in tarball.
	* NEWS: Update.

2010-12-20  Scott James Remnant  <scott@netsplit.com>

	* NEWS: update.

2010-12-20  Petr Lautrbach  <plautrba@redhat.com>

	* init/job_process.c (job_process_terminated): On termination of
	a job, update the utmp file replacing any existing entry for that
	pid with a DEAD_PROCESS entry; likewise append an entry to wtmp.
	* init/tests/test_job_process.c (test_utmp): Test utmp handling.

	* util/shutdown.c: Exit non-zero if unable to shutdown the system.

2010-12-14  Scott James Remnant  <scott@netsplit.com>

	* configure.ac: Bump version to 0.6.8
	* NEWS: Begin new release

	* NEWS: Release 0.6.7

	* dbus/com.ubuntu.Upstart.Job.xml (start_on, stop_on, emits): Add new
	properties to return the job's relationship to events.
	* init/job_class.c (job_class_get_start_on)
	(job_class_get_stop_on, job_class_get_emits): Implement the properties
	* init/job_class.h: Add prototypes.
	* init/tests/test_job_class.c (test_get_start_on)
	(test_get_stop_on, test_get_emits): Test the new properties too

2010-12-14  James Hunt  <james.hunt@ubuntu.com>

	* init/parse_job.c (stanza_manual): New function to handle manual
	stanza.
	* init/tests/test_parse_job.c (test_stanza_manual): New function to
	test manual stanza.
	* init/man/init.5: Update for manual stanza.

2010-12-14  James Hunt <james.hunt@ubuntu.com>

	* init/job_class.h: Added debug member.
	* init/job_class.c: Initialized debug member.
	* init/job_process.c: Pause child using raise(3).
	* init/main.c: Display PID+PPID for debug builds.
	* init/parse_job.c: Added new function stanza_debug.
	* init/tests/test_job_process.c (test_spawn): Added test for debug stanza.

2010-12-10  Scott James Remnant  <scott@netsplit.com>

	* dbus/upstart.h (DBUS_SERVICE_UPSTART, DBUS_ADDRESS_UPSTART):
	For debugging purposes, when -DDEBUG is given, change the values of
	these constants.  You'll need to modify your own D-Bus configuration
	of course.

2010-12-09  Scott James Remnant  <scott@netsplit.com>

	* init/tests/test_job.c (test_change_state): Add missing
	DBUS_TYPE_INVALID to dbus_message_get_args() call.

2010-12-08  Colin Watson  <cjwatson@debian.org>

	* dbus/com.ubuntu.Upstart.Instance.xml (GoalChanged, StateChanged)
	(Failed): New signals.
	* init/job.c (job_change_goal): Emit GoalChanged signal after
	(job_change_state): Emit StateChanged signal after changing state.
	(job_failed): Emit Failed signal after marking job as failed.
	* init/tests/test_job.c (test_change_goal): Test for this.
	(test_change_state): Test for this.
	* NEWS: Update.

2010-12-08  James Hunt  <james.hunt@ubuntu.com>

	* init/event.c, init/event_operator.c: Fix grammar and factual errors
	in comments.
	* init/man/init.5: Fix grammar errors and clarify export behaviour.

2010-12-08  Clint Byrum  <clint@ubuntu.com>

	* init/man/init.5: Typo existing -> exiting

2010-08-12  Scott James Remnant  <scott@netsplit.com>

	* init/job_process.c (job_process_spawn): We can fail to open the
	system console for various reasons, sometimes because there isn't
	a console (ENXIO or ENODEV) but worse due to kernel race conditions
	on SMP/multi-core systems (EIO).  If "console output" is used, and
	these happen, fall back to /dev/null.

2010-04-27  Scott James Remnant  <scott@netsplit.com>

	* configure.ac: Bump version to 0.6.7
	* NEWS: Begin new release

	* NEWS: Release 0.6.6

	* configure.ac: Bump the requirement of libnih to 1.0.2 after
	verifying that building using --with-local-libnih and an earlier
	version installed still works.

2010-04-24  Scott James Remnant  <scott@netsplit.com>

	* configure.ac: Replace the --with-local-libnih code with an
	expansion of the NIH_WITH_LOCAL_LIBNIH macro that now contains it.
	* README: Bump libnih version.

2010-03-31  Colin Watson  <cjwatson@ubuntu.com>

	* init/man/init.5 (env): Document behaviour when the environment
	variable's value is omitted.
	* init/parse_job.c (stanza_env): Document that arguments may be
	simply VAR as well as VAR=VALUE.

2010-03-02  Michael Biebl  <mbiebl@gmail.com>

	* configure.ac: Remove double-quoting from NIH_CFLAGS and
	NIH_DBUS_CFLAGS when using --with-local-libnih

2010-02-26  Scott James Remnant  <scott@netsplit.com>

	* NEWS: Update.

	* init/job_process.c (job_process_run): Since /proc is always mounted,
	guaranteed because we mount it ourselves if it isn't, we don't need
	to check for it and can always use /proc/self/fd/NNN when we want.
	* init/tests/test_job_process.c (test_run): Since /proc is always
	mounted, we don't need to check for it and skip tests.

	* init/system.c (system_mount): Add function to mount a kernel
	filesystem (ie. /proc and /sys)
	* init/system.h: Add header.
	* init/main.c: Mount /proc and /sys on initialisation.

	* init/paths.h (DEV_FD): Drop this definition, it's needless.
	* init/job_process.c (job_process_run): Rather than using /dev/fd,
	use /proc/self/fd which is more Linuxish and is always guaranteed to
	exist when /proc is mounted - needing no symlinks.
	* init/tests/test_job_process.c (test_run): Adjust test to match.

2010-02-09  Scott James Remnant  <scott@netsplit.com>

	* configure.ac: Use NIH_COPYRIGHT instead of AC_COPYRIGHT

2010-02-04  Scott James Remnant  <scott@netsplit.com>

	* configure.ac: Bump version to 0.6.6
	* NEWS: Begin new release

	* NEWS: Release 0.6.5

	* util/tests/test_initctl.c (test_reload_action): Don't send
	SIGHUP to the server process, it'll be terminated anyway since
	reload doesn't loop.

	* init/event_operator.c (event_operator_match): Support operator
	negation using !=
	* init/tests/test_event_operator.c (test_operator_update): Add
	test cases for negation.
	* init/man/init.5: Add negation to documentation

	* init/man/init.8: Improve reference to init(5) to make it more
	obvious that this is where documentation can be found.
	* init/man/init.5: Add Upstart to the title to make it show up
	with man -k upstart

	* init/man/init.8: Add missing OPTIONS section, documenting the
	--verbose option.

	* init/main.c (main): After resetting the system console, close it
	again and reopen /dev/null for ourselves so we don't hold the
	system console open.

	* init/job_process.c (job_process_error_abort): Free the error
	before exiting.

	* util/initctl.c (reload_action): Add a reload command, this obtains
	the pid of the main process of the given job instance and sends
	SIGHUP to it.  It might not be in its final form, but it's damned
	useful for now.
	* util/tests/test_initctl.c (test_reload_action): Add test cases.
	* util/man/initctl.8: Add documentation for the reload command,
	and missing documentation for restart.
	* util/Makefile.am (install-data-hook, install-exec-hook): Create
	additional reload symlinks.

	* util/reboot.c (main): Restore the sync() system call before
	calling reboot(); the Linux kernel says we have to do this, and I
	suspect that ext4 is no longer forcing this before power off.

	* init/main.c (hup_handler): Move call to reconnect to D-Bus system
	bus into new function
	(usr1_handler): This is because a config reload "forgets" existing
	state, such as events that were pending.
	(main): Add SIGUSR1 signal handler.

	* init/job_process.c (job_process_handler): Reduce priority of the
	stopped/continued by signal messages to informational.

2010-02-03  Scott James Remnant  <scott@netsplit.com>

	* util/shutdown.c (shutdown_now): Free error before exiting.

2010-02-03  Johan Kiviniemi  <johan@kiviniemi.name>

	* conf/rc-sysinit.conf: Don't replace DEFAULT_RUNLEVEL with an
	empty string when there is no "initdefault" line in /etc/inittab

2010-02-03  Scott James Remnant  <scott@netsplit.com>

	Update code to work with libnih 1.0.1

	* init/tests/test_event.c (test_new): Replace TEST_ALLOC_ORPHAN(env)
	with TEST_ALLOC_PARENT(env, NULL); discard environment after creating
	event from it
	* init/tests/test_event_operator.c (test_operator_new): Replace
	TEST_ALLOC_ORPHAN(env) with TEST_ALLOC_PARENT(env, NULL); discard
	environment after creating event from it
	* init/tests/test_control.c (test_emit_event): Discard event
	environment after emission
	* init/init.supp: Add nih_alloc_ref_new() to init functions

	libnih is now released as its own project, so rather than expecting
	to include it with the source we depend on it being outside of it.

	* Makefile.am (SUBDIRS): Remove m4 directory along with the nih bits.
	(EXTRA_DIST): Remove ChangeLog.nih
	* configure.ac (AM_INIT_AUTOMAKE): Remove dist-bzip2, since we don't
	actually use it; add color-tests and silent-rules.
	(AM_SILENT_RULES): Use silent rules by default
	(AM_MAINTAINER_MODE): Enable maintainer mode by default (as before),
	but allow it to be disabled
	(AM_GNU_GETTEXT_VERSION): Bump to 0.17
	(NIH_INIT): Replace with the expanded out calls that we actually need.
	(AC_CONFIG_FILES): Remove nih directories
	Add magic to allow use of a local libnih source tree.
	* init/Makefile.am (AM_CFLAGS): Add NIH_CFLAGS and NIH_DBUS_CFLAGS
	(init_LDADD, test_system_LDADD, test_environ_LDADD, test_process_LDADD)
	(test_job_class_LDADD, test_job_process_LDADD, test_job_LDADD)
	(test_event_LDADD, test_event_operator_LDADD)
	(test_blocked_LDADD, test_parse_job_LDADD)
	(test_parse_conf_LDADD, test_conf_LDADD, test_control_LDADD):
	Replace library paths with NIH_LIBS and NIH_DBUS_LIBS
	($(com_ubuntu_Upstart_OUTPUTS)),
	($(com_ubuntu_Upstart_Job_OUTPUTS)),
	($(com_ubuntu_Upstart_Instance_OUTPUTS)): Use external nih-dbus-tool
	and obey silent rules.
	(test_system_LDFLAGS, test_environ_LDFLAGS)
	(test_process_LDFLAGS, test_job_class_LDFLAGS)
	(test_job_process_LDFLAGS, test_job_LDFLAGS, test_event_LDFLAGS)
	(test_event_operator_LDFLAGS, test_blocked_LDFLAGS)
	(test_parse_job_LDFLAGS, test_parse_conf_LDFLAGS)
	(test_conf_LDFLAGS, test_control_LDFLAGS): Drop -static
	* util/Makefile.am (AM_CFLAGS): Add NIH_CFLAGS and NIH_DBUS_CFLAGS
	(initctl_LDADD, reboot_LDADD, runlevel_LDADD, shutdown_LDADD)
	(test_initctl_LDADD, test_utmp_LDADD, test_sysv_LDADD)
	(test_telinit_LDADD): Replace library paths with NIH_LIBS and
	NIH_DBUS_LIBS
	($(com_ubuntu_Upstart_OUTPUTS)):
	($(com_ubuntu_Upstart_Job_OUTPUTS)):
	($(com_ubuntu_Upstart_Instance_OUTPUTS)): Use external nih-dbus-tool
	and obey silent rules.
	(initctl_LDFLAGS, reboot_LDFLAGS, runlevel_LDFLAGS)
	(shutdown_LDFLAGS, telinit_LDFLAGS, test_initctl_LDFLAGS)
	(test_utmp_LDFLAGS, test_sysv_LDFLAGS, test_telinit_LDFLAGS): Drop
	-static
	* README: Add libnih to the dependencies.
	* HACKING: Remove the instructions for checking out libnih, replace
	with a description about how to use a libnih source tree instead of
	the installed one.

	* configure.ac: Bump version to 0.6.5, bump copyright year to 2010.
	* NEWS: Begin new release.

2009-08-02  Scott James Remnant  <scott@netsplit.com>

	* NEWS: Release 0.6.3

2009-08-01  Scott James Remnant  <scott@netsplit.com>

	* init/tests/test_job_process.c (test_handler): Add a missing test
	case for the running process exiting while we're in the stopping
	state.
	* init/job_process.c (job_process_terminated): Don't change the
	state or record failure information if we're in the stopping state
	when the main process dies, otherwise we hit an assertion later;
	just wait for the stopping event to finish and carry on as before.

2009-07-31  Scott James Remnant  <scott@netsplit.com>

	* dbus/upstart.h: Allow the service name and address to be overriden

2009-07-29  Michael Biebl  <mbiebl@gmail.com>

	* init/tests/test_job_process.c: Add missing sys/ptrace.h include

2009-07-21  Scott James Remnant  <scott@netsplit.com>

	* configure.ac: Bump version to 0.6.3
	* NEWS: Begin new release

	* NEWS: Release 0.6.2

	* init/main.c (crash_handler): Restore missing chdir ("/") call.

	* init/tests/test_job_process.c (test_handler): We should allow
	a job to exec() before it calls fork() to allow shell scripts to
	exec daemons.
	* init/job_process.c (job_process_trace_exec): Continue the traced
	process instead of detaching if it has not yet forked.

	* init/job.c (job_change_state): Obvious bug fix; the set of states
	into which we can enter JOB_STOPPING includes JOB_STARTING because
	we can get the "stop" event or command there.

2009-07-16  Scott James Remnant  <scott@netsplit.com>

	* configure.ac: Bump version to 0.6.2
	* NEWS: Begin new release

	* NEWS: Release 0.6.1

	* util/runlevel.c: Output the path before the error message,
	to make it clear that it's the utmp file missing not runlevel.

	* util/runlevel.c: If there is no current runlevel because the
	environment variable is empty, output "unknown" instead of "N N".

2009-07-15  Scott James Remnant  <scott@netsplit.com>

	* README: Now that D-Bus 1.2.16 proper has been released, update
	our requirements.

2009-07-14  Scott James Remnant  <scott@netsplit.com>

	* TODO: Update

	* init/tests/test_job_process.c (test_handler): Rework the existing
	ptrace fork handler test case to make sure we test the case where
	we get the fork event before the stopped child.  Add a second test
	case for the opposite (stopped child before the fork event) which
	we don't currently handle.
	* init/job_process.c (job_process_trace_fork): Test for the missed
	child event using ptrace(), if it succeeds the child is ready so
	we can just assume we had the event.

	* util/Makefile.am (EXTRA_DIST): Distribute the valgrind suppressions
	file

	* util/tests/test_utmp.c (test_write_shutdown): Additional instance
	of the same test.

	* util/tests/test_utmp.c (test_write_runlevel): Looks like glibc
	is fixed to return the right error code.

2009-07-11  Scott James Remnant  <scott@netsplit.com>

	* init/control.c (control_server_open): Don't hardcode the server
	address, otherwise the test suite can't test this function.
	* init/tests/test_control.c (test_server_open)
	(test_server_connect, test_server_close): Change the server
	address in the tests.

	* configure.ac: Bump version to 0.6.1
	* NEWS: Begin new release

2009-07-09  Scott James Remnant  <scott@netsplit.com>

	* NEWS: Release 0.6.0

	* README: Note that we need D-Bus GIT HEAD.
	* NEWS: Update.

	* init/man/inittab.5: People keep trying "man inittab", so explain
	that it's gone.
	* init/Makefile.am (dist_man_MANS): Install it

	* NEWS: Declare the "lacks documentation" bug fixed

	* init/man/init.8: Refresh and turn it into more of an overview
	of Upstart now that we have lots of other pages to refer to.
	* init/man/upstart.7: Since it's an overview, people might go
	"man upstart" so redirect to it.
	* init/man/init.5: Actually document the configuration format.
	* init/Makefile.am (dist_man_MANS): Install the configuration
	documentation, and the redirect.

	* util/man/runlevel.8, util/man/telinit.8, util/man/shutdown.8,
	* util/man/reboot.8: Add environment and files sections.

	* init/man/startup.7, init/man/starting.7, init/man/started.7,
	* init/man/stopping.7, init/man/stopped.7
	* init/man/control-alt-delete.7, init/man/keyboard-request.7,
	* init/man/power-status-changed.7: Write manual pages for each
	of the events generated by the init daemon by default.
	* init/Makefile.am (dist_man_MANS): Distribute and install the
	new manpages.
	* util/man/runlevel.7: Indent the example, don't boldface

	* init/job.c (job_start, job_stop, job_restart): Restructure
	slightly to avoid gcc warning
	* init/job_class.c (job_class_start, job_class_restart): Make the
	same change to these too
	* util/shutdown.c: Warn if we can't change directory
	* util/telinit.c: Assert that we don't fall out of the switch
	* init/tests/test_job_class.c (test_get_version)
	(test_get_author, test_get_description, test_get_name): Initialise
	alloc-safe variables to NULL to avoid gcc warning
	* util/tests/test_initctl.c (test_job_status, test_start_action)
	(test_stop_action, test_restart_action, test_status_action)
	(test_list_action, test_emit_action)
	(test_reload_configuration_action, test_version_action)
	(test_log_priority_action, test_upstart_open): Initialise alloc-safe
	variables to NULL and diverted return values to 0 to avoid gcc
	warnings.
	(test_start_action, test_stop_action, test_restart_action):
	Replace sigsetjmp/siglongjmp with a call to _exit() in the handler
	* util/tests/test_sysv.c (test_change_runlevel): Initialise alloc-safe
	variables to NULL to avoid gcc warnings

	* util/man/runlevel.7: Formatting fixes, and mention that rcS
	runs rc-sysinit again.
	* util/man/runlevel.8: s/utilities/tools/
	* util/man/telinit.8: s/utilities/tools/
	* util/man/shutdown.8: s/utilities/tools/
	* util/man/reboot.8: s/utilities/programs/
	* util/man/initctl.8: s/utility/tool/

	* init/job_class.h (JobClass): Drop the leader option; at the time
	it seemed to make sense that Upstart would provide a "daemon"-like
	environment, but it really doesn't in practice.  Software should
	feel safe to daemonise on its own, and I'd rather fix supervision
	of those; freeing up Upstart jobs to run as new sessions by default
	again.  This is also the only real option that would change the
	behaviour between 0.6 and 0.10 in an awkwardly compatible way.
	* init/job_class.c (job_class_new): Remove leader initialisation
	* init/tests/test_job_class.c (test_new): Drop the initialisation
	check for leader
	* init/parse_job.c (stanza_session): Drop the stanza
	* init/tests/test_parse_job.c (test_stanza_session): Drop the
	stanza test cases.
	* init/job_process.c (job_process_spawn): Drop the double-fork.
	This means we don't need to read the pid of our extra child either.
	(job_process_error_read): we no longer need a fork error.
	* init/job_process.h (JobProcessErrorType): Drop the fork error.
	* init/tests/test_job_process.c (test_spawn): Replace the simple job
	test case with the session leader test case, now that's the default.
	(test_run, test_spawn, test_kill, test_handler): Remove all the
	class->leader = TRUE from the tests, we only ever really tested
	session leaders anyway since that's all the test suite could follow
	* init/tests/test_job.c (test_change_goal, test_change_state):
	Remove the leader flag from test jobs
	* init/tests/test_event.c (test_pending, test_finished): Remove
	the leader flag from test jobs.

	* init/job_process.c (job_process_catch_runaway): Use a monotonic
	clock, not the realtime clock, for respawn interval detection.
	* init/tests/test_job_process.c (test_kill, test_handler): Use the
	monotonic clock in test cases too
	* init/Makefile.am (init_LDADD): Link with librt
	* NEWS: Update.

	* util/utmp.c (utmp_write_runlevel): Don't write 'N' to utmp or
	wtmp for the previous runlevel, this will force writing reboot
	records if prevlevel='N'/0 since read_runlevel will always return
	'N' in that case.
	* util/tests/test_utmp.c (test_write_runlevel): Add test case for
	passing 'N' and having it treated as zero
	(test_read_runlevel): Add a couple of test cases for the problems
	we found last night where shutdown and corrupt utmp records result
	in the wrong data being returned.
	* util/tests/test_sysv.c (test_change_runlevel): Add a test case
	for switching from sysinit to the first runlevel

	* init/conf.h,
	* init/control.h,
	* init/event.h,
	* init/job_class.h: Variable declarations in header files need to
	be prefixed with "extern", the NIH_BEGIN_EXTERN stuff only applies
	to C++.

	* util/reboot.c: Reboot can't write the shutdown time before
	calling shutdown, otherwise shutdown won't be able to get the
	current runlevel anymore.
	* util/man/reboot.8: Update, we don't write the shutdown time
	before calling shutdown - it's up to the shutdown scripts to
	call reboot -w before remounting the root filesystem.

	* util/tests/test_utmp.c (test_get_runlevel): Replace test case
	with one that expects 'N' rather than fall-through.
	* util/tests/test_sysv.c (test_change_runlevel): Expect N when
	there is no previous runlevel

	* util/utmp.c (utmp_read_runlevel): Also catch a zero runlevel from
	utmp, replacing with 'N' - these functions should never return 0
	* util/sysv.c (sysv_change_runlevel): Should set prevlevel to N
	when we don't find one

	* util/utmp.c (utmp_read_runlevel): Catch a negative runlevel from
	corrupt utmp data, convert to 'N'
	(utmp_get_runlevel): Return N when RUNLEVEL is set but empty,
	rather than falling through

	* util/telinit.c: Catch a missing argument separately so we don't
	output "(null)"

	* README: Update requirements.
	* TODO: Update.

	* conf/rc-sysinit.conf: Fix typo.

2009-07-08  Scott James Remnant  <scott@netsplit.com>

	* conf/rc-sysinit.conf: Michael Biebl pointed out that by setting
	the runlevel to "S" during sysinit, we end up with the runlevel
	after boot being "S 2" - and that means scripts in rc2.d that
	are also in rcS.d won't get started.  The way we had it before
	("N 2") was correct.  This happily fixes the one corner case our
	reboot handling didn't cover - crashing in single user mode and
	rebooting.

	* util/telinit.c: Fix missing ret = from kill

	* conf/rc-sysinit.conf: Ignore -s/single if we're already coming
	from single-user-mode.

	* util/telinit.c (options): Unignore the -t option
	* NEWS: Update.

	* init/main.c (hup_handler): Also try and reconnect to the message
	bus if we've lost the connection.

	* init/conf.c (conf_source_reload_dir): Don't blacklist certain
	patterns from the configuration directory, instead just filter
	to whitelist.
	(conf_dir_filter): Whitelist filter, only accept files ending
	in .conf
	(conf_reload_path): Strip .conf from the filename to generate
	the job name.
	(conf_file_filter): Add the extra is_dir argument.
	* init/tests/test_conf.c (test_source_reload_job_dir)
	(test_source_reload_conf_dir, test_source_reload_file)
	(test_source_reload): Append .conf to all our filenames
	* init/tests/test_control.c (test_reload_configuration): Append
	.conf to filenames here too
	* NEWS: Update.

	* init/job_process.c (job_process_run): Stop being stingy, the
	post-stop script can have the stop environment too
	* init/tests/test_job_process.c (test_run): Add a test case to
	make sure it is.

2009-07-08  Michael Biebl  <mbiebl@gmail.com>

	* contrib/vim/syntax/upstart.vim: Upstart job syntax highlighting
	* contrib/vim/ftdetect/upstart.vim: Use for the /etc/init directory
	* contrib/Makefile.am: Include the vim syntax files in the
	distribution
	* configure.ac (AC_CONFIG_FILES): Create contrib/Makefile
	* Makefile.am (SUBDIRS): Recurse into the contrib sub-directory

2009-07-08  Scott James Remnant  <scott@netsplit.com>

	* conf/rc.conf: This doesn't need to be an instance job, Upstart
	will do the right thing and stop the task before starting it again
	with the new environment (I spent so much time on that, you'd think
	I'd remember :p)

	* conf/control-alt-delete.conf: Default job for Control-Alt-Delete
	* conf/rc-sysinit.conf: Default job for system initialisation
	* conf/rc.conf: A fully wacky instance job that runs the rc script
	for runlevel changes
	* conf/rcS.conf: And a job for single-user-mode, which calls back
	to rc-sysinit
	* conf/Makefile.am (dist_init_DATA): Install the default files
	into the /etc/init directory
	* configure.ac (AC_CONFIG_FILES): Create conf/Makefile
	* Makefile.am (SUBDIRS): Recurse into the conf directory.

	* util/initctl.c (upstart_open, start_action, stop_action)
	(restart_action, status_action, list_action): Don't auto-start
	the init daemon, it makes no sense.
	(upstart_open): When not running from the test suite, and not as
	root, it makes sense to default to using the system bus daemon.
	* util/tests/test_initctl.c (test_upstart_open): Make sure that
	auto-start is FALSE, not TRUE.
	* NEWS: Update.

	* util/Makefile.am (dist_man_MANS): Oops, had the wrong name for
	the runlevel(7) manpage.

	* util/shutdown.c: Gets a bit of a redress, but not much of rewrite
	since this is largely just compatibility madness.
	(shutdown_now): Port to use sysv_change_runlevel()
	(warning_message): Construct plural forms a little better.
	(wall): use utmpx, rather than utmp
	* util/man/shutdown.8: Minor tweaks and improvements
	* NEWS: Update.

	* util/reboot.c: Following the pattern of the previous, remove much
	of the reboot code, but in the process adding support for reboot
	implying --force in runlevel 0 or 6, and writing the shutdown
	wtmp record.
	* util/man/reboot.8: Minor updates.
	* NEWS: Update.

	* util/telinit.c: Drop quite a bit of the code of telinit too,
	just becoming a wrapper about sysv_change_runlevel() - also support
	Qq/Uu by using kill()
	* util/tests/test_telinit.c (test_env_option): Since we have an
	env option, we should test it.	
	* util/man/telinit.8: Update the manual page.
	* util/man/runlevel.8: Typo (/var/run/wtmp -> /var/log/wtmp)
	* util/Makefile.am (TESTS): Run the new test
	(test_telinit_SOURCES, test_telinit_CFLAGS)
	(test_telinit_LDFLAGS, test_telinit_LDADD): Details for the
	test suite binary
	* NEWS: Update.

	* util/runlevel.c: Drop about 90% of the code, this just becomes
	a wrapper around utmp_get_runlevel()
	* util/man/runlevel.8: Update the runlevel manpage.
	* util/man/runlevel.7: Also put together a manual page that
	describes the runlevel event, as well as the implementation in
	Upstart.
	* util/Makefile.am (dist_man_MANS): Install the new manpage.
	* NEWS: Update.

	* util/Makefile.am (reboot_SOURCES, runlevel_SOURCES): Compile and
	link the utmp handling source, depending on the header.
	(reboot_LDADD, runlevel_LDADD): Drop dependency on libupstart
	(shutdown_SOURCES, telinit_SOURCES): Compile and link both the
	utmp handling and sysv compat source, depending on the headers
	(nodist_shutdown_SOURCES, nodist_telinit_SOURCES): Also link in
	the auto-generated bindings
	(shutdown_LDADD, telinit_LDADD): Drop dependencies on libupstart,
	replacing with dependencies on libnih-dbus and the D-Bus libs.
	(runlevel_SOURCES, runlevel_LDFLAGS, runlevel_LDADD)
	(shutdown_SOURCES, shutdown_LDFLAGS, shutdown_LDADD)
	(telinit_SOURCES, telinit_LDFLAGS, telinit_LDADD): Remove duplicate
	entries mistakenly copied from compat/sysv

	* util/sysv.c (sysv_change_runlevel): Pretty much the core compat
	function for System V, generate a runlevel event and store the
	appropriate things in utmp and wtmp.
	* util/sysv.h: Prototype.
	* util/tests/test_sysv.c: Test cases for the new function.
	* util/Makefile.am (TESTS): Run the sysv test cases
	(test_sysv_SOURCES, nodist_test_sysv_SOURCES, test_sysv_LDFLAGS)
	(test_sysv_LDADD): Details for the sysv test cases, which obviously
	depend on the auto-generated bindings code.

	* util/utmp.c (utmp_write_runlevel): Make sure that it's ok to
	have no previous runlevel.
	* util/tests/test_utmp.c (test_write_runlevel): Add no previous
	runlevel test.

	* util/utmp.c (utmp_read_runlevel): Don't call utmpxname() if we
	don't pass a utmp_file, letting glibc pick the default.
	* util/tests/test_utmp.c (test_read_runlevel): Add a test case for
	no filename.

	* util/util.supp: utmpname leaks memory, so suppress it from valgrind

	* util/utmp.c: Set of functions for dealing with utmp and wtmp
	(utmp_read_runlevel): Read the current runlevel from the file
	(utmp_get_runlevel): Obtain the current runlevel from the
	environment, or the file if not set
	(utmp_write_runlevel): Write a runlevel change record, and also
	deal with the reboot record if the utmp or wtmp files don't quite
	match.
	(utmp_write_shutdown): Write a shutdown time record
	(utmp_entry, utmp_write, wtmp_write): utility functions for creating
	and writing utmp and wtmp records.
	* util/utmp.h: Prototypes for new functions.
	* util/tests/test_utmp.c: Test cases.
	* util/Makefile.am (test_utmp_SOURCES, test_utmp_LDFLAGS)
	(test_utmp_LDADD): Details for utmp test cases
	(tests): Move to the bottom of the file and make PHONY

2009-07-07  Scott James Remnant  <scott@netsplit.com>

	* util/man/initctl.8: Improve the manpage.

2009-07-06  Scott James Remnant  <scott@netsplit.com>

	* util/initctl.c: Rewrite from scratch, utilising the current
	D-Bus API and auto-generated method functions for it.
	* util/tests/test_initctl.c: Rewrite from scratch to test all
	of the new methods.
	* util/Makefile.am (test_initctl_CFLAGS): Include AM_CFLAGS
	(install-data-hook, install-exec-hook): Install a symlink for
	"restart" as well.
	* NEWS: Update.

2009-07-03  Scott James Remnant  <scott@netsplit.com>

	* dbus/com.ubuntu.Upstart.Instance.xml (Start, Stop, Restart): add
	wait arguments to the instance commands as well.
	* init/job.c (job_start, job_stop, job_restart): Add wait arguments,
	when TRUE the functions behave as before; when FALSE the methods
	return after changing the goal and no blocked entries are created.
	* init/job.h: Amend prototypes.
	* init/tests/test_job.c (test_start, test_stop, test_restart): 
	Pass TRUE for wait and check for a blocking entry in existing tests,
	add tests for passing FALSE and making sure that there's no blocking
	but we still get the reply.

	* dbus/com.ubuntu.Upstart.Job.xml (Start, Stop, Restart): Add wait
	arguments to these too
	* init/job_class.c (job_class_start, job_class_stop)
	(job_class_restart): Add wait arguments, when TRUE the functions
	behave as before; when FALSE the methods return after changing
	the goal and no blocked entries are created.
	* init/job_class.h: Amend prototypes.
	* init/tests/test_job_class.c (test_start, test_stop, test_restart): 
	Pass TRUE for wait and check for a blocking entry in existing tests,
	add tests for passing FALSE and making sure that there's no blocking
	but we still get the reply.
	(test_get_name, test_get_description, test_get_author)
	(test_get_version): Add missing code to free the class on enomem

	* dbus/com.ubuntu.Upstart.xml (EmitEvent): Add wait argument
	* init/control.c (control_emit_event): Add wait argument, when TRUE
	this behaves as before; when FALSE the method returns after queuing
	the event and no blocked entry is created for it.
	* init/control.h: Amend prototype.
	* init/tests/test_control.c (test_emit_event): Pass TRUE for wait
	and check for a blocking entry in existing tests, add a test for
	passing FALSE and making sure that there's no blocking but we
	still get the reply.

	* dbus/com.ubuntu.Upstart.Instance.xml: Add a "processes" property
	to obtain the list of current job processes, both their type and
	their pid.
	* init/job.c (job_get_processes): Implement the new property accessor
	* init/job.h: Add prototype
	* init/tests/test_job.c (test_get_processes): Add test cases for
	returning process arrays.
	(test_get_name, test_get_goal, test_get_state): Add missing free
	for job class.

	* init/tests/test_control.c (test_emit_event): Directly acess
	the number from an NihDBusError

	* dbus/com.ubuntu.Upstart.xml: Add a "version" property to obtain
	the version of the init daemon, and a "log_priority" property to
	get and set the daemon's log priority.
	* init/control.c (control_get_version, control_get_log_priority)
	(control_set_log_priority): Methods to support the new properties
	* init/control.h: Prototypes.
	* init/tests/test_control.c (test_get_version)
	(test_get_log_priority, test_set_log_priority): Add tests for the
	property accessor functions.

2009-07-02  Scott James Remnant  <scott@netsplit.com>

	* dbus/Upstart.conf: Need to adjust the security configuration
	* dbus/upstart.h: And the constants as well.

	* dbus/com.ubuntu.Upstart.xml,
	* dbus/com.ubuntu.Upstart.Job.xml,
	* dbus/com.ubuntu.Upstart.Instance.xml: Now we don't hardcode the
	interface name anywhere, we can version it properly.
	* init/Makefile.am ($(com_ubuntu_Upstart_OUTPUTS)): 
	($(com_ubuntu_Upstart_Job_OUTPUTS)): 
	($(com_ubuntu_Upstart_Instance_OUTPUTS)): Update default interface
	names.
	* util/Makefile.am ($(com_ubuntu_Upstart_OUTPUTS)): 
	($(com_ubuntu_Upstart_Job_OUTPUTS)): 
	($(com_ubuntu_Upstart_Instance_OUTPUTS)): Update here too.

	* dbus/Makefile.am (EXTRA_DIST): Make sure we distribute it
	* dbus/upstart.h: Add a header file with the usual D-Bus constants.
	* init/control.h: Drop CONTROL_ROOT, replace with DBUS_PATH_UPSTART
	* init/control.c (control_server_open, control_bus_open)
	(control_register_all): Replace CONTROL_* constants with the new ones
	(control_get_job_by_name): Use DBUS_INTERFACE_UPSTART when constructing
	error names.
	* init/job_class.c (job_class_new, job_class_register)
	(job_class_unregister): Construct paths using DBUS_PATH_UPSTART
	(job_class_get_instance)
	(job_class_get_instance_by_name, job_class_start)
	(job_class_stop, job_class_restart): Use DBUS_INTERFACE_UPSTART to
	construct error names
	* init/job.c (job_new): Construct path using DBUS_PATH_UPSTART
	(job_finished, job_start, job_stop, job_restart): Use
	DBUS_INTERFACE_UPSTART to construct error names.
	* init/event.c (event_finished): Use DBUS_INTERFACE_UPSTART to
	construct error name.
	* init/tests/test_control.c (test_server_open): Don't hardcode
	the address, extract the abstract path from the constant.
	(test_server_connect, test_bus_open, test_emit_event): Don't
	harcode addresses, paths or interfaces - use the constants
	* init/tests/test_job_class.c (test_consider, test_reconsider)
	(test_register, test_unregister, test_start, test_stop)
	(test_restart, test_get_instance, test_get_instance_by_name):
	Use the constants instead of harcoding.
	(test_new): Derive the expected path from the constant
	* init/tests/test_job.c (test_new): Derive the paths from the
	constant, check for jobs by that interface constant.
	(test_change_state): Use DBUS_INTERFACE_UPSTART_JOB
	(test_start, test_stop, test_restart): Use DBUS_INTERFACE_UPSTART_INSTANCE,
	and generate errors from DBUS_INTERFACE_UPSTART

	* dbus/com.ubuntu.Upstart.xml,
	* dbus/com.ubuntu.Upstart.Job.xml,
	* dbus/com.ubuntu.Upstart.Instance.xml: Remove the empty symbol
	annotation for the interfaces.
	* init/Makefile.am ($(com_ubuntu_Upstart_OUTPUTS)): 
	($(com_ubuntu_Upstart_Job_OUTPUTS)): 
	($(com_ubuntu_Upstart_Instance_OUTPUTS)): Define the default
	interface and build-time instead.
	* util/Makefile.am ($(com_ubuntu_Upstart_OUTPUTS)): 
	($(com_ubuntu_Upstart_Job_OUTPUTS)): 
	($(com_ubuntu_Upstart_Instance_OUTPUTS)): Likewise for util

2009-06-30  Scott James Remnant  <scott@netsplit.com>

	* dbus/Upstart.conf: It doesn't make much sense to restrict getting
	the values of properties, or looking up jobs or interfaces, so make
	these public.

2009-06-23  Scott James Remnant  <scott@netsplit.com>

	* Makefile.am (SUBDIRS): Add util to the list of sub-directories
	again.
	* configure.ac (AC_CONFIG_FILES): Generate util/Makefile
	* util/Makefile.am (AM_CFLAGS): Append D-Bus CFLAGS
	(AM_CPPFLAGS): Make sure the build directory is also in the quoted
	include path
	(nodist_initctl_SOURCES): Build and link the generated D-Bus
	bindings, but don't distribute them
	(initctl_LDADD): Drop the libupstart dependency, instead put
	libnih-dbus and DBUS_LIBS in there.
	(com_ubuntu_Upstart_OUTPUTS, com_ubuntu_Upstart_XML)
	($(com_ubuntu_Upstart_OUTPUTS)): Auto-generate D-Bus binding code
	to proxy the manager object
	(com_ubuntu_Upstart_Job_OUTPUTS, com_ubuntu_Upstart_Job_XML)
	($(com_ubuntu_Upstart_Job_OUTPUTS)): Auto-generate D-Bus binding
	code to proxy job class objects
	(com_ubuntu_Upstart_Instance_OUTPUTS)
	(com_ubuntu_Upstart_Instance_XML)
	($(com_ubuntu_Upstart_Instance_OUTPUTS)): Auto-generate D-Bus
	binding code to proxy job instance objects
	(BUILT_SOURCES, CLEANFILES): Built sources have to come first
	and be cleaned up
	(test_initctl_LDADD): Tests need to be linked to libnih-dbus
	and the D-Bus libraries, as well as the auto-generated output
	* init/Makefile.am (EXTRA_DIST): Drop the EXTRA_DIST for the
	sources, already handled since they're in a different directory

	* COPYING: Change licence to version 2 of the GNU GPL.
	All files have been updated to reflect this.

	* init/paths.h (CONFFILE): Add new macro
	* init/Makefile.am (AM_CPPFLAGS): Add CONFFILE definition
	(install-data-local): No need to make conf.d or jobs.d
	* init/main.c: Only parse CONFFILE (/etc/init.conf) as a
	configuration file source and CONFDIR (/etc/init) as a job
	configuration source.

	* configure.ac: Bump version to 0.6.0
	* NEWS: Copy in news from 0.5.3; that release doesn't appear in
	this ChangeLog since it was made on a separate branch.  Begin
	new release.

2009-06-18  Casey Dahlin  <cdahlin@redhat.com>

	* util/man/initctl.8: Fix formatting of SYNOPSIS

2009-06-18  Scott James Remnant  <scott@netsplit.com>

	* dbus/com.ubuntu.Upstart.xml, dbus/com.ubuntu.Upstart.Job.xml,
	dbus/com.ubuntu.Upstart.Instance.xml: Add a comment to these files
	to clarify that you may communicate and interact with Upstart
	through these interfaces without restriction.  It also makes sense
	that these files be copied into software that does so to turn into
	their own bindings, so use the FSF permissive licence for them.

2009-06-17  Scott James Remnant  <scott@netsplit.com>

	* configure.ac: Bump version to 0.5.3

	* NEWS: Copy in news from 0.5.2; that release doesn't appear in
	this ChangeLog since it was made on a separate branch.

	* NEWS: Include 0.3.10 release, which happened from a separate branch.

	* init/parse_job.c (stanza_kill, stanza_respawn, stanza_nice)
	(stanza_oom): Check errno after using strtol() to avoid overflows.
	(stanza_normal, stanza_umask, stanza_limit): Also check with
	strtoul() too
	* init/tests/test_parse_job.c (test_stanza_kill)
	(test_stanza_respawn): Add test cases for the two that don't
	check for overflow already.
	(test_stanza_limit): Add test for the too large case where we don't
	already cope.

	* dbus/Upstart.conf: Allow root to obtain properties

	* dbus/com.ubuntu.Upstart.Instance.xml: Add name, goal and state
	properties to the instance
	* init/job.c (job_get_name, job_get_goal, job_get_state): Add methods
	to return the property values
	* init/job.h: Add prototypes.
	* init/tests/test_job.c (test_get_name, test_get_goal)
	(test_get_state): Test cases.

	* dbus/com.ubuntu.Upstart.Job.xml: Add name, description, author
	and version properties to the job
	* init/job_class.c (job_class_get_name)
	(job_class_get_description, job_class_get_author)
	(job_class_get_version): Add methods to return the property values.
	* init/job_class.h: Add prototypes

	* init/job_process.c (job_process_error_abort): Don't abort() from
	a child process, it confuses people; just exit with an interesting
	error code (which we ignore anyway).

	* dbus/Upstart.conf: Update the D-Bus configuration based on newer
	D-Bus recommended practice with a proper deny-by-default D-Bus,
	making sure to not use send_interface without send_destination.
	Allow introspection as well.

2009-06-17  Jeff Oliver  <Jeffrey.Oliver@panasonic.aero>

	* init/job_process.c (job_process_spawn): Only attempt to set
	the OOM adjustment if set in the class, avoiding issue where /proc
	is not mounted for the first job.
	
2009-06-17  Scott James Remnant  <scott@netsplit.com>

	* init/tests/test_job_process.c (test_handler): Add test cases for a
	respawning job failing while it's post-start or pre-stop processes
	are still running while making sure that it still respawns afterwards.
	* init/job_process.c (job_process_terminated): To fix it, check for
	a running post-start or pre-stop process before checking for a the
	respawn.  That's not enough because then we won't respawn when the
	existing process finishes, so use the goal as a hint.
	* init/job.c (job_next_state): Use that hint goal here, remembering
	to set the goal back to JOB_START afterwards.
	(job_change_goal): Nothing to do in the respawn case
	(job_goal_name, job_goal_from_name): Add the new values
	* init/job.h (job_goal): Add the respawn goal
	* init/tests/test_job.c (test_next_state): Add tests for the respawn
	goal
	(test_goal_name, test_goal_from_name): Tests for the new values

	* configure.ac (AC_CONFIG_FILES): dbus goes before init just in case
	we ever do anything to them later

	* init/job_class.c (job_class_register, job_class_unregister): Update
	name of signal functions that we call.
	(job_class_interfaces): No need to declare this separately
	* init/job.c (job_register, job_change_state): Update name of signal
	functions.
	(job_interfaces): Drop, it comes from the generated header now
	* init/control.c (manager_interfaces): Drop, comes from the header
	as control_interfaces
	(control_register_all): Change array name
	* init/tests/test_job_class.c,
	* init/tests/test_job.c,
	* init/tests/test_control.c,
	* init/tests/test_blocked.c: Rename conn member of NihDBusMessage
	to connection

	* dbus/com.ubuntu.Upstart.xml,
	* dbus/com.ubuntu.Upstart.Job.xml,
	* dbus/com.ubuntu.Upstart.Instance.xml: Use annotation to mark the
	methods as async, rather than a namespaced attribute.  Omit the
	interface symbol.
	* init/Makefile.am (AM_CPPFLAGS): Add builddir to the quoted includes
	(init_SOURCES): Don't distribute the auto-generated outputs
	($(com_ubuntu_Upstart_OUTPUTS))
	($(com_ubuntu_Upstart_Job_OUTPUTS))
	($(com_ubuntu_Upstart_Instance_OUTPUTS)): Generate using the new
	binary tool.
	(BUILT_SOURCES): Remind myself why these are BUILT_SOURCES
	(MAINTAINERCLEANFILES): Change to ordinary CLEANFILES
	(EXTRA_DIST): outputs aren't distributed

2009-05-22  Scott James Remnant  <scott@netsplit.com>

	* init/tests/test_conf.c: Remove nih/inotify.h include

	* COPYING: Change licence from GPL-2+ to GPL-3 only.

2009-05-17  Scott James Remnant  <scott@netsplit.com>

	* init/tests/test_job.c,
	* init/tests/test_job_class.c,
	* init/tests/test_control.c: Include nih-dbus/errors.h

2009-05-09  Scott James Remnant  <scott@netsplit.com>

	* init/init.supp: setenv on tls/i686/cmov

	* init/job_class.c (job_class_get_instance, job_class_start)
	(job_class_stop, job_class_restart): Clean up the code by using
	nih_error_steal()

	* init/conf.c (conf_source_reload_file, conf_source_reload_dir): 
	Steal the error that we stash instead of getting it, otherwise we'll
	fail if another one occurs.

	* init/conf.c (conf_reload_path): Simply return, no need to re-raise
	the error.
	* init/job_class.c (job_class_get_instance, job_class_start)
	(job_class_stop, job_class_restart): If not ENOMEM, we need to
	re-raise the error as a D-Bus one, that means we now have to free
	the old error first (saving the msssage)
	* init/job_process.c (job_process_error_read): Replace call to
	nih_error_raise_again() with nih_error_raise_error()

	* init/Makefile.am ($(com_ubuntu_Upstart_OUTPUTS)): 
	($(com_ubuntu_Upstart_Job_OUTPUTS)): 
	($(com_ubuntu_Upstart_Instance_OUTPUTS)): Use the Python variant
	of nih-dbus-tool for now

2009-03-27  Scott James Remnant  <scott@netsplit.com>

	* init/tests/test_process.c (test_from_name): Cast -1 to ProcessType
	* init/tests/test_job_process.c (test_kill, test_handler): Cast -1
	to ProcessType
	* init/tests/test_job.c (test_new, test_change_state): Cast -1
	to ProcessType
	(test_goal_from_name): Cast -1 to JobGoal
	(test_state_from_name): Cast -1 to JobState
	* init/tests/test_control.c (test_bus_open): Add braces

	* init/Makefile.am (tests): Add rule to build test cases
	* util/Makefile.am (tests): Likewise

	* init/job.c (job_interfaces): Put static first
	(job_emit_event): Cast -1 to ProcessType
	(job_emit_event): Cast -1 to ProcessType
	* init/job_class.c (job_class_interfaces): Put static first.
	* init/job_process.c (job_process_kill_timer): Cast -1 to ProcessType
	* init/control.c (manager_interfaces): Put static first

	* init/Makefile.am (AM_CPPFLAGS): Use -iquote$(srcdir) instead of -I
	since we only need it to pick those paths up.
	* util/Makefile.am (AM_CPPFLAGS): Likewise.

2009-02-20  Scott James Remnant  <scott@netsplit.com>

	* util/initctl.c (handle_job_instance_end, handle_job_process)
	(handle_job_status_end, handle_event),
	* util/shutdown.c (main): No need for new_* temporary variable when
	looping over nih_realloc with NIH_MUST.

	* util/initctl.c (job_info_output, output_name, handle_job_list)
	(handle_job_instance, handle_job_instance_end)
	(handle_job_status, handle_job_process, handle_job_status_end)
	(handle_event, env_option),
	* util/telinit.c (main),
	* util/shutdown.c (main, shutdown_now, timer_callback, wall): 

	* init/event.c (event_init, event_pending_handle_jobs, event_finished),
	* init/event_operator.c (event_operator_events),
	* init/job.c (job_emit_event, job_name),
	* init/job_class.c (job_class_init, job_class_start)
	(job_class_stop, job_class_restart),
	* init/job_process.c (job_process_run, job_process_error_read)
	(job_process_kill),
	* init/conf.c (conf_init, conf_source_reload_file)
	(conf_reload_path),
	* init/control.c (control_init, control_server_connect)
	(control_bus_open): Set variable outside of NIH_MUST macro.

	* init/event.c (event_pending_handle_jobs): Set variable outside
	of NIH_SHOULD macro.

	* init/Makefile.am ($(com_ubuntu_Upstart_OUTPUTS)): 
	($(com_ubuntu_Upstart_Job_OUTPUTS)): 
	($(com_ubuntu_Upstart_Instance_OUTPUTS)): Update expected path
	of nih-dbus-tool

	* configure.ac: Create nih-dbus-tool Makefile
	* Makefile.am (SUBDIRS): Build in nih-dbus-tool

2009-01-29  Scott James Remnant  <scott@netsplit.com>

	* configure.ac: Bump version to 0.5.2
	* NEWS: Begin 0.5.2

	* NEWS: Copy in news from 0.5.1; that release doesn't appear in
	this ChangeLog since it was made on a separate branch.

	* init/tests/test_blocked.c (test_new),
	* init/tests/test_control.c (test_get_job_by_name)
	(test_get_all_jobs, test_emit_event),
	* init/tests/test_event.c (test_finished),
	* init/tests/test_job.c (test_change_state),
	* init/tests/test_job_class.c (test_get_instance)
	(test_get_instance_by_name, test_get_all_instances): Continue the
	battle with the gcc optimiser which declares variables first used
	inside TEST_ALLOC_FAIL as used uninitialized.

	* init/parse_job.c (parse_exec, parse_script, stanza_instance)
	(stanza_description, stanza_author, stanza_version)
	(stanza_start, stanza_stop, stanza_chroot, stanza_chdir):
	Unreference members when replacing them instead of freeing; not
	strictly necessary but the style is the thing.

	* init/job_process.c (job_process_terminated): Unreference the
	kill timer instead of freeing

	* init/job_class.c (job_class_get_instance): Use nih_local for
	instance environment and name
	(job_class_start, job_class_stop, job_class_restart):
	Unreference job environment instead of freeing

	* init/job.c (job_change_state, job_start, job_stop, job_restart):
	Unreference job environment instead of freeing
	(job_name): Discard job name in case a reference was taken.

	* init/event.c (event_pending_handle_jobs): Unreference the job
	environment instead of freeing

	* init/environ.c (environ_add): should unreference the old environment
	string in case anyone took a ref elsewhere
	(environ_set): use nih_local for str
	(environ_expand_until): Should set *str to NULL if we free it,
	just in case.

	* init/conf.c (conf_source_reload): File should be unreferenced,
	not freed.
	(conf_source_reload_file): Use nih_local for dpath
	(conf_delete_handler): Watch and file should be unreferenced,
	not freed.
	(conf_reload_path): File should be unreferenced, not freed;
	use nih_local for file buffer

	* init/blocked.c (blocked_new),
	* init/conf.c (conf_source_new, conf_file_new),
	* init/event.c (event_new),
	* init/event_operator.c (event_operator_new),
	* init/job.c (job_new),
	* init/job_class.c (job_class_new): No need to cast function
	argument to nih_alloc_set_destructor()

	* init/tests/test_job_process.c (test_handler): We can't just
	assume that our child is sitting at the signal otherwise we might
	end up sending the CONT signal before it's even stopped.  Use
	waitid() to wait for the child to stop first.

	* init/init.supp: More expressions for environment memory which
	valgrind can't deal with

	* init/conf.c (conf_source_reload): The ConfFile destructor has
	side-effects that involve the iteration of the sources and their
	files, so we can't simply call it while iterating because of the
	cursor.  Move the sources into a deleted list first, and delete
	them from there.
	* init/conf.h: Fix prototype.
	* init/tests/test_conf.c (test_source_reload_job_dir): Test pointers
	with TEST_EQ_P not TEST_EQ

2009-01-28  Scott James Remnant  <scott@netsplit.com>

	* init/job_class.c (job_class_start): We can't create the blocked
	until we know we're going to block, otherwise we could ref and unref
	the message (freeing it).  Wait until the job is created, which
	means we can't fail to create the blocked item (we'll already have
	announced the new instance).
	(job_class_stop, job_class_restart): For consistency, don't fail
	if OOM when making blocked.

	* init/tests/test_job.c (test_new): Initialise a bunch of subsystems
	outside of TEST_ALLOC_FAIL

	* init/environ.c (environ_add): We can't allocate nih_local with
	a context, it won't be freed; so don't, but then remember to
	reference it when we do just use it.

	* init/event.c (event_pending_handle_jobs): Must reset the start_on
	operator in case of error.

	* init/job_process.c (job_process_kill_timer): Oops, move the
	assert that we have a process pid to after we know which process
	we have.
	* init/tests/test_job_process.c (test_run): Initialise the
	error context and NihIo outside of TEST_ALLOC_FAIL
	(test_kill): Initialise timers and the event system.
	* init/init.supp: Reference from the jobs hash to the bins is
	still reachable, obviously; as is the string inside job_name()
	either way it is allocated

	* init/tests/test_parse_job.c (test_parse_job): Initialise the
	error context outside of TEST_ALLOC_FAIL

	* init/init.supp: Update suppressions for new nih_alloc()

	* init/job_process.c (job_process_run): Had the shell variable
	setting round the wrong way, now it should be ok.

	* init/tests/test_blocked.c (test_new): in the case of allocation
	failure, the message should not be referenced; which we test by
	trying to discard it and seeing whether that works.

	* init/job.c (job_emit_event): event_new() only references the
	environment now, so use nih_local to make sure we clean it up
	if that doesn't happen

	* init/job.h (Job): Add kill_process member
	* init/job.c (job_new): Initialise to -1
	* init/job_process.c (job_process_kill): Store the process to be
	killed in the kill_process member for the timer, since we can't
	pass two sets of data.  Assert that it's not set to anything, this
	all needs fixing, obviously.
	(job_process_kill_timer): Take the job as the data argument,
	eliminating the need for nih_alloc_parent().  Sanity check the job
	and reset kill_timer and kill_process when done.
	(job_process_terminated): Clear the kill_process field too.
	* init/tests/test_job.c (test_new): Check it's -1
	(test_change_state): Check kill_process is set to PROCESS_MAIN
	when active, or -1 when not.
	* init/tests/test_job_process.c (test_kill): Make sure the
	kill_process member is set and cleared.
	(test_handler): Set the kill_process member for the timer and make
	sure it's cleared when appropriate.

	* init/job_class.c (job_class_start, job_class_stop)
	(job_class_restart): Use nih_local to eliminate nih_alloc_reparent,
	and to clean up some of the code too.

	* init/job_class.c: Update documentation to match new nih_alloc()

	* init/parse_job.c (parse_on_operator, parse_on_collect):
	Use an nih_ref/nih_unref pair instead of nih_alloc_reparent; this
	is not ideal, but then this code is rather messy and leaves a lot
	of allocated data attached to the object on the assumption that
	it will be thrown away.

	* init/event_operator.c: Update documentation to match new nih_alloc()
	(event_operator_match): Use nih_local on expanded value.
	(event_operator_environment): Make evlist nih_local, it will be
	referenced by the environment array on success

	* init/event_operator.c (event_operator_new): Reference the
	event instead of reparenting it.

	* init/event.c: Update documentation to match new nih_alloc()
	(event_finished): Use nih_local to tidy up a slight bit.

	* init/event.c (event_new): Reference the event, don't reparent
	(event_pending_handle_jobs): Use nih_local for environment array
	and for the job name, damn I love this thing.  Reference the array
	into the job to avoid freeing.

	* init/parse_job.c (parse_job): Update documentation to match
	new nih_alloc()
	(parse_process, parse_on_operator, stanza_start, stanza_stop)
	(stanza_expect, stanza_kill, stanza_respawn, stanza_normal)
	(stanza_session, stanza_console, stanza_nice, stanza_umask)
	(stanza_oom, stanza_limit): Use nih_local for all the temporary
	arguments where we can.

	* init/parse_job.c (parse_on_operand, stanza_env, stanza_export)
	(stanza_emits): Make temporary string variables use nih_local,
	this gives us a massive code clean-up and makes nih_str_array_addp
	safe to take a reference.

	* init/job_process.c (job_process_run): Make argv, env, script and
	cmd all use nih_local, this cleans up the code a little and makes
	nih_str_array_addp safe to take a reference.

	* init/environ.c: Update documentation to match new nih_alloc()

	* init/tests/test_job_process.c (test_run): Check that trailing
	newlines are ignored when running a script (can verify r1025 is
	fixed with gdb)

	* init/tests/test_environ.c (test_expand): Add a test case for the
	bug fixed in r1027, the implicit case of the gap in the environment
	string being the same size as the value replacing it.

	* init/environ.c (environ_add): Use nih_local for new_str, making
	the code paths a little simpler and ensuring we pass something that
	can be referenced to nih_str_array_addp()

	* init/tests/test_event.c (test_new): Make sure that env is an
	orphan with TEST_ALLOC_ORPHAN.
	* init/tests/test_event_operator.c (test_operator_new): Make sure
	that env is an orphan with TEST_ALLOC_ORPHAN.
	(test_operator_copy): Drop pointless NULL parent check.

	* init/tests/test_control.c: Include limits.h

	* init/blocked.c (blocked_new): Take a reference to the message,
	otherwise it will be freed; we free the Blocked structure when we're
	done, so will automatically unref the message.
	* init/tests/test_blocked.c (test_new): Add tests to make sure the
	reference is taken.
	* init/tests/test_job.c (test_start, test_stop, test_restart):
	Make sure the message is referenced when an error is not returned
	but not referenced when one is.
	* init/tests/test_job_class.c (test_start, test_stop)
	(test_restart): Make sure the message is referenced when an error
	is not returned but not referenced when one is.
	* init/tests/test_control.c (test_emit_event): Make sure that
	the message is referenced.

	* init/tests/test_blocked.c: Change nih/dbus.h include to
	nih-dbus/dbus_message.h
	* init/tests/test_control.c: Change nih/dbus.h include to error,
	connection and object; include D-Bus test macros.
	* init/tests/test_job.c: Change nih/dbus.h include to error, message
	and object; include D-Bus test macros
	* init/tests/test_job_class.c: Change nih/dbus.h include to error,
	message and object; include D-Bus test macros

	* init/job_class.h: Change nih/dbus.h include to
	nih-dbus/dbus_message.h and include the actual D-Bus header
	* init/job_class.c: Change nih/dbus.h include to error, message,
	object and util.

	* init/job.h: Change nih/dbus.h include to nih-dbus/dbus_message.h
	and include the actual D-Bus header
	* init/job.c: Change nih/dbus.h include to error, message, object
	and util.

	* init/control.h: Change nih/dbus.h include to nih-dbus/dbus_message.h
	and include the actual D-Bus header
	* init/control.c: Change nih/dbus.h include to error, connection,
	message and object includes.

	* init/blocked.h: Change nih/dbus.h include to nih-dbus/dbus_message.h
	* init/blocked.c: Change nih/dbus.h include to nih-dbus/dbus_message.h

2009-01-27  Scott James Remnant  <scott@netsplit.com>

	* init/Makefile.am: Update paths to libnih-dbus dependencies.

2009-01-26  Scott James Remnant  <scott@netsplit.com>

	* configure.ac (AC_CONFIG_FILES): Add nih-dbus sub-directory
	* Makefile.am (SUBDIRS): Add nih-dbus sub-directory

	* configure.ac: Bump copyright to 2009

	* configure.ac: Matching libnih, we now mandate libtool 2.2.x
	* HACKING: Update dependency requirement to 2.2.4

	* init/init.supp: Adjust suppression for glibc 2.8

	* init/tests/test_event.c (test_finished): Remove erroneous test
	of free'd memory.

	* configure.ac: Bump version to 0.5.1

	* init/tests/test_event_operator.c (test_operator_handle): Add a
	test for duplicate events when already matched.
	* init/event_operator.c (event_operator_handle): Skip if already
	matched.

	* README: Update features and requirements.
	* NEWS: Copy in news from 0.5.0; that release doesn't appear in
	this ChangeLog since it was made on a separate branch.

2009-01-26  Casey Dahlin  <cdahlin@redhat.com>

	* init/environ.c (environ_expand_until): Handle the implicit case
	of the gap in the string being the same size of the value.

	* init/job_process.c (job_process_handler): Handle the case of a
	child being continued by a signal, otherwise we'll assert.

	* init/job_process.c (job_process_run): Double-check that the
	newline(s) we see are at the end of the script before stripping,
	since we can fall through if the newline is mid-script but /dev/fd
	isn't mounted.

2008-07-05  Scott James Remnant  <scott@netsplit.com>

	* TODO: Update.

2008-07-01  Scott James Remnant  <scott@netsplit.com>

	* init/Makefile.am ($(com_ubuntu_Upstart_OUTPUTS)): 
	($(com_ubuntu_Upstart_Job_OUTPUTS)): 
	($(com_ubuntu_Upstart_Instance_OUTPUTS)): Must be newer than the
	source for the dbus tool, and ensure the dbus tool is built

2008-06-30  Scott James Remnant  <scott@netsplit.com>

	* init/Makefile.am: Update along with libnih so that we leave the
	D-Bus bindings in the dist tarball, meaning Python is no longer a
	build-dependency.

2008-06-11  Scott James Remnant  <scott@netsplit.com>

	* Makefile.am (SUBDIRS): List dbus before init in case we need to
	generate anything in that directory later on.
	
	* Makefile.am (SUBDIRS): List po last so that update-po is run after
	generating any sources.

2008-06-08  Scott James Remnant  <scott@netsplit.com>

	* init/Makefile.am (EXTRA_DIST): Ship the built sources, don't
	clean them.
	(maintainer-clean-local): Well, not unless maintainer-clean anyway

	* init/job.c, init/job_class.c: Add missing errno.h include

	* dbus/com.ubuntu.Upstart.Job.xml (GetInstance): Add method to get
	an instance name in the same basic manner as start and stop would,
	though this one's synchronous.
	* init/job_class.c (job_class_get_instance): Implementing by copying
	the relevant bit of Stop.
	* init/job_class.h: Add prototype.
	* init/tests/test_job_class.c (test_get_instance): Add tests.
	* TODO: Continue to document the C&P madness.

	* init/conf.c (conf_reload_path): Read file directly into memory,
	not using mmap.

	* compat/sysv/reboot.c, compat/sysv/runlevel.c, compat/sysv/shutdown.c,
	* compat/sysv/telinit.c: Move into the util directory; we're going
	to support limited SysV-a-like commands without full compatibility
	which is what we always did, and I'm not going to worry about adding
	others.
	* compat/sysv/man/reboot.8, compat/sysv/runlevel.8,
	* compat/sysv/man/shutdown.8, compat/sysv/telinit.8: Move as well.
	* compat/sysv/Makefile.am, util/Makefile.am: Merge.
	* configure.ac: Remove the (commented out) compat/sysv and logd
	Remove the --enable-compat option.
	* Makefile.am (SUBDIRS): Remove (commented out) compat/sysv and logd

	* logd/Makefile.am, logd/main.c, logd/man/logd.8, logd/jobs.d/logd.in:
	Consign logd to oblivion.  We haven't supported it for ages, it has
	non-working issues, and there's got to be a better way to do this.

	* TODO: Update.

	* init/job.c (job_change_goal): Adjust the documentation.  After
	careful thought, there's no way this can return after freeing the
	job, since it'll either block on an event, a process or do nothing.

	* init/job.c (job_start, job_stop, job_restart): Clear the start
	and stop environment, shouldn't necessarily make a difference, but
	it pays to be consistent.

	* dbus/com.ubuntu.Upstart.Job.xml (Start, Stop, Restart): Add methods
	to control jobs, all take an environment array and both Start and
	Restart return an instance path so properties, etc. can be obtained
	afterwards.
	* init/job_class.c (job_class_start, job_class_stop)
	(job_class_restart): Add the code for the top halves of the methods
	* init/job_class.h: Add prototypes for the new methods.
	* init/job.c (job_finished): And the bottom halves go here.
	* init/tests/test_job_class.c (test_start, test_stop)
	(test_restart): Add test cases for the methods.
	* init/blocked.h (blocked_type): Add enums for the new methods.
	* init/blocked.c (blocked_new): Handle the new methods here.
	* init/tests/test_blocked.c (test_new): Add add tests for handling.

2008-06-07  Scott James Remnant  <scott@netsplit.com>

	* init/job_process.c (job_process_terminated): Don't check the goal
	to see whether the main process was allowed to terminate, check the
	state.  A termination is only not a failure if we're on the KILLED
	state (ie. we killed it), otherwise it can still be a failure even
	if it was going to stop anyway.
	* init/tests/test_job_process.c (test_handler): Add a test case.

	* init/control.c (control_emit_event): Use environ_all_valid here(),
	also reorder the blocking stuff to be less strange, it's ok to free
	environment.
	* init/tests/test_control.c (test_emit_event): The event array should
	be a child of message, which means it doesn't matter if the function
	we call frees it.

	* init/environ.c (environ_all_valid): Add a validation function for
	external input.
	* init/environ.h: Add prototype.
	* init/tests/test_environ.c (test_all_valid): Test function.

	* init/environ.c: Note that we can call this in a loop with OOM,
	since the resulting table will always be the same.

	* init/event_operator.c (event_operator_environment): Use
	environ_append(), and while we're at it, there's no reason this should
	use NIH_MUST.
	* init/event_operator.h: Adjust prototype.
	* init/tests/test_event_operator.c (test_operator_environment): Allow
	for failure.
	* init/event.c (event_pending_handle_jobs): Call with NIH_MUST,
	which is actually safe.

	* init/job_class.c (job_class_environment): Use environ_append()

	* init/environ.c (environ_append): There are multiple cases where we
	append one environment table onto another, so we should have a
	function to do that.
	* init/environ.h: Prototype for it.
	* init/tests/test_environ.c (test_append): Test the new function.

	* init/job_process.c (job_process_run): Invert the logic; we nearly
	always want to pass the script with /dev/fd/NNN.  The only times we
	don't are if it doesn't exist, or if we're dealing with a single-line
	shell script.
	* init/tests/test_job_process.c (test_run): Update test cases to
	only expect an argv-execution for single-line scripts.

	* init/job.c (job_restart): Wrote the blocking bit slightly weirdly
	without neededing to, so leave it as it should be.

	* TODO: Update.

	* dbus/com.ubuntu.Upstart.Instance.xml (Start, Stop, Restart): Add
	simple instance control methods, these only change the goal of an
	existing instance - thus cannot pass environment.
	* init/job.c (job_start, job_stop, job_restart): Add methods, which
	look spookily similar to each other, except for the subtle yet
	important differences.
	(job_finished): Implement bottom halves.
	* init/job.h: Add prototypes.
	* init/tests/test_job.c (test_start, test_stop, test_restart): Add
	tests for the new methods.
	* init/blocked.h (blocked_type): Add enums for methods.
	* init/blocked.c (blocked_new): Handle methods here too
	* init/tests/test_blocked.c (test_new): Add tests for them.

2008-06-06  Scott James Remnant  <scott@netsplit.com>

	* init/blocked.h (blocked_type): Having a single message type won't
	work for the job cases, so expand to have many.
	* init/blocked.c (blocked_new): We'll just have to list them all here.
	* init/control.c (control_emit_event): Happily we create them
	individually anyway.
	* init/event.c (event_finished): And since we have to handle them
	individually, it'll actually protect us replying to the wrong one.

	* init/tests/test_conf.c (test_source_reload): Clean up the temporary
	directory.
	* init/tests/test_control.c (test_reload_configuration): That goes
	for this one too.

	* init/tests/test_control.c (my_connect_handler): Use TEST_DBUS_MESSAGE
	instead of a pop/read/write loop.
	(test_emit_event): Renamed TEST_DBUS_CONN to TEST_DBUS_OPEN.
	* init/tests/test_job.c (test_new, test_register)
	(test_change_state): Use TEST_DBUS_OPEN and TEST_DBUS_CLOSE to setup
	and tear down D-Bus connections and TEST_DBUS_MESSAGE instead of
	a loop.
	* init/tests/test_job_class.c (test_consider, test_reconsider)
	(test_register, test_unregister): Likewise.

	* init/control.c (control_get_job_by_name): Sanity check the name
	of a job in the same way; we don't need to sanity check the instance
	name because "" is valid (and the default for singletons).
	* init/tests/test_control.c (test_get_job_by_name): Test.

	* dbus/com.ubuntu.Upstart.xml (EmitEvent): Add an asynchronous
	method to emit an event, providing the name and accompanying
	environment.  No return value, it either works or you get an
	error.
	* init/control.c (control_emit_event): Implement top half of the
	method, blocking the message in the event.
	* init/control.h: Add prototype.
	* init/event.c (event_finished): Implement the bottom half which
	sends the reply or error, these are actually tested along with
	the top for sanity reasons.
	* init/tests/test_control.c (test_emit_event): Test the various
	ways the method may be used and abused; the async nature means
	we actually need a real D-Bus server to do this.
	* TODO: Update.

	* init/event.c (event_new): There's no reason this shouldn't be
	allowed to return insufficient memory, so do so.
	(event_finished): Wrap call.
	* init/tests/test_event.c (test_new): Add alloc failed test.
	* init/job.c (job_emit_event): Must create the event.
	* init/main.c (main, cad_handler, kbd_handler, pwr_handler): Wrap
	with NIH_MUST

2008-06-05  Scott James Remnant  <scott@netsplit.com>

	* TODO: Update.

	* init/job.c (job_unblock): Rename to job_finished, since this
	does not behave like event_unblock but more like event_finished
	(job_change_state, job_failed): Change name in call.
	* init/job.h: Update prototype.
	* init/tests/test_job.c (test_unblock): Rename to test_finished
	* init/event.c (event_pending_handle_jobs): Update calls here.

	* init/job.h (Job): Rename blocked to blocker to match event, since
	it has the same use as event->blockers except it's a toggle
	* init/job.c (job_new, job_change_state): Rename where used
	* init/event.c (event_finished): Rename here also since its reset
	* init/tests/test_job.c, init/tests/test_job_process.c,
	* init/tests/test_event.c: Rename in test cases too.

	* init/job.c (job_emit_event): Add a Blocked record to the event's
	blocking list for the starting and stopping events.
	* init/tests/test_job.c (test_emit_event): Add tests for the record
	being added to the list with the right details.
	(test_change_goal): Make sure that a Blocked record is added
	(test_change_state): Make sure that Blocked records are added
	* init/tests/test_job_process.c (test_handler): Also make sure
	that Blocked records are added.

	* init/event.c (event_finished): Clear jobs referenced in the
	blocking list, rather than iterating the entire jobs hash.
	(event_finished_handle_jobs): Drop this function.
	* init/tests/test_event.c (test_finished, test_finished_handle_jobs):
	Merge tests again and test using both the blocking list and job's
	blocked member.

	* init/event.h (event): Add blocking member.
	* init/event.c (event_new): Initialising blocking list.
	* init/tests/test_event.c (test_new): Make sure it's initialised
	to an empty list.

	* init/tests/test_job_process.c (test_handler): Update tests to use
	Blocked.

	* init/event.c (event_pending_handle_jobs): Collect environment
	and events independantly, which means we don't have to worry about
	the list contents or freeing them up in case of error.
	* init/event_operator.c (event_operator_events): Fix parent.
	* init/tests/test_event.c (test_pending_handle_jobs): Update tests.
	* init/init.supp: Update collect suppression.

	* init/event_operator.c (event_operator_collect): Break in two.
	(event_operator_environment): Collect the environment from the event,
	appending the list of event names if necessary.
	(event_operator_events): Block events and pass them to the
	given list.
	* init/event_operator.h: Update prototypes.
	* init/tests/test_event_operator.c (test_operator_collect): Also
	split into two new functions
	(test_operator_environment, test_operator_events): Adjust

	* init/event_operator.c (event_operator_collect): Placed Blocked
	structures in the list, rather than ordinary entries; I strongly
	suspect that while it's nice to iterate the operator tree only once,
	this needs to be three functions really.
	* init/tests/test_event_operator.c (test_operator_collect): Update
	test suite.

	* init/job.h (Job): Make blocking a statically defined list.
	* init/job.c (job_new): Initialise rather than setting to NULL.
	(job_unblock): Assume that blocking members are Blocked structures
	and that the list itself is always iterable.
	* init/tests/test_job.c (test_new): Check the list is empty, rather
	than NULL.
	(test_change_state, test_failed, test_unblock): Change tests cases
	to expect blocking to always be present, and create members as Blocked
	structures.

	* init/blocked.c (blocked_new): Set destructor (forgotten)

	* init/init.supp: Add setenv, which has crept in

	* init/blocked.h: Header containing enum, struct and prototype.
	* init/blocked.c (blocked_new): Function to allocate the structure
	with the right details.
	* init/tests/test_blocked.c (test_new): Tests for the new function.
	* init/Makefile.am (init_SOURCES): Compile using blocked.c and header
	(TESTS): Build blocked test suite
	(test_process_LDADD, test_job_class_LDADD)
	(test_job_process_LDADD, test_job_LDADD, test_event_LDADD)
	(test_event_operator_LDADD, test_parse_job_LDADD)
	(test_parse_conf_LDADD, test_conf_LDADD, test_control_LDADD):
	Link blocked.o to most test suites.
	(test_blocked_SOURCES, test_blocked_LDFLAGS, test_blocked_LDADD):
	Details for test suite.

	* init/main.c: Also remove SIGTERM handling, we don't re-exec
	properly and this is a dangerous signal to use anyway.
	(term_handler): Drop function.

	* init/main.c: Remove handling for stop/cont; there's no reason
	a user should be able to pause the event queue.
	(stop_handler): Drop function.
	* init/event.c (event_poll): Remove paused handling.

	* init/control.c: Fix doc string.

	* dbus/com.ubuntu.Upstart.xml (ReloadConfiguration): Add method
	that's effectively the same as the HUP signal.
	* init/control.c (control_reload_configuration): Unsurprisingly,
	the implementation is identical.
	* init/control.h: Add prototype.
	* init/tests/test_control.c (test_reload_configuration): Make sure
	the method works as expected.
	(test_get_job_by_name, test_get_all_jobs): Add missing free calls for
	message in cases of out of memory.

	* dbus/com.ubuntu.Upstart.xml (JobAdded, JobRemoved): Add signals
	for when new jobs are added to the known list and when existing jobs
	are removed, this allows GUIs to always show an up-to-date list.
	* dbus/com.ubuntu.Upstart.Job.xml (InstanceAdded, InstanceRemoved):
	Also add matching signals for when instances are added to the list
	for a job and when they're removed again.
	* init/job_class.c (job_class_register): Emit the JobAdded signal
	for this job when registering if the new signal argument is TRUE;
	pass on the signal argument to job_register()
	(job_class_add): Emit signals when registering jobs with existing
	connections.
	(job_class_unregister): Emit signals when unregistering a job.
	* init/job.c (job_register): Likewise, emit the InstanceAdded signal
	for the job class if the new signal argument is TRUE.
	(job_new): Emit signals when registering instances with existing
	connections.
	(job_change_state): Emit the instance removed signal when destroying
	an inactive instance.
	* init/job_class.h, init/job.h: Add signal argument to prototypes
	* init/control.c (control_register_all): When registering job classes
	on a new connection, do not emit a signal since they will already
	exist at the point when the name appears on the bus or the connection
	is complete.
	* init/tests/test_control.c (test_bus_open): Add comment that we
	are testing for signal non-emission already with the fake server,
	since it was this test that actually made me realise we had to
	not emit them :p
	* init/tests/test_job_class.c (test_register): Test that the signal
	is emitted when signal is TRUE and not emitted when signal is FALSE
	(test_unregister): Test that the JobRemoved signal is emitted
	(test_get_instance_by_name, test_get_all_instances): Free message
	if allocation failed.
	(test_consider, test_reconsider): Test that the JobAdded and
	JobRemoved signals are emitted (or not) when appropriate.
	* init/tests/test_job.c (test_register): Make sure that the
	InstanceAdded signal is emitted when TRUE is passed, and not when
	FALSE is passed.
	(test_new): Make sure the InstanceAdded signal is emitted when the
	job is registered on the bus.
	(test_change_state): Make sure the InstanceRemoved signal is sent
	when deleting an instance.

2008-06-02  Scott James Remnant  <scott@netsplit.com>

	* init/tests/test_job.c (test_new, test_register): Also use a private
	dbus server to avoid session bus problems.

	* init/tests/test_job_class.c (test_consider, test_reconsider)
	(test_register, test_unregister): Use a private dbus server instead
	of connecting to the session bus, which might not be there.

	* init/tests/test_control.c (test_disconnected): Simplify using a
	private dbus server rather than faking one.

	* init/tests/test_control.c (test_bus_close): Don't rely on being
	able to connect to the various buses, instead use a special private
	one.

2008-06-01  Scott James Remnant  <scott@netsplit.com>

	* dbus/com.ubuntu.Upstart.Job.xml (GetAllInstances): And also add
	a similar method to return the object path of all instances of a
	particular job.
	* init/job_class.c (job_class_get_all_instances): Implement the
	method, pretty much the same as the other.
	* init/job_class.h: Add prototype.
	* init/control.c: Fix comment.
	* init/tests/test_control.c (test_get_all_jobs): Ensure that the
	individual paths are children of the array.

	* dbus/com.ubuntu.Upstart.xml (GetAllJobs): Add method to return
	the object path of all known jobs.
	* init/control.c (control_get_all_jobs): Implement the method,
	somewhat simple happily.
	* init/control.h: Add prototype for the method.
	* init/tests/test_control.c (test_get_all_jobs): Test that the
	right data is returned.

	* dbus/com.ubuntu.Upstart.xml, dbus/com.ubuntu.Upstart.Job.xml,
	* dbus/com.ubuntu.Upstart.Instance.xml: Add libnih XML NS to the
	files so that we can tag methods as sync or async later.

	* init/control.c (control_get_job_by_name): Remove const from
	return parameter.
	* init/control.h: Update prototype.
	* init/tests/test_control.c (test_get_job_by_name): Remove const
	from path type.

	* init/job_class.c (job_class_get_instance_by_name): Remove wrong
	const from parameter now that we've fixed the bindings generator.
	* init/job_class.h: Update prototype to match.
	* init/tests/test_job_class.c (test_get_instance_by_name): Change
	type of path to match.

	* HACKING (Dependencies): clarify that autoreconf and configure need
	to be run for libnih first.

	* init/Makefile.am (test_process_LDADD, test_job_class_LDADD)
	(test_job_process_LDADD, test_job_LDADD, test_event_LDADD)
	(test_event_operator_LDADD, test_parse_job_LDADD)
	(test_parse_conf_LDADD, test_conf_LDADD, test_control_LDADD): Link
	the auto-generated D-Bus code in, otherwise the tests won't be
	complete.

2008-05-24  Scott James Remnant  <scott@netsplit.com>

	* HACKING: Changed branch location again, of both upstart and
	libnih.

2008-05-16  Scott James Remnant  <scott@netsplit.com>

	* init/job_class.c (job_class_consider, job_class_reconsider): Find
	the best class first and compare against the current class before
	acting, this avoids the re-register jump every time a job stops.
	(job_class_select): Rename to job_class_add() since this is takes
	a class and is the direct opposite to job_class_remove().

2008-05-15  Scott James Remnant  <scott@netsplit.com>

	* init/event.c (event_new): We can't rely on the event poll function
	being the last in the main loop, it's often the first, so after
	adding an event to the queue ensure the loop is iterated at least
	once so that the event poll occurs for it.

2008-05-09  Scott James Remnant  <scott@netsplit.com>

	* TODO (Anytime): Update.

	* dbus/com.ubuntu.Upstart.Instance.xml: format to match others

	* dbus/com.ubuntu.Upstart.Job.xml (GetInstanceByName): Add method
	* init/job_class.c (job_class_get_instance_by_name): Implementation.
	* init/job_class.h: Add prototype.
	* init/tests/test_job_class.c (test_get_instance_by_name): Tests
	for new method.

	* init/job_class.h (JobClass): Make instances a hash table.
	* init/job_class.c (job_class_new): Initialise instances as a hash
	table now.
	(job_class_register): Iterate instances as hash table.
	(job_class_remove): Slightly odd construct needed to return FALSE
	if there's anything in the hash table.
	(job_class_unregister): Likewise to assert on no instances.
	* init/tests/test_job_class.c (test_new): Check that instances is
	now a hash table.
	* init/job.h (Job): Make name the first member.
	* init/job.c (job_new): Add to instances as hash table.
	(job_instance): Drop entirely, replaced by a hash lookup.
	* init/tests/test_job.c (test_instance): Drop.
	* init/job_process.c (job_process_find): Iterate instances as a
	hash table.
	* init/event.c (event_pending_handle_jobs)
	(event_finished_handle_jobs): Iterate instances as hash table.
	(event_pending_handle_jobs): Replace job_instance call with an
	ordinary hash lookup.
	* init/tests/test_event.c: Update to use hash table.
	* init/tests/test_conf.c: Update instances stealing for hash table

	* init/job_class.c (job_class_new): initialise instance to the
	empty string.
	* init/tests/test_job_class.c: Update job_new() calls.
	(test_new): Check instance against the empty string.
	* init/job.c (job_new): name may no longer be NULL.
	* init/tests/test_job.c: Update job_new() calls.
	(test_instance): Reset back to "" when done.
	* init/event.c (event_pending_handle_jobs): Always expand the
	name, since the class->instance is always non-NULL.
	* init/tests/test_event.c: Update job_new calls.
	* init/tests/test_conf.c: Update job_new calls.
	* init/tests/test_job_process.c: Update job_new calls.

	* init/job.c (job_new): Singleton jobs have a fixed name of "",
	rather than a NULL name, and a D-Bus name of "_".
	(job_instance): Which rather simplifies this function (in fact,
	it makes this function look like a common one).
	(job_emit_event): Always set INSTANCE variable.
	(job_name): Still distinguish in output, to avoid ugly "()" but
	check character rather than NULL.
	* init/tests/test_job.c (test_new): Check name is set to ""
	and path to ".../_"
	(test_change_state, test_emit_event): Update test cases to assume
	an empty INSTANCE variable
	(test_instance): Update to pass "" instead of NULL.
	* init/job_process.c (job_process_run): Always set UPSTART_INSTANCE
	* init/tests/test_job_process.c (test_run): Always assume an
	UPSTART_INSTANCE variable, it may just be empty.
	* init/tests/test_event.c (test_pending_handle_jobs): Expect
	the name to be set to the empty string.

	* init/Makefile.am (com.ubuntu.Upstart.c com.ubuntu.Upstart.h)
	(com.ubuntu.Upstart.Job.c com.ubuntu.Upstart.Job.h)
	(com.ubuntu.Upstart.Instance.c com.ubuntu.Upstart.Instance.h):
	Drop setting of data-type, turns out it doesn't work anyway.

	* dbus/Upstart.conf: Add configuration file.
	* dbus/Makefile.am (dbussystemdir, dist_dbussystem_DATA): Install
	the configuration file into the right place.

	* dbus/com.ubuntu.Upstart.xml (GetJobByName): Add method
	* init/control.c (control_get_job_by_name): Implementation.
	* init/control.h: Prototype.
	* init/tests/test_control.c (test_get_job_by_name): Test the
	method using a fake message.

2008-05-08  Scott James Remnant  <scott@netsplit.com>

	* dbus/com.ubuntu.Upstart.xml, dbus/com.ubuntu.Upstart.Job.xml,
	* dbus/com.ubuntu.Upstart.Instance.xml: Add DTDs.

	* init/control.c (manager_interfaces): Export the general
	com.ubuntu.Upstart interface
	* init/job_class.c (job_class_interfaces): Export the
	com.ubuntu.Upstart.Job interface
	* init/job.c (job_interfaces): Export the
	com.ubuntu.Upstart.Instance interface

	* init/Makefile.am (BUILT_SOURCES)
	(com.ubuntu.Upstart.c com.ubuntu.Upstart.h)
	(com.ubuntu.Upstart.Job.c com.ubuntu.Upstart.Job.h)
	(com.ubuntu.Upstart.Instance.c com.ubuntu.Upstart.Instance.h):
	Generate C code and header files from the XML files which produce
	object bindings.
	(init_SOURCES): Link the built sources.
	(CLEANFILES): Clean them up afterwards

	* dbus/com.ubuntu.Upstart.xml: Initially empty description for
	manager object interface(s).
	* dbus/com.ubuntu.Upstart.Job.xml: Initially empty description
	for job class object interface(s).
	* dbus/com.ubuntu.Upstart.Instance.xml: Initially empty
	description for job instance object interface(s).
	* dbus/Makefile.am: Distribute the three interface files,
	they're used as sources elsewhere.
	* configure.ac (AC_CONFIG_FILES): Generate dbus/Makefile
	* Makefile.am (SUBDIRS): Descend into the dbus sub-directory.

	* init/job_class.c (job_class_consider, job_class_reconsider):
	Separate out the actual meat of the functions, since it's largely
	duplicated between the two.  This makes the difference between
	the two functions clearer, consider always stages an election
	no matter which is registered, reconsider only stages an election
	if the current class is registered.
	(job_class_select, job_class_remove): Functions containing the
	common code, which now also handle registering and unregistering
	the class with D-Bus.  Here is the right place, not in new, since
	we only export the current best class of a given name.
	(job_class_register, job_class_unregister): Function to register
	a job and its instances, and to unregister a job (we assert that
	there must be no instances for us to do this).
	* init/job_class.h: Add prototypes.
	* init/tests/test_job_class.c (test_consider, test_reconsider):
	Check that D-Bus registration and unregistration happens as
	expected.
	(test_register, test_unregister): test on their own.
	* init/job.c (job_new): Register instances with D-Bus, since
	instances can only ever exist for active classes, all instances
	are always registered on the bus.
	(job_register): Function to register an instance on the bus.
	* init/job.h: Add prototype.
	* init/tests/test_job.c (test_new): Test creating a job with an
	active d-bus connection, which should have it registered.
	(test_register): Test registration on its own.
	* init/control.c (control_register_all): Make this always succeed,
	and register existing jobs on the new connection.
	(control_server_connect, control_bus_open): registration is
	always successful.
	* init/tests/test_control.c (test_server_connect, test_bus_open):
	Test with existing jobs when we get a connection or create the
	bus connection, ensure that the jobs and instances are registered.

	* init/tests/test_job.c (test_change_state): Check for a bug where
	a job with multiple instances will be freed when one instance is
	deleted rather than the last instance.
	* init/job.c (job_change_state): Add debugging messages when we
	destroy a job that's no longer the current one or an instance
	that's no longer active; also ensure that we never destroy a job
	that's the current one.
	* init/event.c (event_pending_handle_jobs): Add a debugging message
	when we create a new instance of a job.
	* init/conf.c (conf_file_destroy): Add a debugging message when
	we destroy a job that's no longer the current one.

2008-05-07  Scott James Remnant  <scott@netsplit.com>

	* init/control.c (control_server_open, control_server_close)
	(control_server_connect): Create and manage a listening d-bus server
	that is used for private direct connections to Upstart for when the
	d-bus daemon is not available.  Each new connection has the same
	objects as the d-bus system bus, they only differ in their method.
	(control_conns, control_init): Cache the open connections, including
	the bus daemon and any private connections; we'll iterate this list
	when sending signals.
	(control_bus_open): Store connection in the list, don't worry about
	setting close-on-exec, we check that by test case and rely on d-bus
	to do it.
	(control_bus_disconnected): Rename to control_disconnected
	(control_disconnected): Work for system bus and private connections,
	remove from the connections list.
	* init/control.h: Add prototypes, remove global definition of bus
	name to just being private again.
	* init/tests/test_control.c (test_server_open, test_server_close)
	(test_server_connect): Test the new functions.
	(test_bus_open): add check for list entry
	(test_bus_disconnected): rename to test_disconnected
	* init/main.c: Open the listening server, warning if we're unable
	to do so (but we won't treat it as a hard error since there's the
	d-bus daemon as the default anyway).
	* init/init.supp: suppress the fact that the control connections
	list stays around.

	* init/job_process.c (job_process_run): Use NIH_ZERO instead of
	NIH_MUST and == 0

2008-05-06  Scott James Remnant  <scott@netsplit.com>

	* init/environ.c (environ_expand_until): Odd gcc optimiser warning,
	it reckons arg_start and end may be used uninitialised, but I don't
	see how they can be.

	* init/main.c (main): Warn if we can't set the root directory.
	* init/job_process.c (job_process_spawn)
	(job_process_error_abort): loop on the return of write()
	* init/tests/test_job_process.c (child, main): assert getcwd() works
	(test_handler): initialise list and entry for gcc's blind spot.
	(test_run): initialise ret for gcc's blind spot
	* init/tests/test_job.c (test_name): jump through hoops for gcc
	(test_change_state): list and entry.
	* init/tests/test_event.c (test_finished_handle_jobs, test_finished)
	(test_pending_handle_jobs, test_poll, test_pending): initialise to
	NULL and buy gcc glasses
	* init/tests/test_event_operator.c (test_operator_collect): another
	NULL to make gcc happy.

2008-05-01  Scott James Remnant  <scott@netsplit.com>

	* TODO: Update.

	* init/init.supp: Suppress a few test case artefacts caused by
	valgrind hating reachable memory at exec() time.

	* init/tests/test_job_process.c: Fix a few cases where we were
	still dup'ing the name argument to job_new().
	* init/tests/test_parse_job.c: Include missing signal.h

	* init/event.c (event_pending_handle_jobs)
	(event_finished_handle_jobs): Land the old job event handling
	functions here as static functions, right now they're immense but
	we'll actually move much of the code back out again as we go.
	* init/tests/test_event.c (test_pending_handle_jobs)
	(test_finished_handle_jobs): Also land the test cases in renamed
	and somewhat restructued functions, since we now have to do the
	testing through event_poll().
	(test_poll, test_pending, test_finished): It never hurts to improve
	test cases while you're in there.

2008-04-30  Scott James Remnant  <scott@netsplit.com>

	* init/job.c (job_change_state): Change calls to job_process_run
	and job_process_kill.
	* init/main.c: Change to job_process_handler

	* init/job_process.c, init/job_process.h: Land the code from job.c
	and defs from job.h that deal specifically with a job's processes,
	rename the functions to job_process_*() in the process.
	* init/tests/test_job_process.c: And land the test cases as well.

	* init/job.c: Strip of everything not related to creation and finding
	of instances and the core state machine; process stuff will move to
	job_process.c and event handling to event.c, class (nee config) stuff
	is already moved to job_class.c
	(job_new): Don't reparent the name, it doesn't help anything, just
	take a copy.
	(job_name, job_failed, job_unblock, job_emit_event): Make extern since
	we need to use these outside or just want to test them.
	* init/job.h: Clean out also.
	* init/tests/test_job.c: Also clean out.
	(test_name, test_failed, test_unblock, test_emit_event): Add test cases
	for newly extern functions.

	* init/main.c: Include events.h to get the ones we need.

	* init/control.c (control_job_config_path, control_job_path)
	(control_path_append): Drop these functions (replaced by the more
	generic nih_dbus_path() function)
	* init/control.h: Make CONTROL_ROOT public, and drop other prototypes.
	* init/tests/test_control.c (test_job_config_path)
	(test_job_path): Drop tests.

2008-04-29  Scott James Remnant  <scott@netsplit.com>

	* init/event.c, init/event.h, init/tests/test_event.c: Strip out the
	event operator code and events list.

	* init/job_class.c, init/job_class.h: We only need the event operator
	code here now.

	* init/events.h, init/event_operator.c, init/event_operator.h,
	init/tests/test_event_operator.c: Separate out the event operator
	code and the list of events into separate source files.
	* init/Makefile.am (init_SOURCES): Build and link event operator code
	and use the lists of events.
	(TESTS): Build and run the event operator test suite.
	(test_event_operator_SOURCES, test_event_operator_LDFLAGS)
	(test_event_operator_LDADD): Details for the event operator test
	suite.
	(test_process_LDADD, test_job_class_LDADD)
	(test_job_process_LDADD, test_job_LDADD, test_event_LDADD)
	(test_parse_job_LDADD, test_parse_conf_LDADD, test_conf_LDADD)
	(test_control_LDADD): Link the event operator code.

	* init/job_class.c, init/main.c: Correct includes and some function
	names.

	* init/process.c, init/process.h, init/tests/test_process.c: Land
	original Process code (used by job class and similar).

	* init/process.c, init/process.h, init/tests/test_process.c: Break
	into two pieces, one part becomes job_process which requires both
	job information and process information, the other becomes system
	which requires no job information.
	* init/errors.h: Update error name.
	* init/Makefile.am (init_SOURCES): Build and link job process code
	and header along with system code and header.
	(TESTS): Build and run job process and system test suites.
	(test_job_process_SOURCES, test_job_process_LDFLAGS)
	(test_job_process_LDADD): Details for job process test suite.
	(test_system_SOURCES, test_system_LDFLAGS, test_system_LDADD):
	Details for system test suite.
	(test_process_LDADD, test_job_class_LDADD, test_job_LDADD)
	(test_event_LDADD, test_parse_job_LDADD, test_parse_conf_LDADD)
	(test_conf_LDADD, test_control_LDADD): Link job process and system
	code.

	* init/parse_conf.c: Remove parse_job include.

	* init/init.supp: Update leak check for class init; remove
	valgrind workaround since it's gone away with the change of that
	function.

	* init/conf.h (ConfFile): Change type of job member, but leave name.
	Add prototype for new function.
	* init/conf.c (conf_reload_path): Somewhat simplify the case of
	having parsed a job, we only need to call job_class_consider() now
	to have it dealt with.
	(conf_file_destroy): Likewise after removing the ConfFile from the
	source (so it won't get considered) and marking the job class as
	deleted, we only need to call job_class_reconsider() and check the
	return value to see whether we've been replaced.
	(conf_select_job): In return we provide the function to decide which
	of the available job sources is the best one.
	* init/tests/test_conf.c: Update types in tests.
	(test_select_job): Test the new function.

	* init/parse_job.h: Update to include job_class.h and update prototype
	to return JobClass, we'll keep the name though since we'll never
	parse jobs and otherwise things get annoying.
	* init/parse_job.c: Update to work on job classes.
	* init/tests/test_parse_job.c: Update to match.

	* init/job_class.h (JobClass): Factor out old JobConfig object into
	a new JobClass object with the same properties, but in its own source
	file.
	(ExpectType): Rename old JobExpect to this to match other enums.
	(ConsoleType): Move along with the object that uses it.
	* init/job_class.c (job_class_init, job_class_new)
	(job_class_environment): Bring along methods that only operate on
	a JobClass, cleaning them up in the process.
	(job_class_consider, job_class_reconsider): Replace job_config_replace
	with these two functions that may be used for a new job class and
	when discarding or finishing with an old one respectively.
	* init/tests/test_job_class.c: Tests for the functions.
	* init/Makefile.am (init_SOURCES): Build and link job class source
	and header.
	(TESTS): Build and run job class test suite.
	(test_job_class_SOURCES, test_job_class_LDFLAGS)
	(test_job_class_LDADD): Details for job class test suite.
	(test_process_LDADD, test_job_LDADD, test_event_LDADD)
	(test_parse_job_LDADD, test_parse_conf_LDADD, test_conf_LDADD)
	(test_control_LDADD): Link job class code to other tests too.

2008-04-28  Scott James Remnant  <scott@netsplit.com>

	* init/control.c (control_job_config_path, control_job_path): Add
	functions to generate D-Bus object paths for jobs and instances
	(control_path_append): and a static function used by both to append
	escaped path elements.
	* init/control.h: Add prototypes.
	* init/tests/test_control.c (test_job_config_path)
	(test_job_path): Add test cases for the new functions.
	* init/job.h (JobConfig, Job): Add path member to both structures.
	* init/job.c (job_config_new, job_new): Initialise the path members.
	* init/tests/test_job.c (test_config_new, test_new): Make sure
	the path members are initialised to something sensible.
	* init/init.supp: Valgrind whines, I do not know why.

	* init/control.c (control_bus_open): Call out to register objects
	on the new bus connection.
	(control_register_all): Start off by registering the connection
	manager object, no methods/signals for now.
	* init/tests/test_control.c (test_bus_open): Make sure the manager
	object is registered.

2008-04-27  Scott James Remnant  <scott@netsplit.com>

	* init/tests/test_control.c (test_bus_open): Correct name of
	error macro.

	* init/job.c (job_emit_event): Make INSTANCE the second variable.
	* init/tests/test_job.c (test_next_state): Update tests.

2008-04-25  Scott James Remnant  <scott@netsplit.com>

	* init/tests/test_control.c (test_bus_open): Use D-bus macros for
	error strings instead of naming them by hand.

2008-04-22  Scott James Remnant  <scott@netsplit.com>

	* init/tests/test_control.c (test_bus_close): Add another missing
	call to dbus_shutdown.

2008-04-21  Scott James Remnant  <scott@netsplit.com>

	* init/tests/test_control.c (test_bus_open): Under valgrind we seem
	to get NoReply instead of Disconnected which is a wee bit odd.
	Add missing call
	(test_bus_disconnected): Add missing call to dbus_shutdown.

2008-04-19  Scott James Remnant  <scott@netsplit.com>

	* init/process.c: Add missing limits.h include

	* init/job.h (JobConfig): Merge instance and instance_name; if
	instance is set, the job is multi-instance with the name derived
	from that; if unset the job is singleton.  We will not support
	unlimited instances.
	* init/job.c (job_config_new): Initialise instance to NULL.
	(job_new): Assert that name is set for instance jobs.
	(job_instance): Alter to only deal with singleton and instance
	jobs, the unlimited instances case is gone.
	(job_handle_event): Use instance instead of instance_name
	* init/tests/test_job.c (test_config_new): Check instance is NULL
	(test_find_by_pid): Adjust the way instance jobs are made, which
	means we have to pass a name to job_config_new now.
	(test_instance): Adjust tests to remove unlmited-instance tests
	and pass name to job_config_new
	(test_change_state, test_run_process): Pass instance name to
	job_new as an allocated argument rather than waiting to set it
	until afterwards.
	(test_handle_event): Set instance instead of instance_name
	* init/parse_job.c (stanza_instance): Make the argument mandatory.
	* init/tests/test_parse_job.c (test_stanza_instance): Remove the
	checks for without argument, and make sure that without argument
	is an error.

	* init/parse_job.c (stanza_oom): Oops, forgot to free never arg.

	* init/job.h (JobConfig): NihList is rather overkill for emits,
	which is static configuration; turn into a NULL-terminated array
	which'll make it easier to turn into a D-Bus property later.
	* init/job.c (job_config_new): Initialise to NULL now.
	* init/tests/test_job.c (test_config_new): Make sure it's NULL.
	* init/parse_job.c (stanza_emits): Store in an array instead.
	* init/tests/test_parse_job.c (test_stanza_emits): Redo tests.

	* init/job.c (job_emit_event): Append exported variables to the
	job event without overwriting the builtins.
	* init/tests/test_job.c (test_change_state): Check that exported
	environment is added to the job events.

	* init/parse_job.c (stanza_export): Parse a new export stanza,
	which takes one or more environment variable names.
	* init/tests/test_parse_job.c (test_stanza_export): Test the new
	stanza.

	* init/job.h (JobConfig): Add new export member.
	* init/job.c (job_config_new): Initialise to NULL.
	* init/tests/test_job.c (test_config_new): Make sure it's NULL.

	* init/environ.c (environ_add, environ_set): Add a replace argument
	which when FALSE does not replace existing entries in the environment
	table.
	* init/environ.h: Adjust prototypes.
	* init/tests/test_environ.c (test_add): Add tests for non-replacement
	mode, including corner cases.
	(test_set): Replace should be TRUE in this test.
	* init/event.c (event_operator_collect): Always replace existing
	environment members.
	* init/job.c (job_config_environment, job_run_process): Always replace
	existing environment members.
	(job_emit_event): Always replace existing environment members, and
	rework this function to get rid of the confusing gotos.

	* init/tests/test_job.c (test_change_state): Add tests to make sure
	we include the INSTANCE variable in the event environment.

2008-04-18  Scott James Remnant  <scott@netsplit.com>

	* init/process.c (process_kill): Make sure we do send the signal to
	the process group; in practice this makes no difference, but it pays
	to be explicit in such things.
	* init/tests/test_process.c (test_kill): Add a test case for when
	the session leader is no more.

	* init/job.h (JobConfig): Another day, another obscure job config
	detail.  This one is for adjusting how likely you are to be killed
	by the OOM Killer.
	* init/job.c (job_config_new): Set to zero by default.
	* init/tests/test_job.c (test_config_new): And make sure it is zero.
	* init/parse_job.c (stanza_oom): And it helps to have a function
	to set that one.
	* init/tests/test_parse_job.c (test_stanza_oom): Test it.
	* init/errors.h: And we need an error if its out of bounds.
	* init/conf.c (conf_reload_path): Which also needs to be caught.
	* init/process.c (process_spawn): Of course, we have to do something
	with the oom adjustment.
	(process_error_read): message for failure error.
	* init/process.h (processErrorType): And need an error if it fails

	* init/main.c: Drop the legacy configuration directory, the format
	of jobs has changed sufficiently to not support it.
	* init/Makefile.am (AM_CPPFLAGS): Remove LEGACY_CONFDIR definition.
	(install-data-local): Don't create it, either.

	* init/enum.c, init/enum.h, init/tests/test_enum.c: Remove these
	source files, a hold-over from when we had them in a separate
	library and passed around the integer values.
	* init/job.c, init/job.h, init/tests/test_job.c: Restore in their
	proper place.
	* init/Makefile.am: Remove enum.* from build instructions.

	* init/main.c: Attempt to connect to the system bus on startup,
	but don't expect it to work.

	* init/control.c (control_bus_open, control_bus_disconnected)
	(control_bus_close): Functions to open a connection to the D-Bus
	system bus, clean up if disconnected or disconnect ourselves
	explicitly.
	* init/control.h: Prototypes.
	* init/tests/test_control.c (test_bus_open)
	(test_bus_disconnected, test_bus_close): Test the functions using
	a fake D-Bus system bus daemon.
	* init/errors.h: Add error for "name taken".
	* init/Makefile.am (init_SOURCES): Build and link control.c and
	control.h
	(TESTS): Build and run control test suite.
	(test_control_SOURCES, test_control_LDFLAGS, test_control_LDADD):
	Details for control test suite.
	(test_process_LDADD, test_job_LDADD, test_event_LDADD)
	(test_parse_job_LDADD, test_parse_conf_LDADD, test_conf_LDADD):
	Link control.o

2008-04-16  Scott James Remnant  <scott@netsplit.com>

	* init/job.h (JobConfig): Add leader member.
	* init/job.c (job_config_new): Initialise leader to FALSE.
	* init/tests/test_job.c (test_config_new): Make sure leader is FALSE.
	(test_change_goal, test_change_state, test_run_process)
	(test_kill_process, test_child_handler, test_handle_event)
	(test_handle_event_finished): Jobs have to be leaders now to allow
	waitpid() to work in test cases.
	* init/parse_job.c (stanza_session): Parse "session leader" stanza
	to set to TRUE.
	* init/tests/test_parse_job.c (test_stanza_session): Test new
	stanza parsing.
	(test_stanza_console): Add missing "missing argument" test.
	* init/process.c (process_error_read): Deal with new fork error.
	(process_spawn): If we're not to be a session leader, fork again and
	write the pid back on the open socket.
	* init/process.h (ProcessErrorType): Introduce new fork error.
	* init/tests/test_process.c (test_spawn): Test that we can't start
	a non-session-leader and still have process details.
	(test_spawn, test_kill): Other jobs have to be leaders now to
	allow waitpid() to work.
	* init/tests/test_event.c (test_poll): Jobs have to be leaders now
	to allow waitpid() to work.

2008-04-12  Scott James Remnant  <scott@netsplit.com>

	* configure.ac (NIH_INIT): Require that libnih build D-Bus support,
	failing configure if we can't get it.
	* init/Makefile.am (AM_CFLAGS): Build with D-Bus CFLAGS,
	(init_LDADD, test_process_LDADD, test_job_LDADD, test_event_LDADD)
	(test_parse_job_LDADD, test_parse_conf_LDADD, test_conf_LDADD): and
	link with libnih-dbus.la and D-Bus LIBS.
	(init_LDFLAGS): No need for -static now since libnih will only exist
	statically anyway.

	* init/main.c: Use a better name for kbdrequest
	* init/event.h (KBDREQUEST_EVENT): Rename event to keyboard-request

	* init/main.c: Drop the attempt to rescue a crashed system by
	carrying on with no state
	(crash_handler): After the child has core dumped, the parent will
	die and the kernel will panic.  That's the best we can do, I think.

	* init/job.c (job_change_state): Don't generate the stalled event;
	there's nothing useful you can do with it other than start a root
	shell and that's just a security hole waiting to happen.
	(job_new): Don't increment the instances counter.
	* init/job.h: Remove extern for instances counter.
	* init/tests/test_job.c (test_new): Remove the check that the
	instance counter is incremented.
	(test_change_state): Remove the test for the stalled event.
	* init/event.h (STALLED): Remove stalled event definition,
	* TODO: Update.

	* init/job.h (Job): And while we're at it, the instance name is
	guaranteed unique for a given job name, which is also guaranteed
	to be unique - so don't bother with job ids either, since they
	also get reused in bad cases.
	* init/job.c (job_next_id): Drop this function.
	(job_new): Don't assign an id anymore.
	(job_find_by_id): Drop this function.
	(job_run_process): Set UPSTART_INSTANCE to the instance name if set.
	(job_name): Function to create the string used in messages.
	(job_change_goal, job_change_state, job_run_process)
	(job_kill_process, job_kill_timer, job_child_handler)
	(job_process_terminated, job_process_trace_new)
	(job_process_trace_new_child, job_process_trace_signal)
	(job_process_trace_fork, job_process_trace_exec): Use the instance
	name in messages (if set) in place of the job id.
	* init/tests/test_job.c (test_new): Drop checks on the id field.
	(test_find_by_id): Drop test.
	(test_run_process): Check that UPSTART_INSTANCE is set only for
	named job instances, and contains the instance name.
	(test_change_state, test_run_process, test_child_handler): Remove
	id setting and update error message checks.
	* TODO: Update.

	* init/event.h (Event): We don't use the id field for anything;
	and it can't be guaranteed to be unique since it can wrap over
	and get reused.  Drop it.
	* init/event.c (event_next_id): Drop this function.
	(event_new): Don't assign an id anymore.
	(event_find_by_id): Drop this function.
	* init/tests/test_event.c (test_new): Drop checks on the id field
	(test_find_by_id): Drop test.
	(test_poll): Drop id setting which was needless anyway.

2008-04-11  Scott James Remnant  <scott@netsplit.com>

	* init/tests/test_job.c (test_child_handler): Add tests to make
	sure that respawn works for both services and tasks; the only
	difference we want for tasks is that zero is a normal exit code.
	* init/job.c (job_process_terminated): Status need not be non-zero
	if the job is not a task.

	Change the default job type from task to service, which will
	finally match people's expectations.

	* init/job.h (JobConfig): Replace service member with task
	* init/job.c (job_config_new): Initialise task to FALSE
	(job_change_state): Unblock if not a task instead of if a service
	* init/tests/test_job.c (test_config_new): Make sure task is FALSE
	(test_change_state): Check service by default, task with flag;
	this also means we expect blockers to be cleared if we end up in
	running for the other checks
	(test_child_handler): Expect blockers to be cleared if we end up
	in running now that service is the default.
	* init/tests/test_event.c (test_poll): Test with a task since
	we want to remain blocked for longer.
	* init/parse_job.c (stanza_respawn): Don't set service to TRUE
	(stanza_service): Rename to stanza_task and set task flag instead
	* init/tests/test_parse_job.c (test_stanza_respawn): Remove checks
	for setting of service flag
	(test_stanza_service): Rename to test_stanza_task and test task

	* init/job.c (job_init): Create hash using nih_hash_string_new()
	* init/conf.c (conf_source_new): Likewise.

2008-03-08  Scott James Remnant  <scott@netsplit.com>

	* HACKING: Terminology changes: Bazaar-NG is now just Bazaar;
	Malone is now just Launchpad's bug tracking system.  Update bugs
	URL to match modern form.

	* init/enum.h (JobWaitType): Rename to JobExpect
	* init/job.h (JobConfig): Rename wait_for to expect
	* init/job.c (job_config_new, job_change_state, job_run_process)
	(job_process_stopped, job_process_trace_new_child): Rename wait_for
	to expect in all occurances.
	* init/tests/test_job.c: Likewise rename all occurances.
	* init/parse_job.c (stanza_wait): Rename to stanza_expect and drop
	the intermediate argument.
	* init/tests/test_parse_job.c (test_stanza_wait): Rename to
	test_stanza_expect and adjust tests to match new syntax.
	* init/tests/test_process.c (test_spawn): Remove set of wait_for.

	* doc/states.dot: Remove the state transition from starting to
	waiting ("emit_stopped" in the graph); we don't have a "respawning
	too fast" exit here anymore, so always go to stopping.
	* doc/states.png: Regenerate.

	* TODO: Document the problems with overflowing ids and instance
	counter before I forget about them.

2008-03-07  Scott James Remnant  <scott@netsplit.com>

	* TODO: Update.

	* init/job.h (JobConfig): Add instance_name member.
	(Job): Add name member.
	* init/job.c (job_config_new): Initialise instance name to NULL.
	(job_new): Accept the name as an argument, reparenting and stealing
	(job_handle_event): Expand the instance name and pass to job_new
	(job_instance): Accept a name and look that up in the list of current
	instances returning the instance if found.
	* init/tests/test_job.c: Add extra argument to all job_new calls
	(test_config_new): Make sure instance name is initialised to NULL.
	(test_handle_event): Make sure the job name is set from the instance,
	and make sure an existing instance is reused if we can.
	(test_instance): Make sure that the existing instance is returned.
	* init/parse_job.c (stanza_instance): Check for an optional argument
	and store it in the instance_name member if it exists, otherwise
	free and reset the instance_name member.
	* init/tests/test_parse_job.c (test_stanza_instance): Check the new
	argument is handled properly and stored in the right place.
	* init/tests/test_conf.c (test_source_reload_job_dir)
	(test_file_destroy): Add extra NULL to job_new
	* init/tests/test_event.c (test_poll): Add extra NULL to job_new

	* init/event.c (event_operator_match): Accept an environment array
	and expand the operator value against it before attempting to match.
	(event_operator_handle): Also accept the environment array and pass
	through to calls to event_operator_match().
	* init/event.h: Update prototypes.
	* init/tests/test_event.c (test_operator_match): Add extra NULL
	argument to most tests, and add tests for known and unknown variable
	references.
	(test_operator_handle): Add extra NULL arguments to most tests, and
	add test for passing of environment through.
	(test_operator_reset): Add extra NULL argument to call.
	* init/job.c (job_handle_event): Pass the job environment for the
	stop event handling, but NULL for the start event.
	* init/tests/test_job.c (test_handle_event): Make sure that a stop
	operator is expanded from the job environment before being matched
	against the stop event.

	* init/event.c, init/event.h, init/environ.c: Documentation tweaks.

	* init/job.c (job_change_state): Remove the code to check for runaway
	jobs from here, we'll always let people explicitly start an instance.
	(job_process_terminated): Call job_catch_runaway when actually doing
	the respawn instead.
	* init/tests/test_job.c (test_change_state): Remove "too fast" checks,
	we're going to allow start/stop requests to restart jobs as much as
	they like since this is an external request.
	(test_handle_event, test_handle_event_finished): No need to remove
	a respawn limit with this behaviour.
	(test_child_handler): Instead check that the respawn counter is
	dealt with by the child handler.

	* TODO: Update, I found a bug with the current model.

	* init/tests/test_environ.c (test_expand): Check that a string
	without an expansion still works ok.

2008-03-06  Scott James Remnant  <scott@netsplit.com>

	* init/event.c (event_operator_collect): Just use strcat functions.

2008-03-03  Scott James Remnant  <scott@netsplit.com>

	* init/environ.c (environ_valid): New function to check the validity
	of an environment variable name, should call before accepting any.
	(environ_expand_until): New function to expand variable references
	in a string using an environment table; supports a few common
	shell-like expressions.
	(environ_getn): Change to return the value of the string, not the
	entire environment string.
	* init/environ.h: Add prototypes.
	* init/errors.h: Add errors raised by new functions.
	* init/tests/test_environ.c (test_valid, test_expand): Add test
	cases for the new functions.
	(test_get, test_getn): Change test case to check for the variable
	value instead of returning the whole string.

	* TODO: Add thoughts on blocking commands.

	* TODO: Update.

	* init/event.h (Event): Remove the refs member; we now never hold
	a reference to an event we're blocking since we always copy the
	environment out if we want to keep it.
	(EventOperator): Events are always blocked while we hold them,
	so drop the blocked member.
	(EventProgress): The done state is no longer needed, we can free
	in finished now.
	* init/event.c (event_ref, event_unref): Drop these functions.
	(event_new): Don't ininitialise the refs member since it's gone.
	(event_poll): Remove the done state since it's directly freed
	in event_finished again
	(event_finished): No done state, event is freed before return.
	(event_operator_new): No blocked member.
	(event_operator_copy): Always block the event after copying.
	(event_operator_destroy): Simply unblock.
	(event_operator_handle): Simply block the event on match.
	(event_operator_collect): Always block the copied event
	(event_operator_unblock): This function is no longer required, since
	it has an identical effect to reset.
	(event_operator_reset): Simply unblock the event.
	* init/tests/test_event.c (test_new): Drop the check for refs
	being initialised to zero.
	(test_ref, test_unref, test_operator_collect): Drop test for
	functions that have been dropped in the code.
	(test_operator_new): Drop the check for blocked being initialised
	to FALSE.
	(test_block, test_unblock, test_operator_destroy): Drop any references
	to the refs member.
	(test_operator_destroy): Actually fix the function to test things.
	(test_poll): Drop the check for remaining in the done state.
	(test_operator_new, test_operator_copy): Drop the checks for blocked.
	(test_operator_handle, test_operator_collect, test_opreator_reset):
	Drop references to refs and blocked.
	* init/job.c (job_unblock, job_handle_event): Drop the call to
	event_unref() since the next call was always event_unblock() and
	that's the one that we didn't delete.
	* init/tests/test_job.c (test_change_state, test_child_handler)
	(test_handle_event, test_handle_event_finished): Events don't
	have references anymore, so remove calls to reference, unreference
	and checks for the reference count - it's all done with blocks now.
	(test_new): Remove check that the operator is not blocked for a
	new job since there's no such thing now.
	(test_handle_event): Operators don't have a blocked member anymore,
	if there's an event, it's blocked.

	* init/job.c (job_change_state): Don't reference the event we're
	blocked on, we'll always know when it's finished.
	(job_handle_event_finished): Likewise no reason to unreference it.
	* init/tests/test_job.c (test_change_goal, test_child_handler)
	(test_handle_event, test_change_state)
	(test_handle_event_finished): Remove the expectation that the blocked
	event is referenced by the job.
	* init/tests/test_event.c (test_poll): Don't reference the event,
	since the job would not have.

	* init/job.c (job_emit_event): Use environ_add/set for style
	reasons.

	* init/job.c (job_handle_event): Reset the stop_on operator after
	processing the event, thus the expression needs to be completely
	reevaluated before the job can be stopped again by it.  At last,
	correct behaviour!
	(job_change_state): No reason to reset the stop_on operator when
	starting since it's always reset after evaluating to TRUE now;
	likewise no reason to reset on re-entering running or waiting,
	job_unblock() is sufficient.
	(job_failed): No reason to iterate stop_on to set failed, it's
	empty - job_unblock() does what we want.
	* init/tests/test_job.c (test_handle_event): Check that the operator
	is actually reset and the event not referenced when handling from
	the event.
	(test_change_state, test_child_handler): Don't put anything in stop_on
	and thus don't expect anything to come out of it -- event environment
	is all done in stop_env and blocking done in blocking.

	* init/job.c (job_handle_event): Collect the stop events and store
	them in the blocking list, unblocking any that were there before
	such as the start events.
	(job_change_state): Unblock blocking events when returning to running
	from pre-stop.
	* init/tests/test_job.c (test_handle_event): Make sure the stop
	events are collected and replace any previously blocking events.
	(test_change_state, test_child_handler): Test that stop events in
	the blocking list are kept and unblocked when necessary.

2008-03-02  Scott James Remnant  <scott@netsplit.com>

	* init/job.c (job_change_state): Shouldn't emit the started event
	on pre-stop cancellation, and shouldn't unblock the job because
	it's a service.

	* init/job.c (job_change_state): Throw away the stop environment
	when starting and returning to running.
	* init/tests/test_job.c (test_change_state): Make sure the stop
	environment is actually thrown away.

	* init/job.c (job_run_process): Append the environment from the
	stop events if given the pre-stop process to run; do this before
	the special events so they can never be overriden.
	* init/tests/test_job.c (test_run_process): Check that the stop event
	environment is included for pre-stop and not for other jobs.

	* init/job.c (job_handle_event): Remove setting of UPSTART_JOB
	and UPSTART_JOB_ID, we set that when we run the process.
	* init/tests/test_job.c (test_handle_event): Don't check for
	UPSTART_JOB and UPSTART_JOB_ID since we no longer copy it in here.

	* init/job.c (job_run_process): Copy the environment to pass it to
	the job, appending the UPSTART_JOB and UPSTART_JOB_ID variables here;
	we never want to be able to match these, etc.
	* init/tests/test_job.c (test_run_process): Add tests to make sure
	that the environment is actually set in the processes we run.

	* init/job.h (Job): Add stop_env member to store environment from
	stop events for the stop script.
	* init/job.c (job_new): Initialise stop_env to NULL.
	(job_handle_event): Copy environment from the stop_on operator into
	the stop_env member.
	* init/tests/test_job.c (test_new): Check that stop_env is NULL.
	(test_handle_event): Add lots of tests to make sure that the
	environment is collected from the events and stored in stop_env
	properly, overwriting what was there already if necessary.

	* init/init.supp (job-run-process-args): Add a suppression for the
	fact that job_run_process will leak its arguments to a new process
	assuming that it will call exec() or exit()

	* init/tests/test_job.c (test_child_handler): Remove bogus free tag
	of the list, which we don't use in this test (valgrind failure)

	* init/job.h (Job): Remove the start_on member.
	* init/job.c (job_new): Don't initialise start_on since it's gone.
	(job_change_state): Drop call to unblock the start_on operator since
	the events are already unblocked by job_unblock.
	(job_failed): Drop setting of start_on events to failed since this
	is already done by job_unblock.  This results in a slight change in
	behaviour, now when a job fails to start - the event or command will
	be immediately unblocked since there's no point waiting until it
	stops again - it was waiting for it to start.
	* init/tests/test_job.c (test_new): Remove start_on checks
	(test_change_state, test_child_handler, test_handle_event): Remove
	all references to start_on, instead relying on the blocking checks
	instead.
	* init/tests/test_event.c (test_poll): Remove solitary reference
	to job's start_on, this wasn't necessary anyway - we proved that it
	was the right event by affecting the job.  Revert previous commit
	that temporarily increased the number of references, they should be
	one again now only the blocking list holds them.

	* init/job.h (job): Add blocking member, a list of events that we're
	blocking from finishing.
	* init/job.c (job_new): Initialise blocking member to NULL.
	(job_handle_event): Collect the list of events from the operator
	and store them in the job's blocking list (unblocking any existing
	first); if the job is already running, unblock unref and discard.
	(job_unblock): New function to deal with unblocking the events we're
	holding onto and resetting the blocking list; this will be extended
	later to also unblock any command.
	(job_change_state): Unblock events in running for services and in
	waiting for everything.
	(job_failed): Unblock events and mark them as failed.
	* init/tests/test_job.c (test_new): Check that it's initialised to NULL
	(test_handle_event): Extend the test cases to check the value of the
	blocking list, and to make sure that the previous blocking list is
	overwritten when necessary.
	(test_change_state, test_child_handler): Extend test cases so that
	wherever we're had a blocked event in start_on, we also have that in
	the blocking list.
	* init/tests/test_event.c (test_poll): Temporarily increase the
	expected number of references/blockers to the event in the poll
	test.

	* init/job.h (Job): Add start_env member, this stores the environment
	to use when starting the event so it doesn't overwrite the current
	environment of a restarting job.
	* init/job.c (job_handle_event): Do the heavy lifting of starting a
	new job instance here; construct the environment from the built-ins
	and configured, append that collected from the start events, locate
	or create a new instance, add the job name and id then copy into
	the new start_env member before starting the job.  At some point
	this will probably all become a function since it'll be similar for
	the control functions.
	(job_change_state): Copy the start_env member into the env member
	when in the starting state; thus the job environment remains the same
	until restarted.
	(job_new): Remove code to initialise the environment, we now do that
	when actually starting the instance.
	* init/tests/test_job.c (test_handle_event): Add test cases for
	starting the job, making sure that the environment is correctly
	copied into the right field and also checking what happens if it's
	already stopping or running.
	(test_change_state): Make sure that start_env is correctly copied
	over into env, overwriting what is there if non-NULL or keeping it
	if NULL.
	(test_new): Remove checks for environment setup, since we don't do
	that anymore here; replace with checking for NULL and restore the
	alloc fail tests.
	* TODO: Update.

	* init/environ.c (environ_add): Allow it to accept NULL length, since
	we can't always keep that around.

	* init/process.c (process_spawn): Accept the environment list as
	a parameter, then finally we can change this function to take a
	JobConfig as the first argument.
	(process_error_read): Remove the associated error handler.
	* init/process.h: Change prototype.
	(ProcessErrorType): Remove error enum for environment.
	* init/tests/test_process.c (test_spawn): Update calls in test to
	just pass in an environment array (direct testing).
	* init/job.c (job_run_process): Pass configuration and environment
	to process_spawn.

	* init/process.c (process_spawn): Take the environment directly out
	the job structure, rather than recreating it.
	(process_environment): Drop function, absorbed elsewhere.
	* init/process.h: Remove prototype.
	* init/tests/test_process.c (test_spawn): Set the job_id variable
	before calling job_new and set config->start_on instead of
	job->start_on so that job_new can pick up both.
	(test_environment): Remove test cases.

	* init/job.h (Job): finally gains env pointer of its own.
	* init/job.c (job_new): Initialise the environment, moving the last
	of the code from process_environment -- this is only temporary
	though in the interests of refactoring, it'll move out of here again
	soon enough.
	* init/tests/test_job.c (test_new): Make sure that the environment is
	set in a manner which tests the overriding of things by other things;
	we have to temporarily comment out the alloc fail stuff though :-(

	* init/event.c (event_operator_collect): Make list the last argument
	for consistency with future functions.
	* init/event.h: Update prototype.
	* init/tests/test_event.c (test_operator_collect): Swap arguments.
	* init/process.c (process_environment): Update.

	* init/job.c (job_config_environment): Function to generate an
	environment table from a JobConfig, code largely moved from process.c
	* init/job.h: Add protoyype.
	(JOB_DEFAULT_ENVIRONMENT): List of environment variables to always
	copy from the environment (moved from process.h)
	* init/tests/test_job.c (test_config_environment): Add test case,
	again largely copied from test_process.c
	* init/process.c (process_environment): Call job_config_environment
	instead of the code moved out.
	* init/process.h (PROCESS_ENVIRONMENT): Move to job.h
	* TODO: Update.

	* TODO: Update.

2008-03-01  Scott James Remnant  <scott@netsplit.com>

	* init/event.c (event_operator_collect): Create a mega-function to
	iterate an EventOperator tree (filtering out those bits that aren't
	TRUE) and collect the events, adding them to a linked list, adding
	their environment to a table and making a string list for another
	environment variable.  Fundamentally this function marshals data
	out of the Event subsystem into the right format for the Job subsystem.
	* init/event.h: Add prototype.
	* init/tests/test_event.c (test_operator_collect): Tests for the
	collector function; some bits may seem similar to test_process.c
	* init/process.c (process_environment): Use event_operator_collect
	to gather the environment, instead of its own code (which pretty
	much got pasted into event_operator_collect anyway).  Force everything
	else to allocate matching the caller.
	* init/tests/test_process.c (test_spawn, test_environment): Had
	forgotten to set the value of the intermediate AND operator to TRUE,
	necessary now.

	* init/process.c (process_environment_add): Move and rename this
	function, since it's not really process associated
	(process_environment): Change to use environ_add or environ_setf
	instead.
	* init/process.h: Remove prototype.
	* init/environ.c (environ_add): New name/location of
	process_environment_add, modified to not take a copy of the string
	(environ_set): Wrapper for the above for common dealing with
	environment we want to set from a format string.
	(environ_get, environ_getn, environ_lookup): Functions to get an
	environment variable entry; largely cripped from event.c but
	bug-fixed at the same time.
	* init/environ.h: Function prototypes.
	* init/event.c (event_operator_match): Change to use environ_lookup
	* init/tests/test_process.c (test_environment_add): Move the tests.
	* init/tests/test_environ.c: Test suite for environment handling
	* init/Makefile.am (init_SOURCES): Build environ.c and environ.h
	(TESTS): Build environment test suite
	(test_environ_SOURCES, test_environ_LDFLAGS, test_environ_LDADD):
	Details for environment test suite
	(test_process_LDADD, test_job_LDADD, test_event_LDADD)
	(test_parse_job_LDADD, test_parse_conf_LDADD, test_conf_LDADD):
	Link environ.o to other test suites

	* init/job.c (job_new): Increment the number of instances.
	(job_instance): Simplify the function, it now only returns the
	existing instance or NULL.  This makes it easier to extend when
	we have env-limited instances later on.
	(job_handle_event): If job_instance returns NULL, create
	a new instance with job_new() and always reset the operator afterwards.
	* init/tests/test_job.c (test_new): Check that the instances variable
	is incremented when a new job is created.
	(test_instance): Change to check that it returns NULL when there is
	no active instance, or for multi-instance jobs, instead of creating
	a new one itself.
	(test_config_replace, test_find_by_pid)
	(test_find_by_id, test_change_goal, test_change_state)
	(test_next_state, test_run_process, test_kill_process)
	(test_child_handler, test_handle_event)
	(test_handle_event_finished): Call job_new to create a new instance
	from a config, instead of job_instance.

	* init/tests/test_conf.c (test_source_reload_job_dir)
	(test_file_destroy): Call job_new to create a new instance from a
	config, instead of job_instance.
	* init/tests/test_event.c (test_poll): Call job_new to create a new
	instance from a config, instead of job_instance.
	* init/tests/test_process.c (test_spawn, test_environment): Call
	job_new to create a new instance from a config, instead of job_instance

2008-02-29  Scott James Remnant  <scott@netsplit.com>

	* configure.ac: Compare the evaluated $sbindir against the common
	things we put in PATH, if it doesn't match, define EXTRA_PATH to
	contain it.
	* init/paths.h: Append EXTRA_PATH to PATH if defined.

	* init/Makefile.am (AM_CPPFLAGS): Replace TELINIT definition with
	SBINDIR, pointing at the common directory.
	* compat/sysv/Makefile.am (AM_CPPFLAGS): Replace SHUTDOWN definition
	with SBINDIR, pointing at the common directory.
	* init/paths.h (TELINIT): Redefine to be SBINDIR with "/telinit"
	on the end; define SBINDIR if necessary.
	* compat/sysv/reboot.c (SHUTDOWN): Redefine to be SBINDIR with
	"/shutdown" on the end; define SBINDIR if necessary.

2008-02-22  Scott James Remnant  <scott@netsplit.com>

	* init/event.c (event_operator_match): Rewrite to match both
	positionally and by name.
	* init/tests/test_event.c (test_operator_match): Update tests to
	check the new behaviour works.

	* init/parse_job.c (parse_on_operand): Add arguments to env list
	rather than args; sanity check afterwards to ensure that positional
	doesn't follow name-based -- when parsing the job is the right place
	to catch this.
	* init/tests/test_parse_job.c (test_stanza_start)
	(test_stanza_stop): Change args to env when checking operators.
	Check that arguments may be quoted in manners that we expect to be
	sane.  Check that positional arguments cannot follow name-based ones.
	* init/errors.h: Add new error.
	* init/conf.c (conf_reload_path): Treat expected variable as a
	permanent error.

	* init/tests/test_process.c (test_spawn, test_environment): 
	Update event_new() calls to remove extra argument.

	* init/main.c (main, cad_handler, kbd_handler, pwr_handler):
	Update event_new() calls to remove extra argument.

	* init/job.c (job_change_state): Update event_new () call.
	(job_emit_event): Update to put failure information in environment.
	* init/tests/test_job.c (test_new, test_instance)
	(test_child_handler, test_handle_event)
	(test_handle_event_finished): Remove extra argument to event_new,
	rename args to env in operator where necessary.
	(test_change_state): Update to check emitted event by full environment.

	* init/event.h (Event): Remove args member.
	(EventOperator): Rename args member to env.
	Update prototypes to match.
	* init/event.c (event_new): Remove args member.
	(event_finished): Remove copying of args member to failed event.
	(event_operator_new): Rename args member to env.
	(event_operator_copy): Rename args copying to env.
	(event_operator_match): ??
	* init/tests/test_event.c (test_new): Update test to remove args.
	(test_operator_new): Update test to rename args to env.
	(test_operator_copy): Update test to rename args to env.
	(test_operator_match): ???

	* TODO: Update with job atomicity notes.

2008-02-20  Scott James Remnant  <scott@netsplit.com>

	* init/job.c: Switch around job_find_by_pid and job_find_by_id
	* init/job.h: Likewise.

	* init/job.h: Update prototypes to match variable names in the
	code.

2008-02-17  Scott James Remnant  <scott@netsplit.com>

	* init/process.c (process_kill): Change to accept a JobConfig rather
	than a Job, since in theory this should only ever need that in a
	future where we can specify a kill signal (right now it's not used
	for anything!)
	* init/process.h: Update prototype.
	* init/tests/test_process.c (test_kill): Update test cases.
	* init/job.c (job_kill_process, job_kill_timer): Pass in JobConfig
	instead of Job.

	* init/process.c (process_spawn): Accept trace as an argument instead
	of using a random piece of job state to determine whether to trace
	or not.
	* init/process.h: Update prototype.
	* init/tests/test_process.c (test_spawn): Update tests to pass in
	via argument whether to trace the job or not.
	* init/job.c (job_run_process): Pass in the trace variable rather
	than relying on it working it out for itself; this means we don't
	need to set the state until after, therefore don't need to reset it.

	* AUTHORS, logd/jobs.d/logd.in: Update e-mail addresses.

	* README: Update kernel recommendation to 2.6.24, since that's
	the oldest version that the test suite will complete under.

2008-01-17  Scott James Remnant  <scott@netsplit.com>

	* TODO: Update.

	* init/job.c (job_run_process): Don't append the list of event
	names, they can be found in $UPSTART_EVENTS now.  This is better
	since it's consistent for exec and script.
	* init/tests/test_job.c (test_run_process): Drop test case.

	* init/process.c (process_environment): Function to build an
	environment table for a job containing built-in variables, those
	from the configuration, events and finally the upstart job ones.
	(process_environment_add): Helper function for the above that
	handles adding a variable to the array; dealing with fetching the
	value from init's environment if necessary.
	(process_setup_environment): This function now gets dropped in
	favour of the new ones.
	(process_spawn): Call the new process_environment() function and set
	the environ variable directly.
	* init/process.h (PROCESS_ENVIRONMENT): Define built-in environment
	variables that are always copied from our own environment.
	Add prototypes.
	* init/tests/test_process.c (test_environment): Check that the
	environment is built correctly and that each bit overrides the
	right other bit.
	(test_environment_add): Check that the array is built correctly.
	(test_spawn): Adjust order and values of expected environment
	to match what's now set.

2008-01-16  Scott James Remnant  <scott@netsplit.com>

	* init/job.c (job_failed): Separate the logic that marks the job
	and its associated events as failed into its own function, since
	it's a large enough amount of code that we were otherwise duplicating
	everywhere else (and in a few places, failing to mark the events as
	failed as well).
	(job_change_state, job_process_terminated): Call job_failed instead
	of doing it ourselves.
	(job_emit_event): De-nest the logic and fix so that we don't add
	environment to the failed respawn event.
	* init/tests/test_job.c (test_change_state): Add checks on whether
	the event was marked as failed or not.

	* TODO: Update.

	* configure.ac (AC_COPYRIGHT): Update copyright to 2008.

	* TODO: Update.

	* init/tests/test_job.c (test_child_handler): Don't run the signal
	and ptrace tests while in valgrind, sometimes signals (specifically
	SIGCONT after SIGSTOP) don't behave right and we kinda need that
	reliability.

	* init/tests/test_job.c (test_child_handler): After adding extra
	processes, make sure we clean up again so each test is roughly
	independant.  Fix the final test case to not rely on previous
	setup and work on its own.

	* init/tests/test_job.c (test_change_state): Remove useless check
	of job->start_on from a killed/post-stop check (noticed while
	writing the other).

	* init/job.c (job_change_state): Check the return value of
	job_run_process() and if particular processes fail, change the
	goal to stop and push the job into the next state; setting the job
	as failed along the way.
	(job_emit_event): If the exit_status is -1 then it means the job
	failed to spawn, so don't place EXIT_SIGNAL or EXIT_STATUS in the
	event environment.
	* init/tests/test_job.c (test_change_state): Check what happens when
	each process type fails, make sure that the job is stopped for
	pre-start, spawned and post-stop and the failure is ignored for
	post-start and pre-stop.

2008-01-15  Scott James Remnant  <scott@netsplit.com>

	* init/main.c: Selectively compile out certain pieces when make is
	run with CPPFLAGS=-DDEBUG, giving us a build that'll happily run from
	a user terminal.
	* init/event.h: Change the startup event to "debug" when built like
	that, so we don't accidentally do bad things.

	* init/job.c (job_run_process): Catch PROCESS_ERROR and abort the
	attempt to run the process, returning a non-temporary error condition.
	* init/tests/test_job.c (test_run_process): Add test case for
	attempting to spawn a file that doesn't exist.

	* init/process.c (process_error_read): Avoid the word process, since
	it's likely included in the higher error message.

	* init/process.c (process_spawn): Call process_error_abort() on any
	error condition.
	* init/tests/test_process.c (test_spawn): Add a test case for failing
	to spawn a process and receiving ProcessError correctly; fix other
	cases to ensure they return a pid.

	* init/errors.h: Add PROCESS_ERROR to the enum, but not to the string
	list since there's no specific defined string for this one.
	* init/process.h (ProcessError): Structure that builds on NihError
	to add additional information for a process error.
	(ProcessErrorType): enum of different process error types.
	* init/process.c (process_spawn): After forking read the error in
	the parent, returning if we raise one.
	Ensure we close the pipe if the fork fails.
	Re-order so that we set the environment, umask and priority after the
	resource limits (which should apply to them).
	(process_error_abort): New function to immediately abort with an
	error, writing it on the pipe first.
	(process_error_read): Counterpart function to read the error from
	the pipe and raise it, with appropriate error messages.

	* init/process.c (process_spawn): Create a pipe to use for
	communication with the child, ensuring its closed before the parent
	returns and ensuring that the writing end is close-on-exec in the
	child.

	* init/job.c (job_run_process): Change to return a value indicating
	whether there's been a non-temporary error (always returns zero so
	far).
	* init/job.h: Update prototype.
	* init/tests/test_job.c (test_run_process): Check that job_run_process
	always returns zero.

	* init/job.c (job_change_goal): Document in which states this function
	has unexpected side-effects such as freeing the job, since we do
	attempt to call it from within job_change_state().

	* init/process.c (process_setup_limits): Integrate this function back
	into process_spawn() since there's no reason for it to be separate.
	(process_setup_console): Alter this function so it closes the original
	console descriptors, opens the new ones and can reset them to if
	required -- in particular, this no longer takes a Job parameter.
	(process_spawn): Use the new process_setup_console function and
	integrate code from process_setup_limits().
	* init/process.h: Update function prototype.
	* init/main.c (main): Use the new process_setup_console() argument
	form.  Move syslog opening to the end of the function, rather than
	where it is now where it could be at risk of being closed again
	immediately.  Change the root directory in case we're run in some
	weird way.
	(reset_console): Remove function since the code is now in
	process_setup_console()
	* init/enum.h (console_type): Remove CONSOLE_LOGGED and make the
	CONSOLE_NONE constant be zero.
	* init/parse_job.c (stanza_console): Drop parsing of "logged"
	* init/tests/test_parse_job.c (test_stanza_console): Drop testing
	of "logged" parsing.

2008-01-14  Scott James Remnant  <scott@netsplit.com>

	* HACKING: Correct bzr URLs to trunk.

2007-12-15  Scott James Remnant  <scott@netsplit.com>

	* init/process.c (process_spawn): Fix some documentation strings.
	
	* init/process.c (process_kill): Move to beneath the process setup
	functions.
	* init/process.h: Adjust ordering here too.

	* init/process.c (process_spawn): Group console closing and setup
	together, becoming the session and process group leader first.

2007-12-07  Scott James Remnant  <scott@netsplit.com>

	* init/process.c (process_spawn): Drop the debug message since
	it's always repeated by the caller.
	* init/job.c (job_run_process): Drop the word Active which is a
	hold-over from when we had different process states.

	* TODO: Update.

	* init/job.c (job_child_handler): Add code to handle the trapped
	signal and ptrace event cases, distinguishing between a trapped
	signal and process stopped after exec or fork using our trace
	state member.  Call out to other functions to do the work.
	(job_process_trace_new): Called after the first exec to set the
	ptrace options, update the trace state and allow the process to
	continue without delivering the signal.  Also called after the
	fork to do the same.
	(job_process_trace_new_child): Called after a fork for the new child;
	increments the fork counter and if it goes over the number we want,
	detaches from the process and allows it to move to running.  Otherwise
	calls job_process_trace_new() instead.
	(job_process_trace_signal): Called when a signal is trapped, simply
	delivers it to the process unchanged.
	(job_process_trace_fork): Called before a fork for the parent, obtains
	the new child process id from the event, updating the job structure,
	and detaches from the parent which we're no longer interested in.
	(job_process_trace_exec): Called after an exec other than the first,
	assumed to be the end of forking so detaches from the process and
	allows it to move to running.
	* init/tests/test_job.c (test_child_handler): Add test cases for
	the various ptrace states.

	* init/job.c (job_run_process): Set process trace state to new for
	the main job if we need to wait for the daemon or fork; otherwise
	reset the state.
	* init/tests/test_job.c (test_run_process): Add test cases to make
	sure the trace state is set right and picked up by process_spawn.

	* init/process.c (process_spawn): Set a ptrace before execing the
	binary if the trace state is TRACE_NEW, set by the caller.
	* init/tests/test_process.c (test_spawn): Make sure that a job is
	ptraced if set up properly.
	(child): Add a simple case that just exits immediately for testing
	the above.

	* init/job.h (Job): Add new trace_forks member to keep count of how
	many forks we've seen and trace_state member to track whether we've
	just started the trace or just forked.
	* init/enum.h (TraceState): Add enumeration to keep track of ptrace
	state to differentiate between a signal and an event.
	* init/job.c (job_new): Initialise new members.
	* init/tests/test_job.c (test_new): Check new members are initialised

	* init/enum.h (JobWaitType): Add new daemon and fork wait types.
	* init/parse_job.c (stanza_wait): Add parsing for daemon and fork.
	* init/tests/test_parse_job.c (test_stanza_wait): Add tests too.

	* init/job.h (JobConfig): Remove daemon and pid members.
	(Job): Remove pid_timer member.
	(JOB_DEFAULT_PID_TIMEOUT): Remove this constant.
	* init/job.c (job_config_new, job_new): Remove initialisation of
	removed members.
	(job_change_state): Stay in spawned unless we're not waiting for
	anything -- remove the daemon flag.
	* init/tests/test_job.c (test_config_new, test_new): Remove checks
	for initialisation of removed members.
	(test_change_state): Remove daemon flag stays in spawned check since
	the daemon flag has gone.
	* init/parse_job.c (stanza_daemon, stanza_pid): Remove these
	functions since they have no members to set.
	* init/tests/test_parse_job.c (test_stanza_daemon, test_stanza_pid):
	Remove the tests for the now non-existant functions.

	* init/process.c (process_spawn): raise the system error before
	calling another syscall, in case we overwrite errno.

2007-12-06  Scott James Remnant  <scott@netsplit.com>

	* init/job.c (job_child_handler): Implement a combined child event
	handler to replace the multiple separate ones.  This handler deals
	with adding appropriate messages to the log and decoding any state
	information before calling specific action functions.
	(job_child_reaper): Remove, moving the bulk of the code into new
	(job_process_terminated): function that handles it cleanly.
	(job_child_minder): Remove, moving the bulk of the code into new
	(job_process_stopped): function that's a lot cleaner.
	* init/job.h: Update prototypes.
	* init/tests/test_job.c (test_child_reaper, test_child_minder):
	Combine unit tests from both functions into single new
	(test_child_handler): function.
	* init/main.c (main): Call the combined function on child events
	instead of separate ones.

	* init/job.c (job_child_minder): Add informational message and
	improve style and documentation.

2007-12-02  Scott James Remnant  <scott@netsplit.com>

	* init/enum.h (JobWaitType): Introduce a new enum that specifies
	how to transition the job from spawned to running; either we don't
	wait, or we wait for it to emit the stopped signal.
	* init/job.h (JobConfig): Add the wait_for member.
	Add protoype for job_child_minder.
	* init/job.c (job_config_new): Initialise to JOB_WAIT_NONE.
	(job_child_minder): New function to catch when a process is stopped
	by a signal, and move it to the next state when it does so.
	* init/tests/test_job.c (test_config_new): Check the initialisation
	of wait_for to JOB_WAIT_NONE.
	(test_child_minder): Tests for the new function.
	(test_change_state): Copy the daemon test case to refer to waiter.
	* init/main.c (main): Call job_child_minder whenever the job is
	stopped by a signal
	* init/parse_job.c (stanza_wait): Parse a new "wait" stanza that
	specifies what to wait for before leaving the spawned state.
	* init/tests/test_parse_job.c (test_stanza_wait): Check the new
	stanza.

2007-11-29  Scott James Remnant  <scott@netsplit.com>

	* init/tests/test_job.c (test_change_state): Add a few sets to NULL
	so gcc is happy.

2007-11-15  Scott James Remnant  <scott@netsplit.com>

	* init/job.c (job_child_reaper): Update argument names and types
	to match new NihChildHandler pattern; switch on event instead,
	which can now have three values not two (it always could, this was
	a bug) to output warning and assume that status is always non-zero
	if killed so no need to check that separately.
	* init/job.h: Update prototype.
	* init/tests/test_job.c (test_child_reaper): Update calls to
	job_child_reaper to pass an NihChildEvents member instead of FALSE
	or TRUE for killed.
	* init/main.c: Adjust call to nih_child_add_watch to indicate which
	events we want to pass to the reaper; we don't use NIH_CHILD_ALL
	since we're going to add ptrace stuff to a different function.

2007-11-07  Scott James Remnant  <scott@netsplit.com>

	* init/main.c (main): Tidy up.

2007-11-04  Scott James Remnant  <scott@netsplit.com>

	Complete the simplification of job config; rather than try and
	precompute job replacements, keeping them all in the same hash table
	and chaining them together, we just work it out when it's actually
	necessary based on what's in the conf_sources list.

	* init/job.h (JobConfig): Remove the replacement and replacement_for
	members and put a deleted member in instead.
	* init/job.c (job_config_new): Initialise deleted to FALSE; don't
	replace the job into the hash table, since we only want the current
	one in there now.
	(job_config_find_by_name): Now that there is only ever one job
	config in the hash table, we don't need any special function and
	can just use nih_hash_lookup directly, so drop this function.
	(job_config_should_replace): Rename to job_config_replace
	(job_config_replace): Rework, it now checks to see whether there
	are instances, and if not removes the job from the hash table
	before selecting a new one (which might be the same job).
	* init/tests/test_job.c (test_config_new): Update test to check
	deleted starts off as FALSE and that the job isn't in the hash.
	(test_config_find_by_name): Drop.
	(test_config_should_replace): Rename and rewrite to test replacement
	actually works as we expect.
	(test_change_state): Update tests for entering the waiting mode and
	replacing jobs.
	(test_find_by_pid, test_find_by_id, test_handle_event)
	(test_handle_event_finished): Add jobs to the hash table, otherwise
	we can't find them
	(test_child_reaper): Add job to the hash table, and also create a
	source for it since we end up with it in the waiting state so need
	to be able to keep it.
	* init/Makefile.am (test_process_LDADD, test_job_LDADD)
	(test_event_LDADD): Need the full .o file list now.
	* init/conf.c (conf_file_destroy): Rewrite to mark the job deleted,
	call job_config_replace if it's the current job and free it if
	it isn't the current job either before or after that call.
	(conf_reload_path): Handle job replacement here; look up the
	old job in the hash table, if it exists attempt a replacement
	otherwise add the new job to the hash table.
	* init/tests/test_conf.c (test_source_reload_job_dir)
	(test_source_reload_conf_dir, test_source_reload_file): Update
	tests to check job->deleted and use nih_hash_lookup to see whether
	it's the current job.
	(test_file_destroy): Write tests to check the common cases, we don't
	need to worry about the intermediate now since they can't happen.
	* init/parse_job.c (parse_job): Massively simplify, this only creates
	the config and parses it now.
	* init/tests/test_parse_job.c (test_parse_job): Remove the replacement
	checks.
	* init/tests/test_event.c (test_poll): Add configs to the hash
	table so they can be found.
	* TODO: Update.

2007-11-03  Scott James Remnant  <scott@netsplit.com>

	* init/conf.h (ConfSource): Remove priority, we'll place these
	in a linked list and use that order instead.
	(ConfSourcePriority): Drop accordingly.
	(ConfItem): Drop this structure; permitting jobs and states to be
	defined inside larger conf files made things complicated for no
	benefit; move the item union into
	(ConfFile): here, instead of the items list.
	(ConfItemType): Drop accordingly.
	* init/conf.c (conf_init): Store sources in a linked list, instead
	of a hash table; no idea why it ever was.
	(conf_source_new): Drop priority argument and add to list not hash.
	(conf_file_new): Set data to NULL instead of initialising items,
	set destructor to conf_file_destroy.
	(conf_item_destroy): Rename to conf_file_destroy
	(conf_file_destroy): and adjust to refer to ConfItem instead,
	getting the item type through the source.
	(conf_item_new): Drop.
	(conf_reload): Iterate as linked list not hash table.
	(conf_reload_path): Simplify handling of old files and items a
	little, just look it up and always free if it exists before parsing
	the new file.
	(conf_file_get): No longer any need for this function.
	* init/tests/test_conf.c (test_file_get, test_item_new): Drop
	test functions for those that have been removed.
	(test_item_destroy): Rename to test_file_destroy.
	(test_source_new): Don't pass or check priority, or hash lookup.
	(test_file_new): Check data is set correctly.
	(test_source_reload_job_dir, test_source_reload_conf_dir)
	(test_source_reload_file): Update tests accordingly.
	* init/parse_conf.c (stanza_job): Drop the job stanza, jobs
	may only be defined in dedicated directories.  
	* init/tests/test_parse_conf.c (test_parse_conf): Simply check to only
	make sure the file is parsed.
	(test_stanza_job): Drop function.
	* init/main.c: Update calls to conf_source_new.
	* init/init.supp: Update intermediate function in suppression.

2007-10-26  Scott James Remnant  <scott@netsplit.com>

	* init/process.c (process_spawn): Mask out all signals across the
	fork() rather than just SIGCHLD; reset the signal handlers to default
	before unmasking again.  The original rationale was we needed to
	avoid SIGCHLD occurring before we'd stashed the pid, but that's no
	longer a problem; the new rationale is that we want to avoid the
	signal handlers running in the newly forked child.

2007-10-20  Scott James Remnant  <scott@netsplit.com>

	* init/job.c (job_init): The job's name is the first item in the
	structure again, so we can use nih_hash_string_key.
	(job_config_name): Drop this function, then.

	* init/conf.h (ConfSourcePriority): Add a priority enum
	(ConfSource): Add priority member.
	* init/conf.c (conf_source_new): Take priority as an argument and
	set it in the structure.
	* init/tests/test_conf.c (test_source_new): Make sure priority
	is set from the argument.
	(test_file_new, test_file_get, test_item_new)
	(test_source_reload_job_dir, test_source_reload_conf_dir)
	(test_source_reload_file, test_source_reload, test_item_destroy):
	Pass in a priority when creating a ConfSource.
	* init/tests/test_parse_conf.c (test_parse_conf): Likewise.
	* init/main.c (main): Set relative priorities for the configuration
	directories.

	* init/conf.h (conf_file, conf_item): Add source and file members
	respectively that point to the parent structure.
	* init/conf.c (conf_file_new, conf_item_new): Set the members.
	* init/tests/test_conf.c (test_file_new, test_file_get)
	(test_item_new): Make sure the new members are set properly.

	* util/Makefile.am (install-data-hook, install-exec-hook): Apply
	transform to source and destination of both manpage and program
	symlinks.
	* compat/sysv/Makefile.am (install-data-hook, install-exec-hook): 
	Likewise for the compatibility symlinks.

	* TODO: Update.

	* init/tests/test_process.c (test_spawn): Make the event a child
	of the operator so it doesn't get freed first.

	* init/job.c (job_instance): Increment an instances counter each
	time we spawn an instance.
	(job_change_state): Decrement the instances counter again.
	(job_detect_stalled): Drop the main loop function, since we perform
	active detection of stall now.
	* init/job.h: Update header.
	* init/tests/test_job.c (test_change_state): Check that we get the
	stalled event for the last instance.
	(test_detect_stalled): Drop the test.
	* init/main.c: Remove job_detect_stalled from the main loop.

	* init/event.c (event_operator_destroy): Destructor for an
	EventOperator that unblocks and unreferences the event first.
	(event_operator_new): Set the operator.
	(event_operator_copy): Remove error handling since it's unnecessary
	with the destructor in place.
	* init/event.h: Add prototype.
	* init/tests/test_event.c (test_operator_destroy): Make sure it
	works properly.
	(test_operator_copy): Don't unblock or unref events before freeing
	them, since that's now taken care of when it's referenced.
	* init/job.c (job_new): Remove unnecessary error handling.
	* init/tests/test_job.c (test_run_process): Reference the event
	when setting it, otherwise we'll assert when we try to free it.
	* TODO: Update.

	* init/job.c (job_new): Drop the parent argument for consistency.
	(job_instance): Update call to job_new.
	* init/job.h: Update prototype.
	* init/tests/test_job.c (test_new): Adjust call, check the parent
	and make sure that start_on and stop_on are copied over properly.
	* TODO: Update.

	* init/conf.c (conf_file_get): Split out the allocation code from here
	(conf_file_new): into this new function.
	* init/conf.h: Add prototype.
	* init/tests/test_conf.c (test_file_new): New tests.
	* TODO: Update.

	* init/job.c (job_change_state): Hardcode the next state when we
	catch a runaway job to be JOB_WAITING.
	(job_next_state): Change next state for JOB_STARTING when goal is
	JOB_STOP to be JOB_STOPPING for consistency with the others; otherwise
	if our goal is stopped during our starting event, we'll never emit
	a stopping event to match it.
	* init/tests/test_job.c (test_next_state): Update test case.
	* doc/states.dot: Adjust the state transitions.
	* doc/states.png: Regenerate.
	* TODO: Update.

2007-10-19  Scott James Remnant  <scott@netsplit.com>

	Dealing with instances has always been tricky since they're copies
	that exist in the hash table; this patch changes that so the job's
	configuration is separated from its state.  The only difference
	between instance and non-instance jobs now is that non-instance
	jobs only ever have one entry in their instances list.

	* init/job.h (Job): Separate out the members that come from the
	configuration into a new JobConfig structure which can be shared
	amongst all of the instances; this means we can drop instance_of.
	(JobConfig): Add instances list.
	(JobProcess): Remove pid member, replaced by pid list in Job.
	Update prototypes of functions to match.
	* init/job.c (job_new): Split off initialisation of configuration
	pieces into new job_config_new function leaving the state here;
	copy the start_on and stop_on members from JobConfig
	(job_copy): Drop this function, we don't need to copy jobs now.
	(job_name): Rename to job_config_name.
	(job_init): Set key function to job_config_name.
	(job_process_new): Drop initialisation of pid.
	(job_process_copy): Drop this function entirely, we don't need it.
	(job_find_by_name): Rename to job_config_find_by_name; massively
	simplify now we won't find instances or deleted jobs in the list.
	(job_should_replace): Rename to job_config_should_replace; simplify
	now that we can do a simple check to see whether a job exists or not
	(job_find_by_pid, job_find_by_id): Loop through the instances after
	looping through the hash table.
	(job_instance): Simplify, now all it needs to do is call job_new()
	if there isn't anything in the instances list, or it's multi-instance.
	(job_change_goal): Document that job should not be used on return.
	No need to check for instance jobs anymore.  Place the job id in
	the output.
	(job_change_state): Document that job should not be used on return.
	Place the job id in the output.  Check for information in the job's
	config.  Merge the waiting and deleted states, so that a job instance
	is automatically deleted when it finishes.
	(job_next_state): Assert that we never call job_next_state when
	in JOB_WAITING since there's no possible next state.  Check config
	for whether a main process exists.
	(job_emit_event): Obtain config-replaced pieces from the job's config
	(job_run_process): Obtain process information from the job's config
	but store the pid in the Job.  Put job id in the output.
	(job_kill_process, job_kill_timer): We don't need to obtain the
	JobProcess just the pid from the job.  Put job id in the output.
	(job_child_reaper): Put job id in the output.  Check job config.
	(job_handle_event): Iterate job instances and process their stop_on
	operators, but process the start_on from the job configs.
	(job_handle_event_finished): Loop through the instances too.
	(job_detect_stalled): Check start_on from the config and just
	check whether there are any instances in the list.
	(job_free_deleted): No deleted state, so drop this function.
	* init/tests/test_job.c (test_new): Split into test_new and
	new test_config_new function.  Create JobConfig object and spawn
	Job instances from that.
	(test_copy): Drop the tests.
	(test_process_new): Drop check of pid.
	(test_process_copy): Drop test.
	(test_find_by_name): Rename to test_config_find_by_name.
	(test_should_replace): Rename to test_config_should_replace.
	(test_instance): Create JobConfig object, and adjust tests to ensure
	that we always get a Job object.
	(test_find_by_pid, test_find_by_id, test_change_goal): Create
	JobConfig object and spawn Job instances from that.
	(test_change_state): Create JobConfig object and spawn Job
	instances from that.  Adjust tests that previously checked for
	JOB_WAITING to check for job being freed.  Drop checks for JOB_DELETED.
	(test_next_state): Create JobConfig object and spawn Job instances
	from that.  Drop JOB_DELETED and JOB_WAITING checks.
	(test_run_process, test_kill_process, test_child_reaper)
	(test_handle_event, test_detect_stalled): Create JobConfig object
	and spawn Job instances from that.
	(test_free_deleted): Drop.
	* init/main.c: Don't add job_free_deleted to the main loop.
	* init/enum.h (JobState): Drop JOB_DELETED.
	* init/enum.c (job_state_name, job_state_from_name): Drop JOB_DELETED.
	* init/tests/test_enum.c (test_state_name, test_state_from_name):
	Drop tests that use the JOB_DELETED value.
	* init/process.c (process_spawn, process_setup_limits)
	(process_setup_environment, process_setup_console): Get details
	from the job config.  Put job id in the output.
	* init/tests/test_process.c (test_spawn, test_kill): Create
	a JobConfig object and make Job instances from that.
	* init/tests/test_event.c (test_poll): Create a JobConfig object
	and make Job instances from that.
	(test_operator_copy): Set pointers to NULL to avoid gcc complaining.
	* init/conf.h (ConfItem): Make the type for a job be JobConfig.
	* init/conf.c (conf_item_destroy): Don't attempt to replace the
	new middle-man target, if it was due to be replaced it would have
	already been.  If we can replace the config, ensure nothing points
	at it and then free it, rather than kicking state.
	* init/tests/test_conf.c (test_source_reload_job_dir)
	(test_source_reload_conf_dir, test_source_reload_file)
	(test_source_reload, test_item_destroy): Call job_config_new to
	create JobConfig objects, track when they are freed rather than
	marked in the deleted state.  Create instances with job_instance,
	and fetch from the instances list.  Expect the job to be freed
	with the item.
	* init/tests/test_parse_conf.c (test_parse_conf)
	(test_stanza_job): Change expected type from Job to JobConfig.
	* init/parse_job.c: Update prototypes of all functions to refer to
	JobConfig instead of Job.
	(parse_job): If the old job already has a replacement, remove the
	replacement from the hash table -- but don't free it because it's
	linked by a ConfItem -- this is temporary.  Likewise for when we
	replace the old job.
	* init/parse_job.h: Update prototype.
	* init/tests/test_parse_job.c: Update all functions to use JobConfig
	instead of Job.
	(test_parse_job): Create an instance.
	* doc/states.dot: Remove the deleted state.
	* doc/states.png: Regenerate.
	* TODO: Update with notes from the conversion.

2007-10-16  Scott James Remnant  <scott@netsplit.com>

	Update to catch up with changes in libnih that make code a little
	bit easier to follow (we hope).

	* init/tests/test_process.c (test_spawn, test_kill): Replace calls
	to nih_list_free() with nih_free()
	* init/event.c (event_poll): Replace nih_list_free with nih_free
	since the former function has gone from libnih.
	(event_new): Adjust setting of the destructor.
	(event_operator_new): Set destructor for the tree node.
	* init/tests/test_event.c (test_new, test_find_by_id, test_ref)
	(test_unref, test_block, test_unblock, test_poll)
	(test_operator_match): Replace nih_list_free with nih_free.
	(test_poll): Use TEST_FREE_TAG and TEST_FREE rather than abusing
	destructors.
	* init/job.c (job_new): Set destructor to nih_list_destroy.
	(job_copy, job_free_deleted): Use nih_free instead of nih_list_free
	* init/tests/test_job.c (test_new, test_copy, test_find_by_name)
	(test_find_by_pid, test_find_by_id, test_instance)
	(test_change_goal, test_change_state, test_next_state)
	(test_should_replace, test_run_process, test_kill_process)
	(test_child_reaper, test_handle_event)
	(test_handle_event_finished, test_detect_stalled)
	(test_free_deleted): Replace all uses of nih_list_free with nih_free
	(test_child_reaper, test_free_deleted): Replace destructor abuse
	with TEST_FREE, etc.
	* init/conf.c (conf_reload_path): Use nih_free instead of nih_list_free
	(conf_source_new, conf_file_get, conf_item_new): Set destructor
	(conf_source_reload, conf_delete_handler): Use nih_free not the
	custom conf_file_free() function.
	(conf_reload_path): Use nih_free not the custom conf_item_free()
	function.
	(conf_delete_handler): Use nih_free not nih_watch_free()
	(conf_source_free, conf_file_free): Drop these functions, since
	all the free chaining happens properly with destructors.
	(conf_item_free): Rename to conf_item_destroy and turn into destructor
	* init/conf.h: Update prototypes.
	* init/tests/test_conf.c (test_source_new, test_file_get)
	(test_item_new, test_source_reload_job_dir)
	(test_source_reload_conf_dir, test_source_reload_file)
	(test_item_free): Replace nih_list_free calls with nih_free
	(test_source_reload_job_dir, test_source_reload_conf_dir)
	(test_source_reload_file, test_source_reload, test_item_free): Replace
	calls to conf_source_free with nih_free
	(test_source_free, test_file_free): Drop functions.
	(test_item_free): Rename to test_item_destroy
	(test_item_new): Assign a job before freeing, otherwise the destroy
	function will foul up as it expects one.
	* init/parse_conf.c (stanza_job): Replace nih_list_free with nih_free
	* init/tests/test_parse_conf.c (test_parse_conf)
	(test_stanza_job): Replace conf_source_free() with nih_free()
	(test_parse_conf, test_stanza_job): Replace conf_item_free()
	with nih_free()
	* init/parse_job.c (parse_job, parse_on_paren, parse_on_collect):
	Replace nih_list_free with nih_free
	(parse_on): always cut out the stack head before returning (it won't
	be empty on error) otherwise we end up with a bunch of list entries
	pointing to it -- and it's way out of scope when we try and free them
	(parse_on_operator, parse_on_operand): Use the job as the context
	not the operator for consistency of freeing.
	* init/tests/test_parse_job.c: Replace all instances of nih_list_free
	with nih_free (too many functions to list).

2007-10-15  Scott James Remnant  <scott@netsplit.com>

	Strip out all of the IPC code, removing it and consigning it to the
	great revision control history in the sky.  We're going to switch
	from home-brew to D-BUS. so all this is somewhat obsolete.  Rather
	than maintain this while we carry on developing, we'll strip it out
	now and put the D-BUS code in ater once the rest of the core changes
	are done (otherwise we'd just be dragging those through maintenance
	too).

	* Makefile.am (SUBDIRS): Remove the upstart sub-directory entirely;
	comment out util, compat/sysv & logd since we'll fix them up later
	* configure.ac (AC_CONFIG_FILES): Remove from here too.
	* upstart/enum.c, upstart/enum.h, upstart/tests/test_enum.c: Move
	these files into the init/ sub-directory; strictly speaking we'll
	probably need to share them again later in some way, but for now
	they can live with the rest of the daemon code.
	* upstart/: Delete.
	* init/Makefile.am (init_SOURCES): Remove control.c, control.h,
	notify.c and notify.h;  add enum.c and enum.h
	(TESTS): Remove test_control and test_notify; add test_enum
	(test_control_SOURCES, test_control_LDFLAGS, test_control_LDADD)
	(test_notify_SOURCES, test_notify_LDADD): Remove.
	(test_enum_SOURCES, test_enum_LDFLAGS, test_enum_LDADD): Add details
	(init_LDADD): Remove libupstart
	(test_process_LDADD, test_job_LDADD, test_event_LDADD)
	(test_parse_job_LDADD, test_parse_conf_LDADD, test_conf_LDADD): Remove
	libupstart, control.o and notify.o; add enum.o
	* init/control.c, init/control.h, init/tests/test_control.c: Delete
	* init/notify.c, init/notify.h, init/tests/test_notify.c: Delete
	* init/enum.c, init/job.c, init/job.h: Update include path for enum.h
	* init/parse_job.c: Remove unnecessary enum.h include
	* init/tests/test_enum.c: Update to reflect where it is.
	* init/main.c (main): Drop control socket opening.
	* init/tests/test_job.c: Remove unnecessary control.h include
	* init/event.c (event_pending, event_finished): Remove calls to
	notify_event and notify_event_finished
	* init/job.c (job_change_goal, job_change_state): Remove calls
	to notify_job.
	* init/tests/test_parse_conf.c: Remove calls to notify_init
	* init/tests/test_parse_job.c: Remove calls to notify_init
	* init/tests/test_event.c (test_poll): Strip out the part of the
	test that checks processes are notified.
	(check_event, check_event_finished): Remove.

	* configure.ac: Bump Autoconf dependency to 2.61 to match libnih
	* HACKING: Bump dependency in docs too.

	* NEWS: Copy in news from 0.3.9; that release doesn't appear in
	this ChangeLog since it was made on a separate branch by backporting
	bug fixes made here.
	* configure.ac: Bump version to 0.5.0, which is where development
	is heading for.

2007-10-12  Scott James Remnant  <scott@netsplit.com>

	* HACKING: Change URL for libnih.

2007-10-08  Scott James Remnant  <scott@netsplit.com>

	* configure.ac (AM_GNU_GETTEXT_VERSION): Bump to 0.16.1 since this
	version of gettext is needed for compatibility with Automake 1.10
	* HACKING: Bump version in the docs too.

	* compat/sysv/Makefile.am: Only create symlinks if COMPAT_SYSV is
	enabled, otherwise we leave dangling ones.

	* Makefile.am (ACLOCAL_AMFLAGS): Specify that aclocal install
	ordinarily system-wide macros into m4 (libtool.m4, specifically).
	This makes it easier for packagers to modify autoconfery since
	aclocal is no longer a destructive event.
	* configure.ac (AM_INIT_AUTOMAKE): Increase Automake requirement to
	1.10 to ensure we have aclocal --instal
	* HACKING: Increase Automake version in the docs.

2007-09-21  Scott James Remnant  <scott@netsplit.com>

	* init/job.c (job_detect_stalled, job_free_deleted): Call job_init()
	on entry, since we don't have a Job pointer passed to us, we need
	to make sure we don't dereference a potentially NULL list.

2007-06-22  Scott James Remnant  <scott@netsplit.com>

	* TODO: Update.

	* init/job.h: Update prototype of job_change_goal.
	(Job): Remove cause member.
	* init/job.c (job_change_goal): Drop additional argument since cause
	is no longer used.
	(job_change_state, job_child_reaper, job_handle_event): Only pass
	two arguments to job_change_goal.
	* init/control.c (control_job_start, control_job_stop): Only pass
	two argumenst to job_change_goal.
	* init/tests/test_job.c (test_change_goal, test_change_state): Only
	pass two arguments to job_change_goal.

	* init/job.c (job_new): Drop setting of cause.
	(job_change_cause): Drop this function entirely.
	(job_change_goal, job_change_state): Drop calls to job_change_cause
	(job_change_state, job_child_reaper): Don't pass job->cause to
	job_change_goal calls.

	* init/tests/test_job.c: Remove all tests that checked the value of
	job->cause, since that variable is going away.
	(test_change_goal): Remove the specific tests that checked whether
	cause was updated or not.

	* init/job.c (job_run_process): Replace the arguments from the event
	with a list of event names.
	* init/tests/test_job.c (test_run_process): Update test case to
	supply arguments from the list of events.

	* init/process.c (process_setup_environment): Drop the UPSTART_EVENT
	environment variable; it doesn't make sense when you can have multiple
	events.
	(process_setup_environment): Put all variables from the job's start
	events into the job's environment; replacing the UPSTART_EVENT variable

	* init/job.c (job_change_cause): Don't notify the job event
	subscribers when changing the cause.
	* init/notify.c (notify_job_finished): Instead notify them when
	the job reaches a rest state.

	* init/notify.c (notify_job): Call notify_job_event regardless,
	since this now looks over the start_on and stop_on fields.
	(notify_job_event): Rewrite to iterate over start_on and stop_on,
	and notifying for each cause event found.
	(notify_job_event_caused): Static function that is the guts of the
	above function.
	* init/tests/test_notify.c (test_job, test_job_event): Modify tests
	to refer exclusively to the start_on/stop_on expressions rather than
	the cause.

	* init/job.c (job_change_cause): Only notify the job event and
	update the cause member, we don't need to ref or block it anymore
	since that's handled by start_on and stop_on.
	* init/tests/test_job.c (test_change_goal): Drop checks on cause
	being referenced and blocked.
	(test_change_state, test_child_reaper, test_handle_event): Update
	test cases to not reference ->cause, and not count any references
	or blockers towards it.
	* init/tests/test_event.c (test_poll): Update expected reference
	and block counts for events handled by jobs.
	
	* init/tests/test_process.c (test_kill): Make sure that all processes
	in the process group are killed, rather than just the lone one.
	* init/process.c (process_kill): Send the signal to all processes
	in the same process group as the pid.
	* init/tests/test_job.c (test_change_state, test_kill_process):
	After spawning a child, call setpgid() to put it in its own process
	group otherwise we could end up TERMing ourselves.

	* init/tests/test_job.c (test_child_reaper): Update test cases to
	include checking of the start_on and stop_on expression trees.
	* init/job.c (job_child_reaper): Mark all blocked events in the
	start_on and stop_on trees as failed; since these are copies of
	the cause event, we can drop that setting already.

	* TODO: Update again, still thinking about the atomicity of event
	expressions.

2007-06-21  Scott James Remnant  <scott@netsplit.com>

	* init/tests/test_job.c (test_change_state): Include tests on a job's
	start_on and stop_on event expression trees, and make sure that events
	are unblocked and unreferenced at the appropriate moments.
	* init/job.c (job_change_state): Unblock the events that started the
	job in running (if a service), and reset when we reach waiting (leave
	referenced otherwise so the environment is always present).
	Unblock and unreference the events that stopped the job in
	starting (for restarting), running (if coming from pre-stop) and
	waiting.
	
	* init/tests/test_job.c (test_handle_event): Rewrite tests using
	event expressions, and make sure events are referenced and blocked
	correctly matching how jobs are affected.  Include tests for correct
	instance behaviour.
	(test_instance): Make sure that instances copy across the expression
	state, and reset the parent.
	* init/job.c (job_instance): After spawning a new instance, reset
	the start_on expression of the master job.

	* init/event.c (event_operator_copy): Change to making the parent
	of copies nodes be the actual tree parent, rather than the top
	parent; otherwise you can't free an entire tree in one go.
	* init/tests/test_event.c (test_operator_copy): Check parents of
	copied nodes.
	* init/tests/test_job.c (test_copy): Update parent checks here too.

	* init/tests/test_job.c (test_copy): Make sure that the job copy
	references and blocks the event; and in the event of failure, doesn't
	* init/job.c (job_copy): Reset the start_on and stop_on expressions
	in the event of failure.

2007-06-20  Scott James Remnant  <scott@netsplit.com>

	* TODO: Update.

	* init/parse_job.c (parse_on): New generic parsing function to deal
	with event expressions, including operators, parentheses, etc.
	(parse_on_operator): Function called by parse_on() to deal with an
	operator or operand.
	(parse_on_paren): Function called by parse_on() to deal with a
	parenthesis.
	(parse_on_operand): Function called by parse_on_operator() to deal
	with a non-operator token.
	(parse_on_collect): Function called by all of the above to collect
	the operators on the stack and deposit them into the output box,
	either for collection by a later operator or for returning from
	parse_on().
	(stanza_start, stanza_stop): Call the new parse_on() function to
	deal with "start on" and "stop on", storing it in the appropriate
	part of the job.
	* init/tests/test_parse_job.c (test_parse_job): Replace list empty
	checks for start_events/stop_events with NULL checks on the new
	start_on/stop_on members.
	(test_stanza_start, test_stanza_stop): Test new stanza code.

	* init/errors.h (PARSE_EXPECTED_EVENT, PARSE_EXPECTED_OPERATOR)
	(PARSE_MISMATCHED_PARENS): Add numerics and strings for the errors
	that can be generated by parsing an event expression.
	* init/conf.c (conf_reload_path): Handle the new errors properly,
	including the line number where they occurred.
	* logd/jobs.d/logd.in: Update "stop on" to work with the new parser.

	* init/parse_job.c (stanza_emits): Each entry in the emits list
	is now an NihListEntry with the event name as the string data
	pointer, rather than an EventInfo structure (since that structure
	is gone).
	* init/tests/test_parse_job.c (test_stanza_emits): Update test
	case to check for NihListEntry structures.

	* init/parse_job.c: Where the stanza function parses an argument and
	can possibly reject it, save the position and line number and do not
	return that unless we're happy with the argument.  This ensures errors
	are raised pointing *at* the argument, rather than past it.
	* init/tests/test_parse_job.c: Fix several test case errors where
	the buffer was built incorrectly.  Pedantically check pos and lineno
	after successful parsing, and after errors, to make sure they are
	where they should be.

2007-06-18  Scott James Remnant  <scott@netsplit.com>

	* init/job.h (Job): Replace the start_events and stop_events NihLists
	with start_on and stop_on EventOperators.
	* init/job.c (job_new): Drop list initialising, and instead just set
	the new start_on/stop_on members to NULL.
	(job_copy): Copy the entire event operator tree to the new job,
	including references and blockers.  emits has changed to a list of
	NihListEntry with embedded strings, so copy them that way.
	(job_run_process): Drop "->info."
	(job_handle_event): Instead of iterating the events lists, call
	event_operator_handle and check the return value and top node value.
	(job_detect_stalled): Modify to iterate the start_on tree.
	* init/tests/test_job.c (test_change_state, test_detect_stalled): 
	Drop references to "->info." since we can get the variables directly.
	(test_new): Check that start_on and stop_on are NULL.
	(test_copy): Adjust tests of copying start_on and stop_on trees as
	well as the emits list.
	(test_handle_event, test_handle_event_finished) 
	(test_detect_stalled): Change references from start_events to start_on,
	stop_events to stop_on and construct using EventOperators instead.
	(test_handle_event): Update number of blockers now that the event
	expressions themselves will block the event.
	* init/tests/test_event.c (test_poll): Update number of blockers since
	both the events and cause will block it for now; also change
	start_events and stop_events to start_on and stop_on respectively.

	* init/event.c (event_operator_copy): Copy the children nodes as well.
	* init/tests/test_event.c (test_operator_copy): Test copying
	with children nodes.

	* init/tests/test_control.c (test_event_emit): Drop "->info."

	* init/notify.c (notify_event, notify_event_finished): Drop
	"->info." from event references.

	* init/process.c (process_setup_environment): Drop "->info." from
	cause references
	* init/tests/test_process.c (test_spawn): Likewise.

	* init/event.h (Event): Directly include the name, args and env
	fields rather than using an interim structure; this makes more sense
	since we use them differently than a match does.
	(EventOperatorType, EventOperator): New structure to build event
	expression trees that combine a match with "or" and "and" boolean
	operators; solve some problems by holding the reference and blocker
	on the matched event inside this structure directly and provide
	methods to unblock and reset them.
	(EventInfo): Drop this structure completely now that it is unused.
	* init/event.c (event_info_new): Rename this structure to
	event_operator_new() and initialise the new fields properly.
	(event_info_copy): Likewise rename to event_operator_copy and deal
	with copying event references and blockers over to the new structure,
	since the state is useful to copy.
	(event_match): Rename to event_operator_match and switch the arguments
	around since it makes slightly more sense that way.
	(event_operator_update): Function to update the value of an EVENT_OR
	or EVENT_AND operator based on the value of the two children.
	(event_operator_handle): Function to iterate an entire expression
	tree looking for a given event, and update the values of other
	operators if matched.
	(event_operator_unblock): Function to iterate an expression tree
	and release any events we're blocking.
	(event_operator_reset): Function to iterate an expression tree,
	unreferencing any events and resetting all values back to FALSE.
	(event_new, event_pending, event_finished): Update references to
	the Event structure to discard the intermediate "->info."
	* init/tests/test_event.c (test_info_new): Rename to
	test_operator_new() and test various features of the function added
	in the converstion.
	(test_info_copy): Likewise rename to test_operator_copy() and add a
	few more tests, especially that blockers and references are copied.
	(test_match): Rename to test_operator_match() and adjust argument
	order to match the change.
	(test_new) Call event_init() to avoid a valgrind error and update
	references to drop "->info."
	(test_poll): Use EventOperators in the job to test event polling,
	rather than the old structures.
	(test_operator_update, test_operator_handle, test_operator_unblock)
	(test_operator_reset): Test behaviour of the new functions.

2007-06-13  Scott James Remnant  <scott@netsplit.com>

	* TODO: Update utmp/wtmp thoughts.

2007-06-12  Scott James Remnant  <scott@netsplit.com>

	* init/paths.h: Remove extra /, oops.
	* init/Makefile.am (install-data-local): Make destination
	configuration directories as part of "make install".
	(AM_CPPFLAGS): Define LEGACY_CONFDIR to be $(sysconfdir)/event.d
	* logd/Makefile.am (jobs.d/logd): Replace mkdir_p with MKDIR_P
	* init/main.c: Use macro to pick up /etc/event.d so it can be moved
	by configure

	* TODO: Update.

	* init/Makefile.am (AM_CPPFLAGS): Define CONFDIR to be
	$(sysconfdir)/init, replacing the old CFG_DIR definition.
	* init/paths.h (CFG_DIR): Replace with CONFDIR definition,
	and set the default to /etc/init
	* init/main.c: Load configuration from /etc/init/init.conf,
	/etc/init/conf.d and /etc/init/jobs.d; retain loading from /etc/event.d
	for the time being.
	* init/man/init.8: Change reference to directory.
	* logd/Makefile.am: Replace references of eventdir with jobsdir,
	and event.d with jobs.d
	* logd/event.d: Rename to logd/jobs.d

	* init/conf.c (conf_reload): Ignore ENOENT, it's not interesting
	in the general case.

	* init/tests/test_conf.c (test_source_reload): Test the general
	reload function.

	* init/tests/test_conf.c (test_source_free): s/unlink/rmdir/
	(test_source_reload_file): Test that configuration files work, and
	are parsed with anything alongside ignored automatically.
	* init/conf.c (conf_file_filter): As well as not filtering out the
	source path itself, we also need to not filter out the path we're
	watching which is different in the case of files; we need to know
	about it because we handle its removal.
	(conf_delete_handler): Compare the path deleted against the path
	we're watching, rather than the source path, since this means the
	watch needs to be freed.

	* compat/sysv/shutdown.c: Use nih pidfile functions since they're
	more reliable than doing it ourselves.

2007-06-11  Scott James Remnant  <scott@netsplit.com>

	* init/conf.c (conf_reload_path): Call parse_conf for mixed files
	and directories.  Make a correction to the old_items code, was
	passing the wrong arguments to nih_list_add; the effect we wanted
	was that we add the old items head into the list, and remove the
	existing head (what we did was add the first item to the old_items
	list and then cut the rest out).
	* init/tests/test_conf.c (test_source_reload_dir): Rename to
	test_source_reload_job_dir, since that's what this does.
	(test_source_reload_conf_dir): Add another function that tests
	directories of mixed configuration.

	* init/parse_conf.c (parse_conf): Parse a configuration file that
	defines jobs by name.
	(stanza_job): Job stanza, slightly trickier than it would appear to
	need to be, to parse the block in-place and keep pos/lineno
	consistent.
	* init/parse_conf.h: Prototype for external function.
	* init/tests/test_parse_conf.c: Test suite for mixed configuration
	parsing.
	* init/Makefile.am (init_SOURCES): Build and link parse_conf.c and
	parse_conf.h
	(TESTS): Build and run parse_conf tests
	(test_parse_conf_SOURCES, test_parse_conf_LDFLAGS) 
	(test_parse_conf_LDADD): Details for parse_conf test suite.
	(test_conf_LDADD): Add parse_conf.o and conf.o since this calls
	them now.

	* init/conf.c (conf_source_reload, conf_source_reload) 
	(conf_reload_path): Add some debugging messages.

	* init/conf.c (conf_source_new): Add missing call to conf_init()

	* init/conf.c (conf_item_new): Drop source parameter, since it's
	unused in the function and makes it harder to call this when we
	only have one data pointer.
	(conf_reload_path): Drop source from conf_item_new() call.
	* init/conf.h: Update prototype.
	* init/tests/test_conf.c (test_item_new, test_item_free) 
	(test_file_free): Drop source parameter from calls.

2007-06-10  Scott James Remnant  <scott@netsplit.com>

	* init/main.c (main): Add a handler for the SIGHUP signal
	(hup_handler): Handler for SIGHUP, just calls conf_reload().

	* init/main.c (main): Read the configuration again.

	* TODO: Update.

	* init/tests/test_conf.c (test_source_reload_dir): Reset the priority
	and clean up consumed inotify instances.
	(test_source_free, test_file_free, test_item_free): Test the free
	functions on their own, paying special attention to conf_item_free()
	even though this really duplicates other tests.

	* init/conf.c (conf_reload_path): In the case where we fail to map
	the file into memory, we still need to purge all the items that
	previously existed.
	* init/tests/test_conf.c (test_source_reload): Rename to
	test_source_reload_dir, so that we can keep this and the file
	tests separate to make it easier to deal with.
	(test_source_reload_dir): Add tests for physical and parse errors
	when re-loading jobs with and without inotify, and for inotify-based
	modification handling of jobs.

	* init/tests/test_conf.c (test_source_reload): Add test for walk
	of non-existant directory with and without inotify; also test for
	what happens when the top-level directory is deleted, again with
	and without inotify.
	* init/conf.c (conf_delete_handler): Handle the case of the top-level
	directory being deleted by freeing the watch (so next time we asked
	to reload, we can restore it).

	* init/tests/test_conf.c (test_source_reload): Add a test for
	deletion of a running job.

	* init/conf.c (conf_item_free): Fix this up; when deleting an item
	from a source, we first mark it for deletion unless it's already
	marked for replacement.  Then if it's the replacement for something
	else, we mark that to be replaced by whatever we're being replaced
	by (so there are no references to us) and change that state if
	necessary.  Finally we replace our own item and free the record
	before returning.
	* init/tests/test_conf.c (test_source_reload): Check that we handle
	the cases of modiciation of a running job, modification of a
	replacement of a running job and deletion of a replacement for a
	running job.

	* init/parse_job.c (parse_job): Instead of freeing the previous
	replacement, which could leave invalid references to it, mark it
	for deletion and change the state.
	* init/tests/test_parse_job.c (test_parse_job): Adjust the test so
	that we hold a reference to the replacement job and make sure that
	the state is changed to deleted, rather than checking for a destructor
	being called on it.

	* init/init.supp (conf-init): Add valgrind suppression for the
	configuration sources hash table.

	* init/conf.c (conf_item_free): Don't overwrite any previous
	replacement, only mark us for deletion if we wouldn't otherwise
	be replaced.  Add some commented possible code for testing.
	* init/tests/test_conf.c (test_source_reload): Test replacement of
	jobs works properly; test modification with direct write and with
	atomic rename replace; test deletion.

	* init/conf.c (conf_reload_path): It turns out that the flag trick
	doesn't work for items since we often reparse them within the same
	file tag (it works with files because they're atomic and reparsed).
	Store the old items in a different list instead.
	(conf_source_free): We need to be careful about freeing sources,
	so have a function to do it properly.
	(conf_item_new): Since the flag member isn't useful, don't bother
	setting it.
	* init/conf.h: Add conf_source_free prototype.
	(ConfFile): Remove flag member.
	* init/tests/test_conf.c (test_source_reload): Add test for inotify
	create detection.

	* init/conf.c (conf_file_delete): Rename to conf_file_free and match
	the pattern of those kinds of functions.
	(conf_item_delete): Likewise rename to conf_item_free and match the
	pattern of these kinds of functions.
	* init/conf.h: Add prototypes.

	* init/conf.c (conf_reload_path): Fix bug with job name generation.
	Allow non-parsing errors to be returned from the function.
	(conf_item_delete): Drop all replacement management code, we'll put
	this back through testing.
	* init/tests/test_conf.c (test_source_reload): Test reloading adds
	the right inotify watch and parses the files, also check that loading
	without inotify and mandatory reloading work.

	* init/conf.c (conf_source_reload): Move the item deletion detection
	code from this function, where it would only happen on a mandatory
	reload
	(conf_reload_path): to this function, where it will happen every time
	the file is parsed; which is actually what we want.

2007-06-08  Scott James Remnant  <scott@netsplit.com>

	* init/conf.h (ConfItem): Drop the name and replace it with a type.
	(ConfItemType): Enum for different types of configuration items
	(ConfFile): Change items from a hash table to a list.
	* init/conf.c (conf_file_get): Initialise the items member as a list.
	(conf_item_set): Rename to conf_item_new again.
	(conf_item_new): Allocates a new ConfItem and adds it to the file's
	list, we won't reuse items anymore since it doesn't really make sense.
	(conf_source_reload): Adjust clean-up code now that items is a list.
	(conf_reload_path): Work out the name of jobs found by filename,
	allocate a new item for them and parse the job into it.  Perform
	handling of errors by outputting a warning.
	(conf_item_delete): Takes both source and file so we can make
	intelligent decisions.
	(conf_file_delete): Takes a source and passes it to conf_item_delete
	(conf_delete_handler): Pass both source and file to conf_file_delet
	* init/tests/test_conf.c (test_file_get): Check that the items
	list is empty; rather than the hash being unallocated.
	(test_item_set): Rename back to test_item_new and only allocate a
	single item which should get added to the list.

2007-06-06  Scott James Remnant  <scott@netsplit.com>

	* init/parse_job.c (stanza_respawn): Permit the word "unlimited",
	raise a specific error for illegal limit and illegal interval.
	(stanza_pid, stanza_kill, stanza_normal, stanza_umask) 
	(stanza_nice, stanza_limit): Raise specific errors rather than
	a generic "illegal value" error.
	* init/tests/test_parse_job.c (test_stanza_respawn): Check that
	we can use "unlimited", also check for new error return.
	(test_stanza_pid, test_stanza_kill, test_stanza_normal) 
	(test_stanza_umask, test_stanza_nice, test_stanza_limit): Check
	for new specific errors.
	* init/errors.h: Replace CFG_ILLEGAL_VALUE with a series of parse
	errors.

	* init/conf.c: Comments.

	* init/conf.c (conf_item_set): Call out to conf_item_delete() to
	handle unsetting of an item's data.
	(conf_source_reload): Add code to deal with mandatory reloading,
	calls conf_file_delete() and/or conf_item_delete() as appropriate.
	(conf_delete_handler): Call conf_file_delete() on the ConfFile that
	we find.
	(conf_file_delete): Function to delete all items in a file.
	(conf_item_delete): Placeholder function to delete an item.

	* init/conf.c (conf_file_new): Rename to conf_file_get; in practice
	we never just want to allocate one of these, we always want to
	return the existing entry if it exists.
	(conf_item_new): Rename to conf_item_set; again in practice we always
	want to update an existing item.  This function will grow the "deal
	with replacement" stuff.
	(conf_reload): Start putting in place the code that will allow
	mandatory reloads, as well as initial setup.  This function iterates
	over the sources and deals with errors.
	(conf_source_reload): Function to reload an individual source, calls
	out to one of the following two functions and will eventually perform
	the deleted items scan.
	(conf_source_reload_file): Set up a watch on a file, and reload it.
	(conf_source_reload_dir): Set up a watch on a directory and reload it.
	(conf_file_filter): Filter for watching parent directory of files.
	(conf_create_modify_handler): File creation and modification handler.
	(conf_delete_handler): File deletion handler.
	(conf_file_visitor): Tree walk handler.
	(conf_reload_path): Function that deals with files themselves,
	currently just sorts out the ConfFile structure and maps the file
	into memory.
	* init/conf.h: Add new prototypes, update existing ones.
	* init/tests/test_conf.c (test_file_new): Rename to test_file_get,
	also test repeated calls when already in the table.
	(test_item_new): Rename to test_item_set, also test repeated calls
	when already in the table.
	(test_source_reload): Start of test for reloading sources.

2007-06-05  Scott James Remnant  <scott@netsplit.com>

	* init/conf.c: Make a start on the new configuration management
	routines, which will allow finer-grained tracking of configuration
	and support mandatory reloading.
	(conf_source_new, conf_file_new, conf_item_new): Start off with the
	functions to allocate the tracking structures we need to use.
	* init/conf.h: Structures and prototypes
	* init/tests/test_conf.c: Test suite for allocation functions.
	* init/Makefile.am (init_SOURCES): Build and link conf.c and conf.h
	(TESTS): Run the conf test suite.
	(test_conf_SOURCES, test_conf_LDFLAGS, test_conf_LDADD): Details for
	the conf test suite.

2007-06-04  Scott James Remnant  <scott@netsplit.com>

	* init/parse_job.c (stanza_description, stanza_author, stanza_version)
	(stanza_chroot, stanza_chdir, stanza_pid): Instead of erroring when
	the string has already been allocated, free it and replace it with the
	new one. Attempting to forbid duplicates is just too inconsistent,
	especially for the integer ones which we compare against the default;
	using the last one allows us to be entirely consistent.
	(stanza_daemon, stanza_respawn, stanza_service, stanza_instance):
	Don't error if the flag is already set, just ignore it.
	(stanza_respawn, stanza_pid, stanza_kill, stanza_console) 
	(stanza_umask, stanza_nice): Don't compare the current value against
	the default, just overwrite it!
	(parse_exec, parse_script): Free existing process command string
	before setting a new one over the top.
	(parse_process, stanza_exec, stanza_script, stanza_limit): Instead of
	erroring if the structure is already set and allocated, just don't
	allocate a new one and allow its members to be overwritten.
	* init/tests/test_parse_job.c (test_stanza_exec) 
	(test_stanza_script, test_stanza_pre_start) 
	(test_stanza_post_start, test_stanza_pre_stop) 
	(test_stanza_post_stop, test_stanza_description) 
	(test_stanza_author, test_stanza_version, test_stanza_daemon) 
	(test_stanza_respawn, test_stanza_service, test_stanza_instance) 
	(test_stanza_pid, test_stanza_kill, test_stanza_console) 
	(test_stanza_umask, test_stanza_nice, test_stanza_limit) 
	(test_stanza_chroot, test_stanza_chdir): Replace tests that check
	for an error in the case of duplicate stanzas with tests that make
	sure the last of the duplicates is used.
	* init/errors.h (CFG_DUPLICATE_VALUE, CFG_DUPLICATE_VALUE_STR): Drop
	this error, since we don't consider this a problem anymore.

	* upstart/Makefile.am (libupstart_la_LIBADD): Add $(LTLIBINTL)
	* init/Makefile.am (init_LDADD): Reorder and add $(LTLIBINTL)
	* util/Makefile.am (initctl_LDADD): Reorder and add $(LTLIBINTL)
	* compat/sysv/Makefile.am (reboot_LDADD): Reorder and add $(LTLIBINTL)
	(runlevel_LDADD): add $(LTLIBINTL)
	(shutdown_LDADD): Reorder and add $(LTLIBINTL)
	(telinit_LDADD): Reorder and add $(LTLIBINTL)
	* logd/Makefile.am (logd_LDADD): Add $(LTLIBINTL)

2007-06-03  Scott James Remnant  <scott@netsplit.com>

	* init/tests/test_job.c (test_run_process): Add a test case for a
	crasher when the event has no arguments.
	* init/job.c (job_run_process): Fix the bug, we need to check the
	arguments before trying to append them.

	* init/cfgfile.c, init/cfgfile.h, init/tests/test_cfgfile.c: Rename
	to parse_job and strip out all functions except the parsing and stanza
	ones.
	* init/Makefile.am (init_SOURCES): Build and link parse_job.c and h
	(TESTS): Run the parse job test suite
	(test_cfgfile_SOURCES, test_cfgfile_LDFLAGS, test_cfgfile_LDADD):
	Rename and update.
	* init/parse_job.c: Rename all cfg_stanza_*() functions to just
	stanza_*(), rename all cfg_parse_*() functions to just parse_*().
	(parse_job, parse_process, stanza_exec, stanza_script, stanza_start)
	(stanza_stop, stanza_emits, stanza_normal, stanza_env, stanza_limit):
	Don't use NIH_MUST, it's fine to be out of memory and we should fail
	in that case with a useful error.  The user can always reload the
	config file.
	(cfg_read_job, cfg_watch_dir, cfg_job_name, cfg_create_modify_handler)
	(cfg_delete_handler, cfg_visitor): Drop these functions for now.
	* init/parse_job.h: Update so it just contains the one prototype.
	* init/tests/test_parse_job.c: Update all tests to pass a string
	to parse_job(), and check errors raised; rather than mucking around
	with file descriptors all of the time.  Spend the effort while we're
	in here to run TEST_ALLOC_FAIL where we can.
	* init/main.c: Drop config file loading for now since it's missing.

2007-05-27  Scott James Remnant  <scott@netsplit.com>

	* init/cfgfile.h (CFG_DIR): Drop this define, since it's in paths.h
	(CfgDirectory): 

	* init/cfgfile.c (cfg_read_job): Separate out the job-handling code
	into a new function that we could call from a stanza if we want
	later; this one now just maps the file into memory and deals with
	exceptions from the parsing.
	(cfg_parse_job): Function containing the seperated out code; parses
	a new job, marking it as a replacement for any existing job with the
	same name.  Drop the warnings for using pid options without a daemon,
	since these are actually useful for other things later.
	* init/tests/test_cfgfile.c (test_read_job): Drop the check on
	unexpected daemon options, since we don't issue these warnings
	anymore.

2007-05-20  Scott James Remnant  <scott@netsplit.com>

	* init/event.c (event_match): Change to accept Event as the first
	argument and EventInfo as the second, making it obvious that this
	matches a received Event against known EventInfo rather than just
	comparing two info structs (since the order matters).
	* init/event.h: Update prototype.
	* init/tests/test_event.c (test_match): Update test accordingly.
	(test_poll): Fix typo.
	* init/job.c (job_handle_event): Pass in the event as the first
	argument to event_match, rather than its info.
	* TODO: Update.

	* init/job.c (job_emit_event): Return the event that we emit; don't
	bother tracking block status or setting blocked, leave that to the
	state loop so things are more obvious.
	(job_change_state): Set the blocked flag here for starting and stopping
	to the return value of job_emit_event().

	* init/event.c (event_ref, event_unref): Reference counting of events
	so we don't free those we still need.
	(event_block, event_unblock): Blocker counting that replaces the
	previous jobs member.
	(event_new): Initialise refs and blockers fields.
	(event_emit_finished): Remove this function.
	(event_poll): Handle the new done state, and deal with the blockers
	and references counts; turns out that we can fall all the way through
	this switch if these are zero without needing to check again.
	(event_pending): Remove call to event_emit_finished, the event_poll()
	loop handles this case now.
	(event_finished): Set progress to done on the way out.
	* init/event.h (EventProgress): Add new done state
	(Event): Add refs and blockers members, replacing jobs
	* init/tests/test_event.c (test_new): Check refs and blockers are
	initialised to zero.
	(test_ref, test_unref, test_block, test_unblock): Check the ref
	counting function behaviours.
	(test_emit_finished): Drop this function since it's not used
	* init/job.c (job_change_cause): Reference and block the event,
	and unblock and unreference before changing.
	(job_emit_event): Reference the event that blocks the job from
	continuing.
	(job_handle_event_finished): Unreference the blocking event again.
	(job_change_state): Make sure that blocked has been cleared before
	allowing a state change.
	* init/tests/test_job.c: Change tests to use refs/blockers on the
	cause event when counting, and also to follow the status of blocked
	since that is now ref-counted as well.

2007-05-18  Scott James Remnant  <scott@netsplit.com>

	* init/main.c (main, cad_handler, kbd_handler, pwr_handler): Use
	event_new rather than event_emit.
	* init/job.h (Job): Change type of cause and blocked to Event
	* init/job.c (job_change_goal, job_change_cause, job_emit_event) 
	(job_handle_event, job_handle_event_finished): Update all references
	to EventEmission to use Event instead.
	(job_detect_stalled): Call event_new instead of event_emit
	(job_run_process): Use the info member of cause, not event member
	* init/tests/test_job.c (test_change_goal, test_change_state) 
	(test_run_process, test_child_reaper, test_handle_event) 
	(test_handle_event_finished): Update all references to EventEmission
	to use Event instead.
	(test_detect_stalled): Correct to use right structure types.
	* init/process.c (process_setup_environment): Use cause's info member,
	rather than event member.
	* init/tests/test_process.c (test_spawn): Update to use Event.
	* init/notify.h (NotifySubscription): Change member to event
	* init/notify.c (notify_subscribe_event) 
	(notify_subscription_find, notify_job_event, notify_event) 
	(notify_event_finished): Update functions to use event member and
	Event structures.
	* init/tests/test_notify.c (test_subscribe_event) 
	(test_subscription_find, test_job, test_job_event, test_event) 
	(test_event_finished): Update to use Event instead of EventEmission
	* init/control.c (control_event_emit): Update to use event_new.
	* init/tests/test_control.c (test_event_emit) 
	(test_subscribe_events, test_unsubscribe_events): Update to use
	Event rather than EventEmission.

	* init/event.h: Fix up a few references.
	* init/tests/test_event.c (test_new): Remove reference to emission.

	* init/event.h (EventEmission): Rename to Event, and rename event
	member to info.
	* init/event.c (event_emit_next_id): Rename to event_next_id
	(event_emit): Rename to event_new, and add standard parent argument.
	(event_emit_find_by_id): Rename to event_find_by_id
	(event_poll): Iterate over Events in the list
	(event_pending, event_finished): Operate on Event
	* init/tests/test_event.c (test_emit): Rename to test_new and
	adjust for names and arguments.
	(test_emit_find_by_id): Rename to test_find_by_id and adjust for
	names.
	(test_emit_finished, test_poll): Adjust names.

	* init/cfgfile.c (cfg_stanza_start, cfg_stanza_stop) 
	(cfg_stanza_emits): Convert to use EventInfo and event_info_*.
	* init/job.c (job_copy): Use EventInfo and event_info_copy.
	(job_handle_event, job_detect_stalled): Iterate EventInfo structures
	* init/tests/test_cfgfile.c (test_stanza_start, test_stanza_stop) 
	(test_stanza_emits): Update to use EventInfo
	* init/tests/test_job.c (test_copy, test_handle_event) 
	(test_handle_event_finished, test_detect_stalled): Update to use
	EventInfo and event_info_new
	* init/event.c (event_copy): Use nih_str_array_copy here, to make the
	code somewhat simpler.
	(event_finished): Copy the arguments and environment from the old
	event, rather than stealing and reparenting.
	* init/job.c (job_copy): Use nih_str_array_copy here too.
	(job_run_process): Use nih_str_array_append to add the arguments from
	the emission onto the command run.

	* init/event.h (Event): Rename to EventInfo, since this structure
	representations information about an event, rather than an actual
	event in progress.
	* init/event.c (event_new): Rename to event_info_new, also now can
	take arguments and environment like event_emit() can.
	(event_copy): Rename to event_info_copy.
	* init/tests/test_event.c (test_new): Rename to test_info_new,
	update names in test and test being given args or env.
	(test_copy): Rename to test_info_copy and update names in test.
	(test_match, test_poll): Use EventInfo.

	* TODO: Update.

2007-04-24  Scott James Remnant  <scott@netsplit.com>

	* configure.ac: Add AM_PROG_CC_C_O since we use per-target flags
	for one of the test cases.

2007-03-16  Scott James Remnant  <scott@netsplit.com>

	* upstart/message.c (upstart_message_newv): Add va_end to match
	va_copy because the standard says so.
	* upstart/wire.c (upstart_push_packv, upstart_pop_packv): Add
	va_end here as well.

2007-03-13  Scott James Remnant  <scott@netsplit.com>

	* init/main.c: Wait until we've closed inherited standard file
	descriptors and opened the console instead before trying to open the
	control socket; otherwise we end up closing it by accident if we
	weren't opened with sufficient descriptors in the first place.
	Also wait until we've set up the logger before trying to parse the
	configuration.  In fact both of these things need to be pretty low
	down the main() function.

	* init/tests/test_job.c (test_run_process): Skip /dev/fd test cases
	if that's not available.

	* init/tests/test_control.c (test_log_priority): Make sure we know
	that the message has been sent before calling the watcher.

	* init/cfgfile.c (cfg_watch_dir): We get ENOSYS for missing inotify
	support, not EOPNOTSUPP.
	* init/tests/test_cfgfile.c (test_watch_dir): Actually make the
	directory tree before testing for inotify, since we use the same
	tree there too.

	* util/initctl.c (job_info_output): Restructure so gcc doesn't think
	name can be used uninitialised.
	* init/tests/test_cfgfile.c (test_watch_dir): Correct an error where
	i wouldn't be initialised if we skipped the inotify tests.

	* util/initctl.c (job_info_output): Restructure so gcc doesn't think
	* init/process.c (process_setup_environment): job id fits inside
	a %u now

	* upstart/message.h: Style; always refer to "unsigned int" as
	"unsigned int", and never "unsigned.
	* upstart/tests/test_message.c (my_handler): Catch a stray couple
	of "unsigned"s

	* init/control.c (control_job_query, control_job_start) 
	(control_job_stop): Change type of id argument to unsigned int,
	and call printf with %u to output it.
	* init/tests/test_control.c (check_job, check_job_instance) 
	(check_job_instance_end, check_job_status__waiting) 
	(check_job_status_end__waiting, check_job_status__starting) 
	(check_job_status_end__starting, check_job_status__running) 
	(check_job_status_end__running, check_job_status__pre_stop) 
	(check_job_status_end__pre_stop, check_job_status__stopping) 
	(check_job_status_end__stopping, check_job_status__deleted) 
	(check_job_status_end__deleted, check_job_unknown) 
	(check_job_invalid, check_job_unchanged, check_event): Change
	type of id arguments to unsigned int.
	(check_list): Change type of id to unsigned int.
	* init/tests/test_notify.c (check_job_status) 
	(check_job_status_end, check_job_finished, check_event) 
	(check_event_caused, check_event_finished): Change type of id
	arguments to unsigned int.

	* init/job.h (Job): Change the type of the id to unsigned int.
	* init/job.c (job_next_id): Change ids to be unsigned ints, and now
	we can just use %u in the nih_error call.
	(job_find_by_id): Change argument to be unsigned int
	* init/tests/test_job.c (test_find_by_id): Change id type to unsigned
	int.
	* init/event.h (Event): Change the type of the id to unsigned int.
	* init/event.c (event_emit_next_id): Change ids to be unsigned ints,
	and now we can just use %u in the nih_error call.
	(event_emit_find_by_id): Change argument to be unsigned int
	* init/tests/test_event.c (test_emit, test_emit_find_by_id) 
	(check_event, check_event_finished): Change id type to unsigned int.

	* util/initctl.c (output_name): Use an unsigned int for the job id,
	which means we can use ordinary %u for the printf argument.
	(handle_job, handle_job_finished, handle_job_instance) 
	(handle_job_instance_end, handle_job_status) 
	(handle_job_status_end, handle_job_unknown, handle_job_invalid) 
	(handle_job_unchanged, handle_event, handle_event_caused) 
	(handle_event_finished): Change argument type of id from uint32_t
	to unsigned int.
	(job_info_output): Change output type of id from %zu to %u

	* upstart/message.c (upstart_message_handle): Use unsigned int for
	ids, rather than a fixed-width type.
	* upstart/tests/test_message.c (my_handler): Use unsigned int for
	the ids, and give "unsigned int" instead of "unsigned" to va_arg as
	a matter of style.

	* upstart/wire.c (upstart_push_int, upstart_pop_int): Send over the
	wire using a plain old integer type, instead of a fixed width type;
	there's no advantage to using the fixed-width type and we could hurt
	ourselves if we tried running on ILP64.
	(upstart_push_unsigned, upstart_pop_unsigned): Likewise use a plain
	unsigned int over the wire.
	(upstart_push_string, upstart_pop_string): Use an unsigned int for
	the length of the string, technically this means that we silently
	truncate any string that's greater than 4GB on 64-bit platforms;
	it's either that or make the test cases harder (we did this before
	anyway).
	(upstart_push_header, upstart_pop_header): Type is always an unsigned
	int (best conversion from an enum)

2007-03-11  Scott James Remnant  <scott@netsplit.com>

	* configure.ac: Bump version to 0.3.9

	* NEWS: Update.

	* util/man/initctl.8: Document the new commands.

	* TODO: Update.

	* init/job.c (job_handle_event): Correct the function so we don't
	try and stop the master of an instance, and cause an assertion error.

	* util/initctl.c: Oops, correct function pointers in command table

	* util/tests/test_initctl.c (test_version_action): 

	* util/initctl.c (handle_version): Handle receipt of the version
	reply.
	(version_action): Send the version-query message to the server and
	expect one response.
	(log_priority_action): Parse the single argument into an NihLogLevel
	and send it to the server.

	* init/control.c (control_version_query, control_log_priority):
	Functions to handle the new messages from the server pov
	* init/tests/test_control.c (test_version_query) 
	(test_log_priority): Test the new messages are handled properly.
	(check_version): Check the version string matches.
	* upstart/message.h: Add messages for querying the version of the
	init daemon and changing the log priority.
	* upstart/message.c (upstart_message_newv)
	(upstart_message_handle): Marshal the new messages.
	* upstart/tests/test_message.c (test_new, my_handler) 
	(test_handle): Test the marshalling of the new messages,

	* upstart/libupstart.ver: Add enum functions to the global list.

	* util/initctl.c (start_action, stop_action): Imply --no-wait if
	we take the job id or name from an environment variable, since we'd
	end up waiting for ourselves otherwise
	* util/tests/test_initctl.c (test_start_action, test_stop_action):
	Update test cases to make sure no-wait is implied.

2007-03-09  Scott James Remnant  <scott@netsplit.com>

	* configure.ac: Bump version to 0.3.8

	* NEWS: Updated.
	* configure.ac: Increase version to 0.3.7

	* init/tests/test_job.c (test_change_state): Add a test case for
	deleting the last instance of a replaced job.
	* init/job.c (job_change_state): When moving a instance of a job into
	the deleted state, check whether we should replace the job it's an
	instance of, and if so, change that job's state too.
	* TODO: Update.

	* util/initctl.c (handle_job_list): Always allocate current_list,
	since we need it to be the parent of pointers we attach to it.
	(handle_job_list_end): Always free the current list, only suppress
	output if there aren't any entries in it.
	(initctl_recv): Check the current_list pointer, no need for in_list
	(handle_job_instance, handle_job_instance_end, handle_job_status):
	Check current_list not in_list.
	* util/tests/test_initctl.c: Correct some memory leaks.

	* init/process.c (process_setup_environment): Set the UPSTART_JOB_ID
	environment variable to the job's unique id.
	* init/tests/test_process.c (test_spawn): Make sure it's set.

	* util/man/initctl.8: Update the initctl manpage.
	* compat/sysv/man/reboot.8: Correct a minor grammar error.
	* compat/sysv/man/shutdown.8: Fix reference from runlevel to telinit.

	* README: Add a README that copies the text from the web page and
	adds some notes about recommended operating system versions.

	* util/initctl.c: Completely rewrite initctl, top to bottom; handling
	of the new messages is done natively, meaning that the commands just
	vary the requests send and number of responses expected.
	* util/tests/test_initctl.c: Test all of the new code.

	* init/main.c: Improve restarting and rescuing a little; store the
	program path in a static variable so we can always access it, and
	use the exported loglevel to pass the same to the new process.
	* TODO: Update.

	* compat/sysv/shutdown.c: More error/fatal adjustments.
	* compat/sysv/telinit.c: More error/fatal adjustments.

2007-03-08  Scott James Remnant  <scott@netsplit.com>

	* init/main.c (main, crash_handler): Promote deadly errors to nih_fatal
	* logd/main.c (main): Promote deadly errors to nih_fatal
	* compat/sysv/reboot.c (main): Promote deadly errors to nih_fatal
	* compat/sysv/shutdown.c (main, shutdown_now): Promote deadly errors
	to nih_fatal
	* compat/sysv/telinit.c (main): Promote deadly errors to nih_fatal

	* init/event.c (event_pending): The message that we're handling an
	event should be logged with --verbose.

	* init/cfgfile.c (cfg_parse_script): Remove the unnecessary check for
	a token inside a script block.

	* TODO: Update.

	* init/control.c (control_watch_jobs): Rename to control_subscribe_jobs
	and update to handle new event name.
	(control_unwatch_jobs): Rename to control_unsubscribe_jobs and update
	to handle the new event name.
	(control_watch_events): Rename to control_subscribe_events and update
	to handle the new event name.
	(control_unwatch_events): Rename to control_unsubscribe_events and
	update to handle the new event name.
	* init/tests/test_control.c (test_watch_jobs): Rename to
	test_subscribe_jobs and update to new event name.
	(test_unwatch_jobs): Rename to test_unsubscribe_jobs and update to 
	new event name.
	(test_watch_events): Rename to test_subscribe_events and update to
	new event name.
	(test_unwatch_events): Rename to test_unsubscribe events and update
	to new event name.

	* upstart/message.h: Rename the watch commands to subscribe/unsubscribe
	and regroup with new message numbers.
	* upstart/message.c (upstart_message_newv) 
	(upstart_message_handle): Marshal the updated subscription messages.
	* upstart/tests/test_message.c (test_new, my_handler) 
	(test_handle): Update tests to new names and numbers.
	* TODO: Update.

	* upstart/message.c (upstart_message_handle): Raise a the unknown
	message error if the type is unknown, rather than the invalid message
	error.
	* upstart/tests/test_message.c (test_handle): Correct test case.

	* init/job.c (job_change_state): Correct a problem here too, when
	moving from pre-stop to running, we don't want to emit a started event
	since we never emitted a stopping event and never killed the process
	anyway.  We do need to notify the job as finished, since the process
	that tried to stop it will need to be told not to wait any longer.
	* init/tests/test_job.c (test_change_state): Add a test for pre-stop
	back to running.

	* doc/states.dot: Fix an error in the state diagram; when moving from
	starting back to waiting, due to a failed respawn, we need to emit
	the stopped event otherwise it will never happen.
	* doc/states.png: Update.

2007-03-05  Scott James Remnant  <scott@netsplit.com>

	* upstart/message.c (upstart_message_new): Make this a wrapper around
	(upstart_message_newv): which has all the old code, but accepts a
	va_list instead of making its own.
	* upstart/message.h: Add prototype.

	* init/main.c (crash_handler): Simply trying to leave a SEGV handler
	doesn't work so well, we end up repeating the problem instruction.
	We really can't resume from this point, and can't even jump elsewhere
	since our state is probably buggered up.  Only thing for it is to
	re-exec ourselves with a clean state.

	* init/cfgfile.c (cfg_read_job, cfg_delete_handler): Don't try and
	free the magic (void *)-1 replacement (delete).

	* util/events.c, util/events.c, util/jobs.c, util/jobs.h: With the
	new message responses, that intermix event and job information freely,
	it no longer makes sense to distinguish between them.  So fold these
	files back into the main initctl.c
	* util/initctl.h: Drop unused header.
	* util/Makefile.am (initctl_SOURCES): Update sources list.
	(TESTS): Change which tests we build
	(test_initctl_SOURCES, test_initctl_CFLAGS, test_initctl_LDFLAGS) 
	(test_initctl_LDADD): Build the new combined test case binary, use
	an automake feature to rebuild initctl.c with -DTEST and a different
	.o file, and thus be able to define out main()

	* util/tests/test_events.c, util/tests/test_jobs.c: Collapse the two
	test case files into one single
	* util/tests/test_initctl.c

	* init/control.c (control_job_find): And implement the find function
	that returns a list of jobs matching an optional pattern.
	* init/tests/test_control.c: Make sure we do send all messages.
	(check_list): Complex function to check the responses to a job list
	(test_job_find): Test a couple of job lists.
	* init/tests/test_notify.c: Make sure we do send all messages.

	* init/control.c (control_job_query): Implement the query message,
	this just needs to return the status or instance set.
	* init/tests/test_control.c (test_job_query): Test the query command.
	(check_job_status__deleted, check_job_status_end__deleted): Pair of
	functions to check we can query deleted jobs directly.

	* init/control.c (control_send_instance): Function to send an instance
	job, collating all of its instances together.
	* init/control.h: Update.
	* init/tests/test_control.c (test_send_instance): Check we receive
	the right messages.
	(check_job_instance, check_job_instance_end): Pair of functions to
	check the instance messages.

	* upstart/message.h: Add new UPSTART_JOB_INSTANCE and
	UPSTART_JOB_INSTANCE_END messages which we'll use to communicate that
	a job is an instance, and group the instances of it together.
	* upstart/message.c (upstart_message_new, upstart_message_handle):
	Marshal the new instance messages.
	* upstart/tests/test_message.c (test_new, my_handler) 
	(test_handle): Test the new message types.

	* upstart/message.h: Restore arguments to JOB_LIST, but rename to
	pattern since that's what it is.
	* upstart/message.c (upstart_message_handle): Restore arguments
	with updated name.
	* upstart/tests/test_message.c (test_new, my_handler) 
	(test_handle): Restore tests for arguments, rename and make sure we
	include a wildcard.

2007-03-04  Scott James Remnant  <scott@netsplit.com>

	* upstart/message.h: Drop arguments to JOB_LIST.
	* upstart/message.c (upstart_message_new, upstart_message_handle):
	Drop arguments to JOB_LIST.
	* upstart/tests/test_message.c (test_new, my_handler) 
	(test_handle): Drop the arguments from the test.

	* init/control.c (control_job_start): Update to return INVALID for
	instances and replacements; add the forgotten UPSTART_JOB message.
	(control_job_stop): Update to return INVALID for replacements; add
	the forgotten UPSTART_JOB message.  Deal with instance masters
	magically by iterating all instances and stopping those instead.
	* init/tests/test_control.c (check_job_deleted): Rename to 
	check_job_invalid and check that message.
	(check_job): Function to check the job we've acted upon.
	(test_job_start): Check that we get the UPSTART_JOB message first,
	restore the check on deleted jobs causing an error and add checks
	that instance and replacement jobs also cause an error.
	(test_job_stop): Check that we get the UPSTART_JOB message first,
	restore the check on deleted jobs causing an error.  Make sure
	instances are handled.

	* upstart/message.h: More message changes; add a JOB_FIND message
	and replace UPSTART_JOB_DELETED with UPSTART_JOB_INVALID since there's
	a few more problem conditions.
	* upstart/message.c (upstart_message_new, upstart_message_handle):
	Marshal the new message and update names.
	* upstart/tests/test_message.c (test_new, my_handler) 
	(test_handle): Update tests to check the new message and update the
	values and names of the existing ones.

	* init/job.h (Job): Remove the delete flag, add replacement and
	replacement_for pointers instead.
	* init/job.c (job_new): Initialise replacement and replacement_for
	pointers to NULL.
	(job_find_by_name): Update to return what job the one we found is
	a replacement for, and to skip DELETED jobs.
	(job_instance): Make it simply illegal to call this for deleted jobs,
	instances or replacements.
	(job_change_goal): Make it illegal to change the goal of a replacement
	job.
	(job_free_deleted): Remove the previous code to handle deleted instance
	masters, because it's now bogus.
	(job_should_replace): New function to determine whether a job is
	replaceable.
	* init/tests/test_job.c (test_new): Check pointers are set.
	(test_copy): Check that replacement and replacement_for are not
	copied, since their state of an individual job.
	(test_find_by_name): Update tests to make sure we ignore deleted jobs,
	instances and replacements.
	(test_instance): Remove test that will now cause an assertion,
	and no longer check delete is set.
	(test_change_goal): Remove test that will now cause an assertion.
	(test_free_deleted): Remove test cases for deleted masters.
	(test_should_replace): Test the new check function.
	(test_change_state): Make sure that we end up in deleted for instances
	and replaced jobs, and that replacements become the real job.
	* init/cfgfile.c (cfg_read_job): Update to handle replacement jobs;
	the old job's previous replacement is discarded, and set to the
	current job; and then if the job should be replaced, it's moved
	to deleted (which should promote the new job).
	(cfg_delete_handler): Handle deletion of a job in a similar manner,
	except we sent the replacement pointer to the special -1 value since
	we have no actual replacement.
	* init/tests/test_cfgfile.c (test_watch_dir): Update tests to make
	sure that deletion and modification are handled wrt replacement.
	(test_read_job): Make sure that reparsing an existing file is handled.
	* init/tests/test_control.c (test_job_start): Remove checks that
	delete gets set to true for instances.
	(test_job_stop, test_job_start): Temporarily comment out deleted
	job behaviour, since that's been somewhat changed.

	* upstart/message.h: We're not going to return JOB_LIST for JOB_STOP
	since that's just awkward for the client; just act on the master,
	and return JOB_UNCHANGED.

	* init/notify.c (notify_job_status): Move this function to
	* init/control.c (control_send_job_status): here, since we need it for
	the new control responses.
	(control_job_query): New single function to list all jobs or a
	particular job.
	* init/control.h: Add prototype.
	* init/tests/test_control.c (test_error_handler): Simplify this a
	little to just sending a NO_OP message, since we can send an entire
	stream of messages and leave them in the queue.
	(check_job_status__stopping, check_job_process) 
	(check_job_status_end__stopping): Trio of check functions for a job
	status that's stopping, with an active main process.
	(test_send_job_status): Test the now global status function.
	(check_job_status__starting, check_job_status_end__starting): Pair
	of check functions for a starting job with no process yet.
	(test_watch_jobs, test_unwatch_jobs): Update to expect the full new
	job status messages, with an optional process part as well.
	(check_event): Function to check an event.
	(test_watch_events): Minor update to use above function.
	(check_job_status__waiting, check_job_status_end__waiting): Pair of
	check functions for the first step in starting a job (goal change only)
	(check_job_unknown, check_job_deleted, check_job_unchanged): Trio
	of functions to check common error responses.
	(test_job_start): Update tests to newer behaviour.
	(check_job_status__running, check_job_status_end__running) 
	(check_job_status__pre_stop, check_job_status_end__pre_stop): Checks
	for the states we go through when stopping a job.
	(test_job_stop): Update tests to newer behaviour.
	* init/notify.c (notify_job, notify_job_event, notify_job_finished):
	Update to call the newly exported function.
	* init/job.c: Make job_id and job_id_wrapped externally available.
	* init/job.h: Update.
	* init/event.c: Make emission_id and emission_id_wrapped externally
	available.
	* init/event.h: Update.

	* upstart/message.h: Rename UPSTART_JOB_INVALID to
	UPSTART_JOB_UNCHANGED, as it's not really invalid just a no-op
	* upstart/message.c (upstart_message_new, upstart_message_handle):
	Update the constant, fields are unchanged,
	* upstart/tests/test_message.c (test_new, my_handler) 
	(test_handle): Rename constants/messages.

	* upstart/message.h: Turns out we need extra errors to indicate that
	the job was deleted or already at that goal, otherwise the client
	would sit there waiting for the finished event.	
	* upstart/message.c (upstart_message_new, upstart_message_handle):
	Marshal the new error messages.
	* upstart/tests/test_message.c (test_new, my_handler) 
	(test_handle): Test the handling of the new messages.

	* init/tests/test_job.c (test_free_deleted): Found a bug; because
	master instances never change state, they never end up in the deleted
	state so are never reaped.  Add some test cases for cleaning them up,
	but not while they have remaining instances.
	* init/job.c (job_free_deleted): Implement the bug fix.

	* init/job.c (job_instance): Split out the instance spawning code
	into its own function, as we'll frequently need a pointer to the
	instance before we try and change the goal.
	(job_change_goal): Clean this function back up again, it no longer
	needs to return values and can assert that it's never called for
	deleted jobs or instance mastersr.
	(job_handle_event): Spawn an instance when we get a start event.
	* init/job.h: Update.
	* init/tests/test_job.c (test_instance): Check instance creation.
	(test_change_goal): Update tests now that it doesn't return a value
	again, and doesn't spawn instances itself.
	(test_handle_event): Make sure instances are spawned.

	* init/tests/test_event.c (test_poll): Needs a slight fix now that
	we generate more events than we check, and that subscriptions go
	away automatically.

	* init/notify.c (notify_job_status): Static function to handle
	sending the more complicated job status message series 
	(notify_job): Call notify_job_status() to send the new-style message
	(notify_job_event): Send the new UPSTART_EVENT_CAUSED message with
	the emission id, then call notify_job_status() to send the new-style
	common status message.
	(notify_job_finished): New function to be called when we reach the
	job rest state, notifies and unsubscribes directly subscribed
	processes, and includes failed information.
	(notify_event_finished): Unsubscribe processes after sending the
	finished event, since the event has gone away.  Also don't send
	this to processes subscribed to all events, since it's not useful
	for them.
	* init/notify.h: Add prototype.
	* init/tests/test_notify.c: Update all test cases and helper
	functions to the new message types.
	(test_job_finished): Check the new finished message is sent with
	a status message preceeding it.
	* init/job.c (job_change_state, job_change_state): Notify subscribed
	processes with notify_job_finished() when in the running (for service)
	or waiting states, just before we drop the cause.

	* upstart/message.h: Add failed, failed_process and exit_status
	arguments to UPSTART_JOB_FINISHED.
	* upstart/message.c (upstart_message_new, upstart_message_handle): 
	Marshal the new arguments.
	* upstart/tests/test_message.c (test_new, my_handler) 
	(test_handle): Test the new arguments.

	* upstart/message.h: Update the message types, introducing a more
	structured job message set and replacing the UPSTART_EVENT_JOB_STATUS
	message with UPSTART_EVENT_CAUSED which will be immediately followed
	by an ordinary UPSTART_JOB_STATUS message.
	* upstart/message.c (upstart_message_new, upstart_message_handle):
	Marshal the new messages.
	* upstart/tests/test_message.c (test_new, my_handler) 
	(test_handle): Test the new message types.
	* TODO: Update.

2007-03-03  Scott James Remnant  <scott@netsplit.com>

	* TODO: Update.

	* init/cfgfile.c (cfg_parse_exec, cfg_parse_script): Separate out
	the parsing of an exec or script stanza into separate functions,
	seeing as this is quite a common operation.  This also means we
	just need to change them in one place now.
	(cfg_parse_process): Function to call either of the above depending
	on the next argument.
	(cfg_stanza_exec): Call cfg_parse_exec instead.
	(cfg_stanza_script): Call cfg_parse_script instead.
	(cfg_stanza_pre_start, cfg_stanza_post_start) 
	(cfg_stanza_pre_stop, cfg_stanza_post_stop): Call cfg_parse_process
	with the right arguments instead of doing by hand in each function.

	* init/event.c (event_emit_next_id): Split the id assigning code into
	a static inline function for easier modification.
	* init/job.c (job_next_id): Use the same style function here too.

2007-03-02  Scott James Remnant  <scott@netsplit.com>

	* init/event.c (event_emit): Port the slightly more efficient in the
	early case code from job_new.

	* init/job.h (Job): Add a unique id to the job structure.
	* init/job.c (job_new): Assign an incrementing id to each new job
	allocated.
	(job_find_by_id): Locate a job by its unique id, sadly not very
	efficient in a hash table ;-)
	(job_name): New hash key function since name isn't the first entry
	anymore.
	(job_init): Change hash key function.
	* init/tests/test_job.c (test_find_by_id): Make sure we can find a
	job by its id.

	* init/job.c (job_change_goal): Return the new instance in that
	circumstance, and clean up a little bit.
	* init/job.h: Update prototype.
	* init/tests/test_job.c (test_change_goal): Update tests.

	* init/job.c (job_find_by_name): Skip jobs marked for deletion too.
	* init/tests/test_job.c (test_find_by_name): Update test case.

	* init/event.h, init/notify.h, upstart/message.h: Provide C-level names
	for enums, this makes the compiler generate things that gdb can get.

	* init/job.c (job_run_process, job_kill_process, job_kill_timer):
	Change process argument to be a plain ProcessType, this means we
	know exactly which process we're trying to run or kill.
	(job_change_state): Update calls to job_run_process
	and job_kill_process
	* init/tests/test_job.c (test_run_process, test_kill_process): Update
	function calls to just pass a ProcessType in.

	* upstart/enum.h: Rename JobAction to ProcessType.
	* upstart/enum.c (job_action_name): Rename to process_name.
	(job_action_from_name): Rename to process_from_name.
	* upstart/tests/test_enum.c (test_action_name, test_action_from_name):
	Rename and update to match.
	* init/job.c (job_new, job_copy, job_change_state) 
	(job_next_state): Change JOB_*_ACTION constants to PROCESS_*.
	(job_find_by_pid): Change JobAction argument to ProcessType.
	(job_emit_event): Call process_name on the failed process.
	(job_child_reaper): Update to use ProcessType instead of JobAction.
	* init/job.h (Job): Change type of failed_process to ProcessType.
	* init/tests/test_job.c (test_find_by_pid): Update to use ProcessType
	instead of JobAction in tests.
	(test_new, test_copy, test_change_goal, test_change_state) 
	(test_next_state, test_run_process, test_kill_process) 
	(test_child_reaper, test_handle_event_finished): Change JOB_*_ACTION
	constants to PROCESS_*
	* init/cfgfile.c (cfg_stanza_exec, cfg_stanza_script) 
	(cfg_stanza_pre_start, cfg_stanza_post_start) 
	(cfg_stanza_pre_stop, cfg_stanza_post_stop): Change JOB_*_ACTION
	constants to PROCESS_*
	* init/tests/test_cfgfile.c (test_stanza_exec) 
	(test_stanza_script, test_stanza_pre_start) 
	(test_stanza_post_start, test_stanza_pre_stop) 
	(test_stanza_post_stop, test_read_job, test_watch_dir): Change
	JOB_*_ACTION constants to PROCESS_*
	* init/tests/test_event.c (test_poll): Change JOB_*_ACTION constants
	to PROCESS_*
	* init/tests/test_control.c (test_job_start, test_job_stop): Change
	JOB_*_ACTION constants to PROCESS_*

	* init/cfgfile.c (cfg_watch_dir): Restore the prefix argument; pass
	as the data pointer to the inotify callbacks and visitor function.
	Change the return value to be the watch structure.
	(cfg_job_name): Add prefix argument and prepend to relative path.
	(cfg_create_modify_handler, cfg_delete_handler, cfg_visitor): Get
	the prefix for the job names from the data pointer and pass to
	cfg_job_name().
	* init/cfgfile.h: Update prototypes.
	* init/tests/test_cfgfile.c (test_watch_dir): Actually test the
	watch functions.
	* init/main.c (main): Pass NULL for the prefix for the global job
	directory, compare the return value against (void *)-1.
	* TODO: Update.

	* init/cfgfile.c (cfg_stanza_on): Drop the simple on stanza.
	* init/tests/test_cfgfile.c (test_stanza_on): Remove test case.

	* TODO: Update.

2007-03-01  Scott James Remnant  <scott@netsplit.com>

	* util/jobs.c (handle_job_status): Drop the process field from the
	output for now.
	* util/events.c (handle_event_job_status): Likewise
	* util/tests/test_jobs.c (test_start_action, test_list_action) 
	(test_jobs_action): Drop pid from messages we simulate.
	* util/tests/test_events.c (test_emit_action): Likewise.

	* upstart/message.c (upstart_message_new, upstart_message_handle):
	Remove the pid field from the job status and event job status
	messages.
	* upstart/message.h: Update description of job status and event
	job status message to remove the pid field.
	* upstart/tests/test_message.c (test_new, my_handler) 
	(test_handle): Remove checks using the pid field.

	* init/control.c (control_job_start, control_job_stop) 
	(control_job_query, control_job_list): Remove the pid field from
	the messages, it'll come back later when we get better message
	formats.
	* init/tests/test_control.c (check_job_status, check_job_waiting) 
	(check_job_started, check_job_stopped): Remove checks on the process
	id, since that field is gone from the message.
	(test_job_stop): Use the pid field of the main process.
	(test_job_start): Initialise the main action process.

	* init/notify.c (notify_job, notify_job_event): Remove the pid field
	from the message, it'll come back later when we get better message
	formats.
	* init/tests/test_notify.c (check_job_status) 
	(check_event_job_status): Remove checks on the pid, since that field
	is no longer present.

	* init/job.c (job_process_copy): Use job_process_new here, oops.

	* init/cfgfile.c (cfg_stanza_exec, cfg_stanza_script) 
	(cfg_stanza_pre_start, cfg_stanza_post_start) 
	(cfg_stanza_pre_stop, cfg_stanza_post_stop): Use job_process_new
	to allocate process structures and store in the process array.
	* init/tests/test_cfgfile.c (test_read_job, test_stanza_exec) 
	(test_stanza_script, test_stanza_pre_start) 
	(test_stanza_post_start, test_stanza_pre_stop) 
	(test_stanza_post_stop): Update test cases to use process array
	member information.

	* init/tests/test_event.c (test_poll): Update to use newer job process
	array and find the pid under there.

	* init/job.h (Job): Remove the pid and aux_pid fields; replace the
	individual JobProcess pointers with an array of them of a fixed
	minimum size; replace failed_state with failed_process.
	(JobProcess): add a pid field here, so now we can obtain the pid on
	an individual process/action basis rather than global.
	* init/job.c (job_process_new): Function to create a JobProcess
	structure, setting the initial values to FALSE/NULL/0.
	(job_process_copy): Function to copy a JobProcess.
	(job_new): Don't initialise the pid or aux_pid members, initialise
	the process array to a fixed initial size and set the members to NULL,
	initialise the failed_process member to -1.
	(job_copy): Update to use job_process_copy and copy the process array.
	(job_find_by_pid): Look through the process structures in the job's
	process array to find the pid, and optionally return which action it
	was.
	(job_change_state): Call job_kill_process in the JOB_KILLED state if
	we have a main process and that has a pid, pass in the main process.
	(job_next_state): Check the process id of the main process when
	deciding what the next state is for running.
	(job_run_process): Store the process id in the process structure
	(job_kill_process): Accept a process structure and use that to obtain
	the process id we need to send TERM too.  Remove the code that forced
	a state change if kill() failed, since we will get a child signal
	anyway and should do it there.
	(job_kill_timer): Likewise, accept a process structure and don't
	forcibly change the state anymore.
	(job_child_reaper): Rewrite to switch based on the action that died,
	rather than the state we were in; assert that the state is what we
	expected.
	(job_emit_event): The argument to the failed event is now the action
	name, rather than the state name; an action of -1 indicates that
	respawn failed.
	* init/tests/test_job.c (test_process_new, test_process_copy): Make
	sure the structure is created and copied properly.
	(test_new, test_copy): Drop checks on the pid and aux_pid members,
	add checks for the process array and pid members of processes.
	(test_find_by_pid): Update test case to make sure we can find the pid
	of any process, returning the action index rather than the process
	pointer.
	(test_run_process, test_kill_process, test_change_goal)
	(test_change_state, test_next_state, test_child_reaper): Update test
	cases to use pid fields inside process structures rather than the
	pid or aux_pid members.
	(test_handle_event, test_handle_event_finished) 
	(test_free_deleted): Update to avoid pid field checks.

	* upstart/enum.h (JobAction): Enumeration of different actions.
	* upstart/enum.c (job_action_name, job_action_from_name): Enumeration
	to string conversion functions.
	* upstart/tests/test_enum.c (test_action_name) 
	(test_action_from_name): Tests for the new functions.

	* init/cfgfile.c (cfg_read_job): Instead of trying to copy over an
	old job's state and instances into the new one, mark the old job
	as deleted.  This ensures we never end up applying a new post-stop
	script to a job started with an old pre-start script, etc.  It also
	makes life so much simpler.
	* init/tests/test_cfgfile.c (test_read_job): Update tests to make
	sure the old job is marked for deletion, instead of freed.
	* TODO: Update.

	* init/notify.c (notify_job): Split out notification to processes
	subscribed to the cause event into a new function
	(notify_job_event): We can call this when we change cause.
	* init/job.c (job_change_state): Notify anyone subscribed to the
	job after we've changed the state, rather than before, otherwise
	we won't know the new pids or anything.
	(job_change_cause): Call notify_job_event before changing the cause
	so that subscribers get a final status update.
	* init/tests/test_notify.c (test_job_event): Check the new function.
	* TODO: Update.

	* init/cfgfile.c (cfg_stanza_respawn): Remove the shortcut that
	lets you specify "respawn COMMAND".  It was confusing as it hid
	the common "[when] exec"/"[when] script" syntax, made it non-obvious
	that "exec" and "respawn" were the same flag, etc.
	* init/tests/test_cfgfile.c (test_stanza_respawn): Update tests.
	(test_stanza_service): Fix test case to not use shortcut.
	* logd/event.d/logd.in: Update to not use respawn shortcut.

2007-02-25  Scott James Remnant  <scott@netsplit.com>

	* init/job.c (job_child_reaper): Shift the signal value into the
	higher byte to make it easier to detect, and not stamp over exit
	statuses between 128 and 255.
	(job_emit_event): Detect the signal stored in the new way.
	* init/cfgfile.c (cfg_stanza_normal): Store signal in the higher bytes.
	* init/tests/test_job.c (test_copy, test_change_state) 
	(test_child_reaper): Update test cases.
	* init/tests/test_cfgfile.c (test_stanza_normal): Update test.

	* TODO: Update.

	* init/event.h (PWRSTATUS_EVENT): Add new power-status-changed event.
	* init/main.c (pwd_handler): Handle the SIGPWR signal by generating
	the new event, leave it up to a job to parse the file and do
	whatever it likes.

	* TODO: Update.

2007-02-13  Scott James Remnant  <scott@netsplit.com>

	* upstart/tests/test_message.c (test_reader, test_handle_using)
	(test_handle); Usual fix for gcc optimiser thinking that fixed
	for loops might not be.
	* init/tests/test_job.c (test_run_process, test_kill_process):
	Likewise.
	* init/tests/test_notify.c (test_subscription_find): I still don't
	know what a type-punned pointer is, nor why dereferencing such a
	thing would break strict-aliasing rules.
	* init/tests/test_cfgfile.c (test_read_job): More type-punning.
	* util/tests/test_jobs.c (test_start_action): More for-loop action.
	* util/tests/test_events.c (test_emit_action): And again.

2007-02-11  Scott James Remnant  <scott@netsplit.com>

	* init/job.c (job_change_goal): We need to be able to stop a running
	job without a process, because that's what a job-as-state is!  The
	check was added because job_child_reaper calls job_change_goal and
	then job_change_state immediately after, we should fix that instead.
	(job_child_reaper): If we call job_change_goal while in the running
	state, it will call job_change_state for us; so check for that first
	and don't change the state!
	* init/tests/test_job.c (test_change_goal): Update the test to ensure
	that we can stop a job with no running process.

	* init/cfgfile.c (cfg_stanza_normalexit): normalexit is inconsistent,
	change to "normal exit"
	* init/tests/test_cfgfile.c (test_stanza_normalexit): Update.

	* init/cfgfile.c (cfg_stanza_start, cfg_stanza_stop) 
	(cfg_stanza_pre_start, cfg_stanza_post_start) 
	(cfg_stanza_pre_stop, cfg_stanza_post_stop, cfg_stanza_respawn):
	We're not going to allow stanza keywords to be quoted, since this
	gives us an easy way to allow users to make something explicitly
	not a keyword.

2007-02-10  Scott James Remnant  <scott@netsplit.com>

	* configure.ac: Bump version to 0.3.6

	* configure.ac: Increase version to 0.3.5
	* NEWS: Update.
	* TODO: Update.

	* TODO: More notes.

	* TODO: Note an issue with using JobProcess->pid

	* init/cfgfile.c (cfg_stanza_pre_start, cfg_stanza_post_start) 
	(cfg_stanza_pre_stop, cfg_stanza_post_stop): Add a needed check
	for a token when parsing "exec".  Correct line number we expect
	to see the duplicated value on.  Correct expected error for missing
	argument from "Unexpected token" to "Expected token".

	* init/tests/test_cfgfile.c (main): Actually invoke the tests for
	the scripts.

	* init/cfgfile.c (cfg_read_job): Correct type of lineno in error.

	* TOOD: Minor notify bug

	* TODO: Big update.

	* init/tests/test_job.c (test_child_reaper): Make sure that we can
	reap post-start and pre-stop processes, and have only the aux_pid
	changed.  Also make sure that if the running process dies while
	in these states, with or without an aux process, that we don't
	transition badly.

	* init/job.c (job_find_by_pid): Check aux_pid as well.
	* init/tests/test_job.c (test_find_by_pid): Make sure we can find it.

	* init/job.h (Job): Add an auxiliary pid member.
	* init/job.c (job_new): Initialise the aux_pid member.
	(job_change_state): Run the post-start and pre-stop scripts when we
	enter the state with the same name (assuming they exist).
	(job_run_process): Store the pid in aux_pid when starting the
	post-start or pre-stop processes.
	* init/tests/test_job.c (test_change_state): Add tests for running
	the new post-start and pre-stop scripts; which get their process ids
	stored in aux_pid instead of pid.
	(test_new): Make sure the aux_pid member is initialised properly.
	(test_copy): Make sure the aux_pid member is not copied.

	* TODO: Update.

	* init/tests/test_job.c (test_change_state): Add a check for the
	daemon stanza holding the job in spawned; we snuck this in a while
	back and never tested it (there's no support to get it out of
	spawned yet).

	* init/job.h (Job): Add new post_start and pre_stop scripts.
	* init/job.c (job_new): Initialise new scripts to NULL.
	(job_copy): Copy the information from the new scripts over as well.
	* init/tests/test_job.c (test_new): Check they're initialised.
	(test_copy): Check that the information is copied properly.
	* init/cfgfile.c (cfg_stanza_post_start, cfg_stanza_pre_stop): Add
	new script stanza functions for the additional two scripts that
	we want.
	* init/tests/test_cfgfile.c (test_stanza_post_start) 
	(test_stanza_pre_stop): Add tests for the new stanzas.

	* init/cfgfile.c (cfg_stanza_exec, cfg_stanza_script): Rewrite to
	allocate a JobProcess and parse the command or script into it.
	(cfg_read_job): Fix the long broken assumption that pid_file and
	pid_binary are required for respawn, when they're actually required
	for daemon.
	(cfg_stanza_start, cfg_stanza_stop): Remove script second-level.
	(cfg_stanza_respawn): Parse into the job's process.
	(cfg_stanza_pre_start, cfg_stanza_post_stop): New stanzas for the
	processes alone.
	* init/tests/test_cfgfile.c (test_read_job): Update a few test
	cases to match reality.
	(test_stanza_start, test_stanza_stop): Remove script-related checks.

2007-02-09  Scott James Remnant  <scott@netsplit.com>

	* init/tests/test_job.c (test_kill_process): Poll the event queue
	after each test to get rid of the allocated events and make valgrind
	happy.
	* init/tests/test_control.c (test_job_start, test_job_stop)
	(test_event_emit): Poll the event queue after each test to get rid
	of the allocated events, as they make valgrind complain.
	(test_event_emit): Free args and env when done.

	* init/job.h (JobName): Drop obsolete structure
	(JobProcess): Add a new structure to represent a single process
	within the job, instead of using two variables to pick either the
	script or command.
	(Job): Change command and script to a single JobProcess called process;
	change start_script and stop_script to a JobProcess called pre_start
	and post_stop respectively.
	* init/job.c (job_new): Initialise new members to NULL.
	(job_copy): Copy the process structures across, including contents.
	(job_change_state): Call job_run_process passing in the structure;
	rather than fiddling with if statements.
	(job_run_script, job_run_command, job_run_process): Combine all of
	these three functions into a single new job_run_process function.
	* init/tests/test_job.c (test_new, test_copy, test_change_goal) 
	(test_change_state, test_child_reaper) 
	(test_handle_event_finished): Change to using JobProcess for when
	we need to construct a command.
	(test_run_script, test_run_command): Merge into single new
	(test_run_process) function.
	* init/tests/test_event.c (test_poll): Replace command with process.
	* init/tests/test_control.c (test_job_start): Change to using
	JobProcess to specify the command.

	* init/main.c (main): Run job_free_deleted each time through the
	main loop.

	* init/job.c (job_change_goal): Minor tweak to the logic; we may
	have just made the job an instance, that should still let us stop
	the one underneath.

	* TODO: Update.

	* util/jobs.c (do_job): Always expect a list of replies.

	* init/control.c (control_job_status, control_job_stop)
	(control_job_query): Reply with information about all instances of
	the job.
	* init/tests/test_control.c (test_job_status, test_job_stop)
	(test_job_query): Make sure we get the list end even for a single job;
	and make sure we get details of all instances attached to the job.

	* init/tests/test_job.c (test_change_goal): Check that starting
	an instance job actually starts a new instance of it.

	* init/cfgfile.c (cfg_stanza_limit): Support the word "unlimited" in
	limit arguments for both the soft and hard values.
	* init/tests/test_cfgfile.c (test_stanza_limit): Make sure that we
	can make limits be unlimited.

	* init/event.c (event_copy): Function to copy an event structure.
	* init/event.h: Add prototype.
	* init/tests/test_event.c (test_copy): Make sure we copy the event
	correctly, with or without arguments and/or environment.
	* init/job.c (job_copy): Function to copy a job structure, leaving
	the state as it is.
	* init/job.h: Add prototype.
	* init/tests/test_job.c (test_copy): Make sure that we copy the
	job details whether they are NULL or non-NULL, but don't copy the
	state.
	* init/init.supp: Update supression.
	* init/job.c (job_find_by_name): If we get a job that's an instance,
	return what it's an instance of.
	* init/tests/test_job.c (test_find_by_name): Restore accidentally
	deleted test function; test that we get the real job, not an instance.

	* init/job.c (job_new): instance_of is initialised to NULL.
	* init/job.h: Add a new instance_of pointer, pointing to the parent
	that we're an instance of.
	* init/tests/test_job.c (test_new): Check that.
	* init/tests/test_cfgfile.c (test_read_job): Make sure instance_of
	pointers are updated.

	* init/job.c (jobs): Store jobs in a hash table.
	(job_new): Add to hash table, not to a list.
	(job_handle_event, job_handle_event_finished, job_detect_stalled) 
	(job_free_deleted): Iterate across the hash table, rather than list.
	(job_find_by_name): Use nih_hash_lookup, we keep this function because
	we'll add "is instance or not" smarts soon!
	(job_find_by_pid): Iterate across the entire hash table.
	* init/tests/test_job.c (test_find_by_name): Drop test since this
	function is now gone.
	(test_free_deleted): Can't assume things are in a line now.
	* init/control.c (control_job_list): Iterate the hash table.

	* init/event.c: Don't hide the events list anymore
	* init/event.h: Publish it and the init function.
	* init/job.c: Don't hide the jobs list anymore.
	(job_list): Since we don't hide it, we can drop this.
	* init/job.h: Publish it and the init function.
	* init/notify.c: Don't hide the subscriptions list anymore.
	* init/notify.h: Publish it and the init function.
	* init/control.c (control_job_list): Iterate the job list directly
	* init/tests/test_control.c (test_event_emit): Use the events list
	available to us.
	* init/tests/test_event.c (test_poll): Call job_init directly and
	just use the events list available to us.
	* init/tests/test_job.c (test_new): Call job_init directly.
	(test_change_state): Use the events list available to us.
	* init/tests/test_notify.c (test_unsubscribe): Use the subscriptions
	list available to us.

	* doc/states.dot: Add updated state graph.
	* doc/Makefile.am (EXTRA_DIST): Ship the states diagram.
	(states.png): Include rules to build the png, we'll put it in bzr
	anyway, but this is useful.

	* init/cfgfile.c (cfg_delete_handler): Handle deleted jobs; mark
	the job as deleted, and if it's dormant, invoke a state change.

	* upstart/enum.h: Add a new JOB_DELETED state.
	* upstart/enum.c (job_state_name, job_state_from_name): Add the new
	state to the string functions.
	* upstart/tests/test_enum.c (test_state_name) 
	(test_state_from_name): Check the enum works.
	* init/job.c (job_change_goal): New decision; we can start a waiting
	job if it's marked delete (it might be a new instance) -- we'll use
	the new deleted state to decide that we shouldn't.
	(job_change_state): Once we reach waiting, if the job is to be deleted,
	move to the next state.
	(job_next_state): The next state for a waiting job if the goal is stop
	is deleted.  We should never call job_next_state () for a deleted job.
	(job_free_deleted): Very simple function, just detects
	deleted jobs and frees them.
	* init/job.h: Add prototype for new function.
	* init/tests/test_job.c (test_change_goal): Update test to use new
	deleted state; and don't even change the goal.
	(test_change_state): Add a check to make sure we end up in deleted.
	(test_next_state): Make sure waiting goes to deleted.
	(test_free_deleted): Check the function.

	* init/job.c (job_change_goal): Don't try and start a job if it's
	marked to be deleted and is just waiting for cleanup.
	* init/tests/test_job.c (test_change_state): Make sure that the cause
	is released when we reach waiting.

	* init/tests/test_cfgfile.c (test_read_job): Make sure that a deleted
	job gets resurrected.

	* init/cfgfile.c (cfg_visitor): Correct number of arguments and call
	to cfg_job_name.

	* TODO: Update.

	* init/cfgfile.c (cfg_stanza_daemon): Don't allow arguments anymore.
	* init/tests/test_cfgfile.c (test_stanza_daemon): Update tests.

	* init/job.c (job_handle_event_finished): Function to unblock all
	jobs blocked on a given event emission.
	(job_new, job_emit_event): Rename blocker to blocked; it's useful for
	testing for truth.
	* init/job.h: Add prototype, rename member.
	* init/tests/test_job.c (test_handle_event_finished): Test it.
	(test_new, test_change_state): Update name here too.
	* init/event.c (event_finished): Call job_handle_event_finished
	function to unblock jobs.
	* init/tests/test_event.c (test_poll): Make sure the job gets
	unblocked; a few other tests have to change since running event_poll
	always unblocks the job if nothing listens to it.

	* init/job.c (job_child_reaper): Set failed back to FALSE if
	we're respawning, since we don't want to be failing.
	* init/tests/test_job.c (test_child_reaper): cause will be NULL.
	also free and poll events when done.
	(test_handle_event): pid can never be -1
	(test_change_state): poll events when done

	* init/tests/test_job.c (test_child_reaper): Process will always
	be zero on return from reaper.

	* init/tests/test_job.c (test_child_reaper): Killed doesn't go past
	stopping; it goes to waiting, which will clear the cause.

	* init/tests/test_job.c (test_child_reaper): Fill in values before
	we test against them.

	* init/tests/test_job.c (test_kill_process): Fix violated assertion

	* init/tests/test_job.c (test_change_state): This should be failed
	because nothing cleared it.

	* init/tests/test_job.c (test_change_state): Fix a couple of array
	index problems.

	* init/tests/test_job.c (test_change_state): Why set that which
	does not change?

	* init/tests/test_job.c (test_change_state): Add newline to test.

	* init/job.c (job_emit_event): Add the job name as an argument;
	oops.

	* init/tests/test_control.c (test_job_stop): Need to kill the process
	ourselves, as we're blocked on an event.
	(test_job_query): Fix wrong value in test.
	(check_job_stopped, test_job_stop, test_unwatch_jobs): Change job
	name to match the test.

	* init/job.c (job_change_state): Must only not enter some states
	with no process now; others like killed actually usually want one!

	* init/tests/test_cfgfile.c (test_read_job): Fix test case.

	* init/tests/test_job.c (test_handle_event): Clean up tests.
	(test_detect_stalled): Clean up.

	* init/job.c (job_child_reaper): Update the reaping of the child
	processes; there's a much larger state range for the main process
	now, so that needs to be taken into account.
	* init/tests/test_job.c (test_child_reaper): New test cases.

	* init/job.c (job_next_state): Encapsulate the slightly odd three
	exit states of running in this function, otherwise we'll end up
	special-casing it in places I'd rather not think about.
	(job_change_goal): Only change the state of a running job if it
	has a process.
	* init/tests/test_job.c (test_next_state): Add a test case for the
	dead running job
	(test_change_goal): Add test case for the dead running job

	* init/tests/test_job.c (test_change_state): Add test cases for
	the forgotten stopping to killed transition.

	* init/job.c (job_kill_process, job_kill_timer): Just check the pid
	and state, and no longer any need to notify jobs since we're just
	called from one state amongst many.
	(job_change_state): Skip over the killed state if there's no process.
	* init/tests/test_job.c (test_kill_process): Update test cases.

	* init/job.c (job_run_process): Simplify a little bit, no need to
	do the state assertions here, just make sure there's no already
	a process running.
	* init/tests/test_job.c (test_run_command, test_run_script): Run
	tests in the spawned state, since that's where we run the primary
	command or script.  Drop check for process state since that's no
	longer set.

	* init/job.c (job_change_state, job_next_state): Ok, here's the big
	one ... rewrite this to use the new state transitions.  This has
	suddenly got a lot simpler and easier to read, this was definitely a
	good idea.
	(job_emit_event): Function to make emission of events easier.
	(job_failed_event): replaces this one which wasn't so easy.
	* init/tests/test_job.c (test_change_state): I can't say how much I
	wasn't looking forwards to rewriting these test cases; anyway, it's
	done now and I hope they're all right;
	(test_next_state): Make sure the state transitions are correct too.

	* init/job.h: Rename is_instance to delete and spawns_instance to
	just instance.
	* init/job.c (job_new): Update.
	* init/tests/test_job.c (test_new): Update.
	* init/cfgfile.c (cfg_stanza_instance): Update.
	* init/tests/test_cfgfile.c (test_stanza_instance): Update.

	* init/event.h: Correct the event names.

	* init/job.h: Add blocker event member.
	* init/job.c (job_new): Initialise it to NULL.
	* init/tests/test_job.c (test_new): Check it.

	* init/job.c (job_change_goal): Have a stab at this function with the
	new state machine; it gets somewhat simpler (until we introduce the
	second scripts), now we just induce things by a state change.
	* init/tests/test_job.c (test_change_goal): Made easier (for now)
	because we don't need to deal with processes and can just wait to
	be blocked on an event.

2007-02-08  Scott James Remnant  <scott@netsplit.com>

	* init/cfgfile.c (cfg_read_job): Drop check for useless respawn script
	(cfg_stanza_respawn): Drop handling of "respawn script"
	* init/tests/test_cfgfile.c (test_stanza_respawn): Drop the checks
	for "respawn script"

	* init/job.h: Move things about a bit more; remove respawn_script
	since that state is going away.
	* init/job.c (job_new): Drop initialisation of process_state.
	* init/tests/test_job.c (test_new): Improve the tests.

	* init/main.c (STATE_FD): Remove this define, not used anymore.

	* init/tests/test_event.c (test_poll): Update the event checking
	to match what's likely to happen.

	* init/event.h: Remove commented out bit.

	* init/tests/test_notify.c (check_job_status, test_job): Correct
	state usage to match a possible state.

	* init/control.c (control_job_start, control_job_stop) 
	(control_job_query, control_job_list): Drop process state and
	description from the job status messages we send back.
	* init/tests/test_control.c (test_error_handler) 
	(check_job_started, test_job_start, check_job_stopped) 
	(check_job_stopping, test_job_query, check_job_starting) 
	(test_job_list, test_watch_jobs, test_unwatch_jobs): Remove
	process_state and description, and update usage of job states.

	* init/notify.c (notify_job): Don't include process state or
	description in the job status message anymore.
	* init/tests/test_notify.c (check_job_status, test_job): Update tests

	* init/cfgfile.c (cfg_read_job): Drop the copying of the process_state
	member, since it doesn't exist anymore.
	* init/tests/test_cfgfile.c (test_read_job): Drop the check too.

	* init/job.h (Job): Drop the process_state member.

	* util/jobs.c (handle_job_status): Drop the process_state and
	description arguments; output a process id only if it's greater
	than zero.
	* util/tests/test_jobs.c (test_start_action, test_list_action) 
	(test_jobs_action): Update tests to use newer states and arguments.
	* util/events.c (handle_event_job_status): Simplify in the same way

	* upstart/message.h: Remove process_state and description from the
	job status event (we already had the foresight to not put them in
	the event job status event).
	* upstart/message.c (upstart_message_new, upstart_message_handle):
	Update handling of the messages to reduce the arguments.
	* upstart/tests/test_message.c (test_new, my_handler) 
	(test_handle): Update the tests for the new job status message.

	* upstart/enum.h (JobState): Change the job states to the new set
	of states that we've planned.
	(ProcessState): Drop process state entirely; this information is now
	contained in the single JobState field.
	* upstart/enum.c (job_state_name, job_state_from_name): Update
	strings to match the new state names.
	(process_state_name, process_state_from_name): Drop these functions.
	* upstart/tests/test_enum.c (test_state_name) 
	(test_state_from_name): Update test cases to match new names.
	(test_process_state_name, test_process_state_from_name): Drop.

	* init/main.c (main): Remove the logd hack for now.
	* init/job.c (job_new): Change the default console to none for now.
	* init/tests/test_job.c (test_new): Update test.
	* init/cfgfile.c (cfg_stanza_console): Can't guard against duplicates
	for a while.
	* init/tests/test_cfgfile.c (test_stanza_console): Comment out dup test

	* init/cfgfile.c (cfg_read_job): Remove the restriction that there
	must be either an 'exec' or 'script' for a job; jobs without either
	define states others can use.
	* init/tests/test_cfgfile.c (test_read_job): Convert the test to
	a "must work".
	* init/job.c (job_change_state): Remove restriction that we must
	have either a script or a command; having neither should just wedge
	the job at the running rest state.  Note that there's no way to get
	it out yet, because we don't force that particular state change.
	* init/tests/test_job.c (test_change_state): Make sure that works.

	* init/job.c (job_change_cause): Put the knowledge about how to
	change the cause into a separate function, since it's slightly
	tricky.
	(job_change_goal, job_change_state): Set the cause using the above
	function.

	* init/job.h (Job): Rename goal_event to cause, also shuffle things
	around so that the state is mostly together.
	* init/job.c, init/process.c, init/notify.c, init/cfgfile.c: Update
	references (and comments) to match the new name.
	* init/tests/test_job.c, init/tests/test_event.c,
	init/tests/test_process.c, init/tests/test_cfgfile.c,
	init/tests/test_notify.c: Likewise.

	* init/job.c (job_child_reaper): Don't change the goal event; the
	state changes will handle this.
	(job_change_goal): Only dereference/reference the goal event if we're
	actually changing it.
	* init/tests/test_job.c (test_change_state, test_child_reaper):
	Update tests to not assume that the goal event gets changed.
	(test_kill_process): Eliminate race condition.

	* init/job.c (job_child_reaper): Correct some problems with job and
	event failure; we now don't overwrite an existing failure record,
	and don't record failure if the main process failed and the goal was
	stop; since we likely caused it.
	* init/tests/test_job.c (test_child_reaper): More test cases.

	* logd/event.d/logd.in: Stop on the new runlevel events, not the
	shutdown event.

	* compat/sysv/shutdown.c (shutdown_now): Emit an ordinary runlevel
	change event now; including the INIT_HALT environment variable
	* compat/sysv/man/shutdown.8: Update the manual

	* compat/sysv/telinit.c: Now just sends out a runlevel event with
	an argument giving the new runlevel.
	* compat/sysv/man/telinit.8: Update description of the command.

	* upstart/message.h: Remove the UPSTART_SHUTDOWN message.
	* upstart/message.c (upstart_message_new, upstart_message_handle):
	Remove handling for the shutdown message.
	* upstart/tests/test_message.c (test_new, test_handle): Remove
	tests against the shutdown message.
	* init/control.c (control_shutdown): Remove the shutdown command
	from the server.
	* init/tests/test_control.c (test_shutdown): Remove tests for it.
	* init/event.h: Remove the shutdown event.
	* util/initctl.c: Remove the shutdown command reference.
	* util/events.c (shutdown_action): Remove the command.
	* util/events.h: Update.
	* util/tests/test_events.c (test_shutdown_action): Remove tests.

	* init/job.c (job_detect_idle): Rename to job_detect_stalled
	(job_detect_stalled): Remove the idle state detection
	(job_set_idle_event): Idle event has been removed.
	* init/job.h: Update.
	* init/tests/test_job.c (test_detect_idle): Rename to
	(test_detect_stalled): and remove idle detection tests.
	* init/main.c (main): Replace job_detect_idle with job_detect_stalled
	* init/control.c (control_shutdown): Don't set the idle event.
	* init/tests/test_control.c (test_shutdown): Don't detect the idle
	event (and thus the second event)

	* init/cfgfile.c (cfg_stanza_service): Parser for service stanza.
	* init/tests/test_cfgfile.c (test_stanza_service): Test the service
	stanza.
	(test_stanza_respawn): Check that respawn implies service.
	* TODO: Update.

	* init/job.h (Job): Add a new service member.
	* init/job.c (job_new): Service starts off as false.
	(job_change_state): Check service instead of respawn.
	* init/tests/test_job.c (test_change_state): Check with service
	instead of respawn, since that's what we really mean.

	* init/cfgfile.c (cfg_read_job): Copy a whole bunch more state
	into the newly parsed job.
	* init/job.c (job_run_process): Only output the first error.
	* init/tests/test_cfgfile.c (test_read_job): Make sure important
	things are copied.
	* TODO: Update.

	* init/main.c: Restore a much simplified version of the term
	handler that doesn't try and copy across any state.

	* compat/sysv/telinit.c: Update call to event_emit; we'll revisit
	this shortly when we get rid of the shutdown event.

	* util/events.c (handle_event): Add new id field (but ignore it)
	Functio
	(handle_event_job_status): New function to handle the new event.
	(handle_event_finished): Function to handle the end of the event.
	(emit_action): Send the newer event, and loop over replies until
	we get a finished one.
	* util/tests/test_events.c (test_emit_action): Update tests cases.

	* init/control.c (control_event_emit): New function to handle the
	new-style emit message.
	* init/tests/test_control.c (test_event_emit): Make sure the new
	message function behaves.

	* init/event.c, init/job.c, init/main.c, init/tests/test_event.c,
	init/tests/test_job.c: Completely drop the serialisation code, it's
	getting out of date and in the way.

	* init/event.h: Remove compatibility macros.
	(EventEmission): Drop the callback function; it was too error prone
	to try and do it this way, and we only ever wanted to release a job
	anyway as control requests are better handled through the notify
	interface.
	(EventEmissionCb): Drop unused typedef.
	* init/event.c (event_emit): Drop callback argument.
	(event_finished): Don't call the callback
	* init/tests/test_event.c: Update to avoid callbacks.
	* init/job.c (job_change_state): Convert to using event_emit and
	EventEmission.
	(job_detect_idle): Drop extra arguments to event_emit.
	* init/main.c (main, cad_handler, kbd_handler): Drop extra arguments
	to event_emit.
	* init/control.c (control_shutdown): Use event_emit instead of
	event_queue.
	* init/tests/test_control.c (test_shutdown): Convert to using
	EventEmission.
	(test_watch_events, test_unwatch_events): Drop extra arguments to
	event_emit.
	* init/tests/test_notify.c (test_subscribe_event, test_job) 
	(test_event, test_event_finished): Drop extra arguments to event_emit
	* init/tests/test_job.c (test_change_goal, test_change_state) 
	(test_run_script, test_child_reaper, test_detect_idle): Drop
	extra arguments to event_emit.
	* init/tests/test_process.c (test_spawn): Drop extra arguments to
	event_emit.

	* TODO: Update.

	Rewrite the notification subsystem quite significantly; now we
	have individual functions to subscribe to different types of
	notification, and can even subscribe to individual jobs or events.

	* init/notify.c (notify_subscribe_job, notify_subscribe_event) 
	(notify_unsubscribe): New subscription and unsubscription functions
	that assume one record per subscription, not process.
	(notify_subscription_find): Function to find a subscription.
	(notify_job): Send a message to anything subscribed to the goal event
	as well.
	(notify_event): Use EventEmission and include the id in the event.
	(notify_event_finished): New function, sends a finished message and
	includes both the id and whether the event failed.
	* init/notify.h (NotifySubscribe): New notify structure that is
	once per subscription, rather than per-process; and allows
	subscription to individual jobs or events.
	* init/tests/test_notify.c (test_subscribe_job) 
	(test_subscribe_event, test_unsubscribe): Test the new subscription
	functions, replacing the old
	(test_subscribe): tests.
	(test_subscription_find): Check finding works
	(check_event, test_event): Update to use emissions, and check that the
	id is correct.
	(test_event_finished): Check this one works too
	(check_event_job_status, test_job): Make sure processes subscribed
	via the goal event are notified too.
	* init/event.c (event_pending): Pass the emission directly.
	(event_finished): Notify subscribers that the event has finished.
	* init/control.c (control_error_handler): Call notify_unsubscribe
	(control_watch_jobs, control_unwatch_jobs, control_watch_events) 
	(control_unwatch_events): Update to the new subscription API.
	* init/tests/test_control.c (test_error_handler): Use new API
	(test_watch_jobs, test_unwatch_jobs, test_watch_events)
	(test_unwatch_events): Also update these to the new API; use a
	destructor to make sure the subscription is freed.

	* init/tests/test_process.c: Don't use printf, use TEST_FUNCTION

2007-02-07  Scott James Remnant  <scott@netsplit.com>

	* upstart/message.h: Allocate new grouped event messages.
	* upstart/message.c (upstart_message_new, upstart_message_handle):
	Add support for the new grouped event messages.
	* upstart/tests/test_message.c (test_new, test_handle) 
	(my_handler): Make sure the new messages are passed correctly.

	* init/job.c (job_change_state): Clear the goal event whenever we
	reach the final rest state of a job (waiting for all jobs, running
	for services).
	* init/tests/test_job.c (test_change_state): Check that the goal
	event goes away at the right times.
	* TODO: Update.

	* init/tests/test_job.c (test_child_reaper): Make sure that the
	event is marked failed properly

	* init/job.c (job_start_event, job_stop_event): There's no reason
	for these to exist as seperate functions anymore, especially since
	we want to eventually have some kind of match table.
	(job_handle_event): Perform the iterations and match calls here
	instead, since we just call job_change_goal now.
	* init/job.h: Remove prototypes.
	* init/tests/test_job.c (test_start_event, test_stop_event): Fold into
	(test_handle_event): which now handles all the cases.

	* init/job.c (job_detect_idle): Call event_emit
	* init/main.c (main, cad_handler, kbd_handler): Call event_emit
	instead of event_queue.
	* init/tests/test_event.c (test_new): Call event_poll
	* init/tests/test_job.c (test_change_state, test_child_reaper) 
	(test_detect_idle, test_change_state): Update to use newer event API.
	* TODO: Update.

	* init/job.c (job_start, job_stop): Drop these functions; call
	job_change_goal instead (which is now public).
	(job_change_state, job_child_reaper): Call job_change_goal instead.
	* init/job.h: Update.
	* init/tests/test_job.c (test_start, test_stop): Merge into new
	(test_change_goal): function.
	* init/main.c (main): Call job_change_goal instead of job_start.
	* init/control.c (control_job_start, control_job_stop): Call
	job_change_goal instead.

	* init/tests/test_job.c (test_new, test_change_state) 
	(test_run_script, test_start, test_stop, test_start_event): 

	* init/job.h (Job): goal_event is now an EventEmission, and is
	a direct pointer to the one in the events queue, rather than a copy.
	* init/process.c (process_setup_environment): Reference the event
	name and environment through the goal event, not directly.
	* init/job.c (job_run_script): Reference the event name and
	environment through the goal event, not directly.
	(job_change_state, job_child_reaper): Replace direct setting of the
	job goal with a call to job_stop; the process state is always
	PROCESS_NONE in all three cases, so this is completely safe.
	(_job_start, _job_stop): Merge these two functions together into
	(job_change_goal): which behaves a lot more like job_change_state,
	except that it doesn't loop.  This handles the changing of the
	emission.
	(job_start, job_start_event, job_stop, job_stop_event): Simplify
	these functions, now they just call job_change_goal passing in
	the emission pointer (or NULL).

	* init/main.c, init/job.c, init/job.h, init/event.c, init/event.h,
	init/tests/test_job.c, init/tests/test_event.c: Remove state
	serialisation code for the time being; maintaining it is getting
	increasingly harder, and it introduces some major bugs.  It will
	get rewritten shortly.

	* init/event.c (event_pending): Pass the emission directly to
	job_handle_event now.
	* init/job.c (job_handle_event, job_start_event, job_stop_event):
	Deal with event emissions rather than just plain events, the change
	so far doesn't do anything else other than take the structure change.
	* init/job.h: Change prototypes.
	* init/tests/test_job.c (test_start_event, test_stop_event)
	(test_handle_event): Update tests to use emissions.

	* init/tests/test_event.c (test_read_state, test_write_state): Check
	the passing of the progress information.
	* init/event.c (event_read_state, event_write_state): Add progress
	field to the serialisation (oops).

	* init/event.h: Add missing attribute for event_read_state.
	* init/cfgfile.h: Add missing attributes.
	* init/main.c (read_state): Don't discard return value.
	* TODO: Update.

	* init/main.c (read_state): Handle the Emission keyword; also handle
	Event really being an EventEmission.
	* init/event.c (event_emit): Make the next emission id a static global
	(event_read_state, event_write_state): Serialise event emission
	structures, not plain events; also send over the last id we used so
	it appears seamless.  This doesn't yet handle the callback/data bit
	of the serialisation, which turns out to be a little tricky ... oops
	* init/event.h: Update.
	* init/tests/test_event.c (test_read_state, test_write_state): Check
	that serialisation is done with EventEmissions instead, and all the
	fields are passed (except callback and data which are ... tricky).

	* init/main.c (main): Call event_poll instead of event_queue_run.

	* init/event.c (event_poll): Add the new function that replaces
	event_queue_run(); handles the new-style event emission structures
	in the list and only returns when there are no non-handling events.
	(event_pending, event_finished): Handling of particular event states
	during poll; split out for readability.
	(event_queue, event_queue_run): Drop these obsolete functions.
	(event_read_state): Force type from event_queue.
	* init/event.h: Add event_poll prototype; remove prototypes of old
	functions, replacing with #defines for now so things still compile.
	* init/tests/test_event.c (test_queue): Drop tests.
	(test_read_state, test_write_state): Force type from event_queue
	Change type we check size of.
	(test_poll): Pretty thoroughly test the new poll function.
	* init/job.c (job_change_state): Force type from event_queue
	* init/control.c (control_event_queue): Force type from event queue
	* init/tests/test_job.c (test_detect_idle): Force type from event_queue
	* init/tests/test_control.c (test_event_queue, test_shutdown):
	Force type from event_queue

	* init/event.c: Revert to a single list of events with an enum
	(event_emit): Set the progress to pending initially.
	(event_emit_find_by_id): Simplify now it just checks one list
	(event_emit_finished): Function for jobs to call once they've done
	with an event; just sets the progress to finished for the event
	queue to pick up.
	* init/tests/test_event.c (test_emit_finished): Check it.

	* init/event.h: Add prototype.
	(EventProgress): Add new enum	
	(EventEmission): And add progress member to this structure
	* init/tests/test_event.c (test_emit): Make sure the event is pending

	* init/event.c (event_emit_find_by_id): Locate an event emission
	by its id in either the pending or handling queue.
	* init/event.h: Add prototype
	* init/tests/test_event.c (test_emit): Make sure that the emission
	id is unique each time.
	(test_emit_find_by_id): Test the function.

	* init/event.c (event_emit): New function to replace event_queue();
	returns an EventEmission structure with the details filled in as
	given.
	* init/event.h: Add prototype.

	* init/event.c (event_init): Rename the single events queue to
	pending and add a new handling list.

	* init/event.h (EventEmission, EventEmissionCb): Add a new emission
	structure that wraps an event, for use in the queue.

	* util/tests/test_events.c (test_events_action): Update test now
	that nih_message is more sensible.
	* util/tests/test_jobs.c (test_start_action, test_list_action) 
	(test_jobs_action): Update test

	* util/events.c (emit_action): Actually pass the emit_env array
	* util/tests/test_events.c (test_emit_action): Make sure it does.

	* util/initctl.c (main): Catch nih_command_parser() returning a
	negative value to indicate an internal error, and always exit 1.

	* util/events.c (handle_event): Build up multiple lines to describe
	the event, including its arguments and environment.
	* util/tests/test_events.c (test_events_action): Check the new output
	format is right.

	* init/main.c (main): Take out inadvertantly leaked debugging code;
	sorry about that.

	* init/job.c (job_child_reaper): Rewrite this to make the logic a
	little easier to follow, and support signals in normalexit.  This
	also now applies to deciding whether the job failed, if it did, we
	store that information in the job so the stop and stopped events
	can get it.
	* init/tests/test_job.c (test_child_reaper): Add new test cases for
	the setting of the failed flags.

	* init/cfgfile.c (cfg_stanza_normalexit): Allow signal names in the
	arguments, which are added to the normalexit array or'd with 0x80
	* init/tests/test_cfgfile.c (test_stanza_normalexit): Check that we
	can now parse signal names correctly.

	* init/job.c (job_failed_event): Change add to addp to fix leak.

	* init/job.c (job_failed_event): Function to turn an event into one
	that includes all the necessary arguments and environment.
	(job_change_state): Call job_failed_event for the stop and stopped
	events (bit hacky at the moment, will improve later).
	* init/tests/test_job.c (test_change_state): Check that the failed
	events are generated properly.

2007-02-06  Scott James Remnant  <scott@netsplit.com>

	* init/job.c (job_change_state): Reset the failed member when
	we enter the starting state.
	* init/tests/test_job.c (test_change_state): Make sure that the
	failed member is reset when we enter the starting state.

	* init/job.h (Job): Add failed, failed_state and exit_status members.
	* init/job.c (job_new): Initialise new members.

	* init/job.c (job_child_reaper): Convert signals to names when
	outputting status messages.
	* init/tests/test_job.c (test_child_reaper): Check that the signal
	name gets converted over.

	* init/event.h (CTRLALTDEL_EVENT): Now we've broken the shared
	namespace of events and jobs, rename the control-alt-delete event
	back to control-alt-delete.

	* init/job.c (job_change_state): Replace the events generated as
	part of the job state, named for the job and state, with new state
	events that have the job name as an argument.
	* init/event.h: Define new job event names.
	* init/tests/test_job.c (test_change_state): Make sure the new
	events are correct, with the job name as an argument.

	* init/job.c (job_change_state): Remove the job event; this has
	been repeatedly proved to be confusing.
	* init/tests/test_job.c (test_change_state): Remove checks for the
	job event.

	* util/events.c (emit_action): Pass in extra arguments.
	(env_option): Function to parse an option given an environment
	variable.
	* util/events.h: Add prototype.
	* util/tests/test_events.c (test_emit_action): Make sure that the
	emit action works with no arguments and with arguments.
	(test_events_action): Send back events with the right number of args.
	(test_env_option): Check the env option parser works.
	* util/initctl.c: Give shutdown its own command and options, give
	emit a new -e option.

	* util/events.c (shutdown_action): Split out from emit, seeing as
	these are going to be different from now on.
	* util/events.h: Add prototype.
	* util/tests/test_events.c (test_shutdown_action): Copy test cases.

	* init/control.c (control_event_queue): Take the arguments and
	environment from the event queue request; and reparent into the
	event.
	* init/tests/test_control.c (test_event_queue): Check that arguments
	and environment are copied across properly.

	* init/notify.c (notify_event): Pass in the arguments and environment
	for the event.
	* init/tests/test_notify.c (check_event): Check for event arguments
	and environment from the notify process.
	(test_event): Add arguments and environment to the event we test with

	* upstart/tests/test_message.c (test_new, test_handle): Send
	arguments and environment with the UPSTART_EVENT_QUEUE and
	UPSTART_EVENT messages.
	* upstart/wire.c (upstart_pop_int, upstart_pop_unsigned): Shrink
	only once.
	(upstart_pop_string): Check the length is at least one first, as
	we may just have an 'S'.

	* upstart/message.c (upstart_message_new, upstart_message_handle):
	The UPSTART_EVENT and UPSTART_EVENT_QUEUE messages gain new array
	arguments containing the arguments and environment for the event.
	* upstart/message.h: Document the new arguments.

	* util/tests/test_events.c, util/tests/test_jobs.c: Update the
	message format checks here too.

	* upstart/tests/test_wire.c (test_pop_pack): Free the array.

	* upstart/tests/test_message.c (test_new, test_handle)
	(test_handle_using, test_reader): Update tests to include and
	expect new type markers between each field.

	* upstart/wire.c (upstart_push_int, upstart_push_unsigned):
	Take out silly asserts; it must have room!

	* upstart/wire.c (upstart_push_string, upstart_pop_string): Rewrite
	to use a type like the rest of the functions; this removes the strange
	length restriction and allows us to make the pop function
	non-destructive.
	* upstart/tests/test_wire.c (test_push_string): Update.
	(test_pop_string): Update, adding in non-destructive, wrong type
	and insufficient space for type test cases.
	(test_push_array, test_pop_array): These needed updated too,
	changing the string format changed the array format.
	(test_push_pack, test_pop_pack): And obviously the pack format changed.

	* upstart/wire.c (upstart_pop_header): Make the function
	non-destructive in the face of errors.
	* upstart/tests/test_wire.c (test_pop_header): Make sure that
	invalid headers are non-destructive on error.

	* upstart/tests/test_wire.c (test_pop_int, test_pop_unsigned):
	Make sure that insufficient space is non-destructive.

	* upstart/wire.c (upstart_push_int, upstart_pop_int) 
	(upstart_push_unsigned, upstart_pop_unsigned): Convert to array-style
	type first format.
	(upstart_push_string, upstart_push_header): Write the length and
	type fields out by hand so they don't get an 'i' prefix.
	(upstart_pop_string, upstart_pop_header): Read the length and type
	fields by hand so they don't get an 'i' prefix.
	* upstart/tests/test_wire.c (test_push_int, test_pop_int) 
	(test_push_unsigned, test_pop_unsigned): Update test cases to match.
	(test_push_pack, test_pop_pack): Pack format was changed too.

	* upstart/wire.c (upstart_push_packv, upstart_pop_packv): Add calls
	to push and pop array.
	* upstart/tests/test_wire.c (test_push_pack, test_pop_pack): Test
	support for arrays.

	* upstart/wire.c (upstart_push_array, upstart_pop_array): Implement
	new array functions; note that these use a newer format that allows
	us to transmit NULL without needing to limit the size of the array.
	* upstart/wire.h: Add prototypes.
	* upstart/tests/test_wire.c (test_push_array, test_pop_array):
	Test the new array functions.

	* init/job.c (job_run_script): Build up the argument list, appending
	those from the goal event if one is set.
	(job_run_command): Use nih_str_array_add to build up the arguments,
	but don't append those from the goal event (use script).
	* init/tests/test_job.c (test_run_script): Make sure the arguments get
	passed to the running shell scripts.

	* init/job.c (job_run_script): Only use the /dev/fd trick if we can
	actually stat /dev/fd; also don't hardcode that path ...
	* init/paths.h (DEV_FD): Add here.

	* init/process.c (process_setup_environment): Copy environment
	variables from the goal event into the job's process.
	* init/tests/test_process.c (test_spawn): Make sure the environment
	reaches the job, but doesn't override that in the job already.

	* init/tests/test_job.c (test_start_event): 

	* init/job.c (job_start_event, job_stop_event): Copy the arguments
	and environment from the event into the goal event.

	* init/job.c (job_read_state, job_write_state): Read and write
	arguments and environment for goal event.
	* init/tests/test_job.c (test_read_state, test_write_state): Test
	with arguments and environment to the goal event.

	* init/event.c (event_read_state, event_write_state): Read and write
	the arguments and environment of the event.
	* init/tests/test_event.c (test_read_state, test_write_state): Make
	sure arguments and environment are correctly serialised.

	* init/cfgfile.c (cfg_stanza_console): Fix a leak of the console
	argument in the case of duplicated options.
	(cfg_stanza_env): Drop the counting now nih_str_array_addp does it;
	and be sure to use that function.
	(cfg_stanza_umask): Fix leak of umask argument
	(cfg_stanza_nice): Fix leak of nice argument
	* init/tests/test_event.c (test_new): Call event_queue_run so init
	is called outside of a TEST_ALLOC_FAIL block.

	* init/event.c (event_new): Start off with NULL args and env, to
	match job (saves a few bytes).
	(event_match): Watch for NULL arguments!
	* init/tests/test_event.c (test_new): Check for NULL not alloc'd

	* init/cfgfile.c (cfg_stanza_on, cfg_stanza_start) 
	(cfg_stanza_stop): Parse arguments to the on stanza and store them
	directly in the event.
	* init/tests/test_cfgfile.c (test_stanza_on, test_stanza_start) 
	(test_stanza_stop): Make sure arguments are parsed into the event.

	* init/event.c (event_new): Use nih_str_array_new.
	* init/cfgfile.c (cfg_stanza_env): Rewrite to use nih_str_array.

	* init/job.c (job_run_script): Check the error returned from
	nih_io_reopen; don't just loop.  We only ever expect ENOMEM (the
	other error, EBADF, is impossible).

	* init/job.c (job_change_state): Reset the goal_event to NULL when
	we catch a run-away job (as it's not stopping for the same event
	it started with).
	(job_child_reaper): Reset the goal_event to NULL after setting the
	goal to STOP.
	* init/tests/test_job.c (test_change_state, test_child_reaper):
	Check that the goal event gets reset whenever the goal gets changed.

	* init/tests/test_event.c: Use TEST_ALLOC_FAIL

	* init/event.c (event_match): Match arguments using fnmatch() and
	allow more arguments in event1 than event2 (but not the other way
	around).
	* init/tests/test_event.c (test_match): Check the new permitted
	combinations.

	* init/event.h (Event): Add args and env members to Event.
	* init/event.c (event_new): Initialise args and env members to
	zero-length arrays.
	* init/tests/test_event.c (test_new): Use TEST_ALLOC_FAIL and
	make sure args and env are both initialised to a list containing
	just NULL.

	* util/jobs.c (start_action): Get the UPSTART_JOB environment variable
	and use that if we don't have any arguments passed to us.
	(do_job): Code split from the above function that handles a named job
	* util/tests/test_jobs.c (test_start_action): Make sure UPSTART_JOB
	is picked up.

	* init/process.h: Add necessary attributes.

	* init/process.c (process_setup_environment): Set the UPSTART_JOB
	environment variable from the job, and the UPSTART_EVENT environment
	variable from the job's goal_event member (if set).
	* init/tests/test_process.c (test_spawn): Make sure we get the
	environment in the job.

	* init/job.h: Add attributes to job_new and job_read_state.
	* init/tests/test_job.c: Use CHECK_ALLOC_FAIL on the functions we
	didn't get around to touching while we were in here.

	* init/job.c (job_start_event, job_stop_event): Set the goal_event
	member to a copy of the event we found.
	(job_read_state): Use event_new instead of trying to do it by hand.
	* init/tests/test_job.c (test_start_event, test_stop_event): Use 
	CHECK_ALLOC_FAIL; and make sure the goal_event is set properly.
	(test_start, test_stop, test_write_new): Use event_new here too

	* init/job.c (job_write_state): Output a goal_event field containing
	the event name or nothing for NULL.
	(job_read_state): Parse the goal_event field
	* init/tests/test_job.c (test_write_state): Make sure the state is
	written out properly.
	(test_read_state): Make sure that the state is parsed correctly too.

	* init/job.c (job_start, job_stop): Split all of the code except
	the goal_event setting into two new static functions that this calls
	(_job_start, _job_stop): New static functions
	(job_start_event, job_stop_event): Call _job_start and _job_stop
	instead of job_start and job_stop

	* init/job.c (job_catch_runaway): Move this function up a bit.

	* init/job.c (job_start, job_stop): Clear the goal_event member,
	these functions are called for a manual start.
	* init/tests/test_job.c (test_start, test_stop): Make sure the
	goal_event member is freed and set to NULL.

	* init/job.h (Job): Add a new goal_event member
	* init/job.c (job_new): Initialise the goal_event member to NULL.
	* init/tests/test_job.c (test_new): Check with TEST_ALLOC_FAIL;
	also make sure goal_event is initialised to NULL.

2007-02-05  Scott James Remnant  <scott@netsplit.com>

	* configure.ac: Bump version to 0.3.3

	* NEWS: Update.

	* init/process.c (process_spawn): Exit with 255 so we don't clash
	with anything that uses 1 as a normal exit code.  Note why we only
	close 0..2 (everything else is FD_CLOEXEC).
	* init/cfgfile.c (cfg_watch_dir): Mark the inotify watch descriptor
	as FD_CLOEXEC.
	* init/control.c (control_open): nih_io_set_cloexec can only ever
	return EINVAL, so no point checking it.

2007-02-04  Scott James Remnant  <scott@netsplit.com>

	* init/tests/test_control.c: Remove strange old code.

2007-02-03  Scott James Remnant  <scott@netsplit.com>

	* init/control.c (control_open_sock, control_reopen)
	(control_close_handler): Drop these functions; unconnected datagram
	sockets don't close -- so why try dealing with it?
	(control_error_handler): Don't reopen the socket on error, just log
	it -- the socket should be fine, there's no remote end to be lost,
	after all.
	* init/tests/test_control.c (test_close_handler): Drop.
	(test_error_handler): Drop the reopen tests.

	* init/tests/test_job.c (test_run_script): Control socket doesn't
	get unexpectedly opened anymore; so no need to close it.

	* init/control.c (control_open): Remove the strange behaviour that
	this can be called to get the socket.  Instead make control_io
	global; we're all adults after all.
	* init/tests/test_control.c (test_open): Remove the test for the
	silly behaviour.
	* init/notify.c (notify_job, notify_event): Use the control_io
	pointer directly, and just do nothing if we lost it somehow.

	* init/main.c (main): Being unable tp open the control socket, or
	parse the configuration, should be a fatal error; stop being so
	damned liberal! <g>   Don't reset the signal state if we're
	being restarted, as this loses any pending signals -- be happy
	that our parent left them in a good state.  Set SIGCHLD to the
	standard handler, otherwise we might lose this before we start
	the main loop (which does the same anyway).
	(term_handler): Rework so we don't need to close and open the
	control socket; instead we just close it in the child that's
	going to send the state, and notify the parent that it's safe to
	exec (which will cause it to be closed so the new init can open it).

	* init/tests/test_control.c (test_open): Fix valgrind error
	* init/tests/test_notify.c (test_subscribe): Fix valgrind error

	* init/notify.c (notify_subscribe): Make safe against ENOMEM.
	* init/tests/test_notify.c (test_subscribe): Use TEST_ALLOC_FAIL

	* init/control.c: Add needed attributes; tidy up formatting.
	(control_open): Don't let ENOMEM fail opening the control socket.
	* init/control.h: Add needed attributes.
	* init/tests/test_control.c (test_open): Test for failed allocation.
	* init/main.c (term_handler): Make sure we catch failure to open
	the control socket again.

	* TODO: Update

	* init/cfgfile.c (cfg_watch_dir): Clean this up a bit; now we only
	output a warning if inotify failed for any reason other than not
	being supported AND walking worked.

	* init/cfgfile.c (cfg_watch_dir): Update to even newer watch API;
	our create_handler is now always called if inotify is successful,
	so we just need to fall back to walking the directory when it
	isn't -- if inotify isn't supported, don't even bother complaining.
	(cfg_create_modify_handler): Check the stat of the file visited to
	make sure it's a regular file.
	(cfg_visitor): Check the stat of the file visited to make sure it's
	a regular file.

	* init/cfgfile.c: Update include to upstart/enum.h
	* init/job.c: Update include to upstart/enum.h
	* init/job.h: Update include to upstart/enum.h

	* logd/main.c: Add attribute to open_logging

	* util/initctl.c: Split out the command functions into new files;
	* util/jobs.c: This gets the job-related commands
	* util/events.h: This gets the event-related commands
	* util/initctl.h, util/jobs.h, util/events.h: Headers
	* util/tests/test_jobs.c: Test suite for job-related commands.
	* util/tests/test_events.c: Test suite for event-related commands.
	* util/Makefile.am (initctl_SOURCES): Add new files.
	(TESTS): Build new test suites.
	(test_jobs_SOURCES, test_jobs_LDFLAGS, test_jobs_LDADD):
	Details for job-related commands test suite binary.
	(test_events_SOURCES, test_events_LDFLAGS, test_events_LDADD):
	Details for event-related commands test suite binary.
	* TODO: Remove item about splitting initctl now we've done it.

	* TODO: Big update; strip anything we have a spec for.

	* upstart/message.c (upstart_message_handle): Make sure that if we
	fail to parse a message, we don't leave strings around in memory.
	* upstart/tests/test_message.c (test_open): Check that we get a
	raised EADDRINUSE if we try an open a socket twice.
	(test_handle): Add lots of checks for things like NULL names and
	incomplete messages; as well as the obvious unknown message.
	(test_reader): Make sure that errors while handling messages are
	dealt with by logging it.

	* upstart/job.c, upstart/job.h, upstart/tests/test_job.c: Rename to
	enum.c, enum.h and tests/test_enum.c; since this just includes enums
	and convert functions really.
	* upstart/Makefile.am: Update.
	* upstart/libupstart.h: Update include.
	* upstart/tests/test_message.c: Update include.

2007-02-01  Scott James Remnant  <scott@netsplit.com>

	* logd/main.c (main): Ensure we error if daemonise fails.

	* compat/sysv/shutdown.c (main): Ensure that signals and timers
	are added, even if we run out of memory.

	* upstart/tests/test_message.c: Change from assert to assert0 
	* upstart/tests/test_wire.c: Change from assert to assert0
	* init/tests/test_notify.c: Change from assert to assert0
	* init/tests/test_control.c: nih_io_message_send should always return
	a value greater than zero.

	* upstart/tests/test_wire.c: Change to use assert instead of NIH_ZERO;
	the rationale here is that in test cases we just want to fail, not
	try again repeatedly.
	* upstart/tests/test_message.c: Likewise.

	* init/tests/test_control.c: Use assert to ensure we get the expected
	return values of functions that raise errors.
	* init/tests/test_notify.c: Use assert to ensure we get the expected
	return values of functions that raise errors.

	* init/cfgfile.c (cfg_watch_dir): Port to the new NihWatch API and
	use nih_dir_walk().  This also fixes the long-standing bug where we
	wouldn't watch the configuration directory if inotify was disabled.
	Drop both the parent and prefix members for now, until we clean this
	up later.
	(cfg_create_modify_handler): Wrap cfg_read_job after figuring out
	the job name.
	(cfg_job_name): Function to figure out the job name from a path.
	(cfg_visitor): Visitor function to handle initial parsing, figuring
	out the job name; otherwise identical to the standard handler.
	* init/cfgfile.h: Update prototype for cfg_watch_dir.
	* init/main.c (main): Update call to cfg_watch_dir.

2007-01-31  Scott James Remnant  <scott@netsplit.com>

	* upstart/tests/test_message.c: Use TEST_ALLOC_FAIL to make sure
	allocations are handled properly.

2007-01-30  Scott James Remnant  <scott@netsplit.com>

	* upstart/wire.c: Note that if any of the push functions fail, the
	entire buffer should be discarded.
	* upstart/tests/test_wire.c (test_push_int, test_push_unsigned) 
	(test_push_string, test_push_header, test_push_pack): Us
	TEST_ALLOC_FAIL to ensure that failing to allocate memory is caught.

	* upstart/tests/test_message.c (my_handler): Free the name and
	description after checking; they aren't otherwise.

	* upstart/wire.c (upstart_push_packv, upstart_pop_packv): Consume
	a copy of the va_list, so these can be called multiple times on the
	same list without ill effect.

	* upstart/message.h: Add warn_unused_result attributes to
	upstart_message_handle and upstart_message_handle_using as they raise
	errors.

	* upstart/wire.c: push functions return negative values to indicate
	insufficient memory.
	* upstart/wire.h: Add warn_unused_result attributes to push functions

	* upstart/tests/test_message.c: Guard calls to nih_io_buffer_push and
	nih_io_message_add_control with NIH_ZERO to ensure they succeed.
	* upstart/tests/test_wire.c: Guard calls to nih_io_buffer_push

	* HACKING: Update from libnih with new Documentation,
	Function Attributes and Test Cases sections.

2007-01-10  Scott James Remnant  <scott@netsplit.com>

	* init/main.c (crash_handler): s/SEGV/SIGSEGV/

	* init/main.c (main): Rename variable

	* TODO: Update.

	* init/main.c (main): Change the way we clear the arguments; by
	deleting just the final NULL terminator, we fool the kernel into
	only returning one argument in cmdline.

	* init/main.c (segv_handler): Rename to crash_handler and handle
	SIGABRT as well, so we can catch assertion errors.  Of course, in
	theory, with our high test converage this should never happen in
	practice <chortle>

2007-01-09  Scott James Remnant  <scott@netsplit.com>

	* init/main.c (main): Clear arguments so that upstart only ever
	appears as /sbin/init in ps, top, etc.

	* TODO: Update.

	* util/initctl.c: Add data pointer to functions and handle calls.

	* init/control.c: Add data pointer to all functions.
	* init/tests/test_control.c: Pass data pointer to
	upstart_message_handle_using()
	* init/tests/test_notify.c: Pass data pointer to
	upstart_message_handle_using()

	* upstart/message.c (upstart_message_handle) 
	(upstart_message_handle_using): Add a data pointer argument to these
	functions and pass it to the handler.
	(upstart_message_reader): Pass the io structure's data pointer.
	* upstart/message.h (UpstartMessageHandler): Add a data pointer to
	the message handler.
	* upstart/tests/test_message.c (test_handle, test_handle_using):
	Pass a data pointer to the function call and check it's passed
	to the handler correctly.
	(test_reader): Check that the io data pointer gets passed.

	* init/tests/test_cfgfile.c (test_stanza_console, test_stanza_env) 
	(test_stanza_umask, test_stanza_nice, test_stanza_limit): Finish off
	the newer style test cases.

	* init/cfgfile.c (cfg_stanza_console, cfg_stanza_umask)
	(cfg_stanza_nice, cfg_stanza_limit, cfg_stanza_chroot)
	(cfg_stanza_chdir): Guard against duplicate uses of the stanzas.
	* init/tests/test_cfgfile.c (test_stanza_daemon) 
	(test_stanza_respawn): Check that neither daemon or respawn override
	exec if they have no arguments.
	(test_stanza_script): Add missing function
	(test_stanza_chroot, test_stanza_chdir): Add tests for these simple
	stanzas.

	* init/cfgfile.c: Change remaining uses of nih_error_raise and
	return to just nih_return_error.

	* init/cfgfile.c (cfg_stanza_exec, cfg_stanza_daemon)
	(cfg_stanza_respawn, cfg_stanza_script): Disallow duplicates,
	both of command strings, scripts, limits and of just the flags.
	* init/tests/test_cfgfile.c (test_stanza_exec) 
	(test_stanza_daemon, test_stanza_respawn, test_stanza_instance):
	Check the behaviour of these stanzas.
	
	* init/cfgfile.c (cfg_stanza_start, cfg_stanza_stop): Disallow
	duplicate values for the script.
	* init/tests/test_cfgfile.c (test_stanza_start, test_stanza_stop):
	Test cases for those two functions.

	* init/cfgfile.c (cfg_stanza_description, cfg_stanza_author) 
	(cfg_stanza_version): Don't allow stanza to be duplicated anymore.
	* init/tests/test_cfgfile.c (test_stanza_description) 
	(test_stanza_author, test_stanza_version): Test cases for these
	simple stanza; making sure duplication is not permitted.
	(test_stanza_on): Add a test case for this stanza too.

	* init/cfgfile.c (cfg_stanza_kill): Guard against duplicate uses
	of the kill timeout stanza.
	* init/tests/test_cfgfile.c (test_stanza_kill): Test the complex
	kill stanza.
	(test_stanza_pid): Check duplicate usage results in an error.

	* init/job.h (Job): Rename pidfile to pid_file and binary to pid_binary
	* init/job.c (job_new): Update names here too.
	* init/errors.h: Add a new "duplicate value" error.
	* init/cfgfile.c (cfg_read_job): Change name of variables, and catch
	the duplicate value error to add the line number.
	(cfg_stanza_pid): Change variable names, and clean this function up
	a little.  Make it an error to use a stanza more than once.
	* init/tests/test_cfgfile.c (test_stanza_pid): Write a newer test
	case function for the pid stanza.

	* init/cfgfile.c (cfg_stanza_normalexit): Use do/while instead of
	while, that we don't have to test has_token first as next_arg does
	that for us.

	* init/cfgfile.c (cfg_stanza_normalexit): Change to peek at the next
	token to see whether it's missing or not, and then just fetch each
	next argument at a time.  This is more efficient than parsing them
	all in one go, and also means we can report the error in the right
	place!
	* init/tests/test_cfgfile.c (test_stanza_normalexit): Since we've
	changed the function that parses the stanza, add a proper test case
	function for it, covering all the behaviours.

	* init/job.c (job_new): Initialise the emits member to an empty list.
	* init/job.h (Job): Add the emits member as a list.
	* init/tests/test_job.c (test_new): Check the emits list starts off
	empty.
	* init/tests/test_cfgfile.c (test_stanza_emits): Test the new emits
	stanza; this function will also serve as a prototype for cleaning up
	the config tests.

	* init/cfgfile.c (cfg_stanza_emits): Add function to parse the new
	emits stanza.

	* init/cfgfile.c (cfg_stanza_depends): Remove the depends stanza
	from the configuration file.  Dependency support has never been used,
	and is to be replaced by a more flexible event/state configuration
	and blocking on the starting/stopping events.
	* init/tests/test_cfgfile.c: Remove references and tests for the
	depends stanza.
	* init/job.h: Remove the depends list from the job structure.
	* init/job.c (job_new): No depends list to initialise.
	(job_change_state): No dependencies to release
	(job_start): No dependencies to iterate; this removes a particularly
	hairy and complex interaction between state changes.  Remove the
	dependency event.
	(job_release_depends): Drop this function.
	* init/tests/test_job.c (test_start, test_stop): Massively simplify
	these tests cases now we don't have dependencies to worry about.
	(test_release_depends): Drop tests

2007-01-08  Scott James Remnant  <scott@netsplit.com>

	* init/cfgfile.c: Rewrite using the nih_config API, rather than one
	huge function we now just have seperate handler functions for each
	stanza.  We can also use more fine-grained parsing than slurping
	all args in and counting them.
	(cfg_read_job): Catch exceptions from the configuration parser and
	add the line number where the problem occurred to an output message.
	Parser errors are now fatal, and not ignored.
	* init/errors.h: Add a file containing errors raised within the init
	daemon codebase.
	* init/Makefile.am (init_SOURCES): Build with errors.h
	* init/tests/test_cfgfile.c: Update test cases now we don't expect
	a job to be returned if there's a parser error.

	* TODO: Update

2007-01-06  Scott James Remnant  <scott@netsplit.com>

	* logd/main.c (logging_reader): Fix inadvertent shadowing of the
	len parameter.

	* compat/sysv/telinit.c: Oops, nearly forgot to port this to send
	the messages in the new way.
	* compat/sysv/shutdown.c (shutdown_now): Likewise, port this too.

	* TODO: Update.

	* util/initctl.c (handle_job_status): Output the process argument,
	not the pid argument which contains the origin of the message.

	* upstart/message.c (upstart_message_handle): Raise a new unknown
	message error if we don't have a handler  and a new illegal message
	error if the source is illegal.
	* upstart/tests/test_message.c (test_handle): Adjust tests to check
	for the new errors that we raise.
	* upstart/errors.h: Define strings for new errors.

	* util/initctl.c: Yet another makeover for this little program,
	port it to the new message/control framework using handler functions
	and NihIoMessage.  This starts to make each action function look
	very similar, so there's method to this madness.

2007-01-05  Scott James Remnant  <scott@netsplit.com>

	* logd/main.c (main): Make sure that we add the SIGTERM handler.

	* init/tests/test_job.c (test_run_script): This test case relies
	on there only being one file descriptor watch, which won't be true
	if the control socket has been opened because there's a message to
	go out.  Make sure it's closed first.

	* init/init.supp: Update supressions file now that control_init
	has been renamed to notify_init

	* init/Makefile.am: Include notify.o from all tests.
	* init/job.c (job_change_state, job_kill_process, job_start) 
	(job_stop): Use the new notify_job function name.
	* init/event.c (event_queue_run): Use the new notify_event function
	name.

	* init/control.c (control_error_handler): Handle ECONNREFUSED now
	that the process id is available to us.
	* init/tests/test_control.c (test_error_handler): Make sure children
	going away is handled properly.

	* upstart/message.c (upstart_message_new): Store the process id in
	the int_data message field.
	* upstart/tests/test_message.c (test_new): Check the int_data field
	is filled in.

	* init/main.c (main): Guard against various things returning an error
	that we weren't catching.

	* init/tests/test_notify.c: Whitespace fix.

	* init/control.c (control_watch_jobs, control_unwatch_jobs) 
	(control_watch_events, control_unwatch_events): Restore functionality
	to subscribe and unsubscribe from job and event notifications.	
	* init/tests/test_control.c (test_watch_jobs, test_unwatch_jobs) 
	(test_watch_events, test_unwatch_events): Check that the subscription
	and unsubscription messages work.
	* init/Makefile.am (test_control_LDADD): Link to notify.o

	* init/control.c: Drop unused include of upstart/errors.h

	* init/notify.c: Move functions that handle subscription and
	notification from control.c.  Other than changing the names, we're
	keeping the API the same for now; expect it to change later when we
	add the ability to subscribe to individual jobs or events.
	(notify_init): initialise the subscriptions list; we don't have a
	separate send queue now that the control I/O is always asynchronous.
	* init/notify.h: Moved notification enum, structure and prototypes
	from control.h, changing the names so they match notify_* in the
	process.
	* init/Makefile.am (init_SOURCES): Build and link notify.c using
	notify.h
	(TESTS): Build the notify test suite binary.
	(test_notify_SOURCES, test_notify_LDFLAGS, test_notify_LDADD): Details
	for notify test suite binary.
	* init/tests/test_notify.c: Rewrite test cases in the manner of
	test_control.c so that we have one function for notify_job and
	one for notify_event, each of which contains the child process that
	receives the notification,

	* init/control.c (control_open): Allow this to be called to obtain
	the control socket, which means we can make it static.
	* init/tests/test_control.c (test_open): Check that it works.

	* init/control.c, init/control.h, init/tests/test_control.c: Move
	functions that handle subscription and notification to new notify.c
	(control_init): Drop completely, no need to maintain a send queue now
	(control_open): Change to return an NihIo that uses the default
	control watcher, and our error handler.  Split socket opening into
	(control_open_sock): which can be called from other functions.
	(control_close): Use nih_io_close() to close the socket and free the
	structure in one go.
	(control_reopen): Close the open control socket and open it again
	without destroying the NihIo structure, its queues or state.
	(control_close_handler): Handle the control socket going away
	(control_error_handler): Handle errors on the control socket,
	including the connection refused error that indicates a client went
	away.
	(control_handle): Split this into a miriad of small functions with
	a table to link them to the message type; this will make expanding
	each message handler much easier in future.
	* init/control.h: Update.
	* init/tests/test_control.c: Rewrite test cases to check the new
	handler functions; as a side-effect, this gets rid of the evil giant
	child/parent functions in favour of one test function per handler
	function.

	* upstart/message.c (upstart_message_handle_using): Wrapper function
	around upstart_message_handle that ensures all messages as passed to
	a single function.
	* upstart/message.h: Update.
	* upstart/tests/test_message.c (test_handle_using): Make sure it
	calls the single function.

2007-01-04  Scott James Remnant  <scott@netsplit.com>

	* upstart/message.c (upstart_message_reader): Handle any errors
	that occurred while handling the message.

2007-01-02  Scott James Remnant  <scott@netsplit.com>

	* upstart/message.c (upstart_message_handle): Check that the name
	argument is never NULL.
	(upstart_message_reader): Simple message reader function that can
	be associated with an I/O watch and handles each message received.
	* upstart/message.h: Add prototype.
	* upstart/tests/test_message.c (test_reader): Test the reader function.

	* upstart/control.c: Rename to upstart/message.c
	* upstart/control.h: Rename to upstart/message.h
	* upstart/tests/test_control.c: Rename to upstart/tests/test_message.c
	* upstart/libupstart.h: Update includes.
	* upstart/wire.c: Include message.h
	* upstart/wire.h: Update includes.
	* upstart/tests/test_wire.c: Update includes.
	* upstart/errors.h: Rename UPSTART_INVALID_MESSAGE to
	UPSTART_MESSAGE_INVALID so that it's prefixed.
	* upstart/Makefile.am (libupstart_la_SOURCES) 
	(upstartinclude_HEADERS, TESTS): Update filenames.

	* upstart/control.c (upstart_message_new): New function that
	creates an NihIoMessage directly from its arguments, which are a type
	followed by a variable number of args depending on that type.
	(upstart_message_handler): Function to find a handler function for
	a particular message type and origin process.
	(upstart_message_handle): New function that takes an NihIoMessage
	and invokes a handler function with a variable number of args
	depending on the message type.
	(upstart_send_msg, upstart_send_msg_to, upstart_recv_msg): Drop these
	functions, leave it up to the caller to decide whether to send and
	receive the messages synchronously or asynchronously; now that the
	capability is in nih_io_*.
	* upstart/control.h (UpstartMsgType): Rename to UpstartMessageType.
	(UpstartMessageHandler): Function with variable number of arguments
	that handles a message received.
	(UpstartMsg): Drop this structure entirely, we'll encode or decode
	the wire format directly from or into a function call, rather than
	use an intermediate structure to marshal it.
	(UpstartMessage): New structure to make a table that can be passed
	to upstart_message_handle to determine which handler should be called.
	* upstart/tests/test_control.c: Test new behaviour.
	* upstart/wire.c (upstart_push_header, upstart_pop_header): Change
	structure name for type parameter.
	* upstart/wire.h: Update.
	* upstart/tests/test_wire.c: Update.

	* configure.ac (AC_COPYRIGHT): Update copyright to 2007.

2006-12-29  Scott James Remnant  <scott@netsplit.com>

	* upstart/wire.c (upstart_write_int, upstart_write_unsigned) 
	(upstart_write_string, upstart_write_header, upstart_write_packv) 
	(upstart_write_pack): Rename to *_push_*
	(upstart_read_int, upstart_read_unsigned, upstart_read_string) 
	(upstart_read_header, upstart_read_packv, upstart_read_pack): Rename
	to *_pop_*.
	All of the above modified to modify an NihIoMessage structure,
	instead of trying to carry around buffers ourself.
	* upstart/wire.h: Update to match above.
	* upstart/tests/test_wire.c: Update all tests to match the above
	changes.

2006-12-21  Scott James Remnant  <scott@netsplit.com>

	* upstart/wire.c (upstart_read_packv, upstart_write_packv): Change
	nih_assert_notreached to nih_assert_not_reached.

	* init/job.c (job_run_script): Open the NihIo structure in stream mode.
	* logd/main.c (logging_watcher): Open the NihIo structure in
	stream mode.
	(logging_reader): Need to pass the length of the size_t as a pointer
	so that it can be modified if less is read.

2006-12-17  Scott James Remnant  <scott@netsplit.com>

	* upstart/wire.c (upstart_write_packv, upstart_write_pack) 
	(upstart_read_packv, upstart_read_pack): Functions to write a pack
	of different variables to the stream, or read them from it
	* upstart/wire.h: Add prototypes.
	* upstart/tests/test_wire.c (test_write_pack, test_read_pack):
	Check we can read and write a pack of variables at once.

	* upstart/wire.c (upstart_write_header, upstart_read_header): Drop
	the version from the header, we'll just keep the protocol always
	backwards compatible.
	* upstart/wire.h: Update.
	* upstart/tests/test_wire.c (test_write_header, test_read_header):
	Check that everything works.

	* upstart/wire.c (upstart_write_string, upstart_read_string):
	Transmit the length as an unsigned, and use 0xffffffff to mean NULL
	instead of zero so we can still transmit the empty string.
	* upstart/wire.h: Update.
	* upstart/tests/test_wire.c (test_write_string, test_read_string):
	Tests for the functions to make sure the wire is at it should be.

	* upstart/wire.c (upstart_read_str, upstart_write_str): Rename to
	upstart_read_string and upstart_write_string.
	* upstart/wire.h: Update.
	
	* upstart/wire.c (upstart_write_unsigned, upstart_read_unsigned):
	Functions to send unsigned values over the wire, which we'll use
	to get a bit extra for the string lengths.
	* upstart/wire.h: Update.
	* upstart/tests/test_wire.c (test_write_unsigned) 
	(test_read_unsigned): Test the new functions.

	* upstart/wire.c (upstart_write_ints, upstart_read_ints): Drop
	these functions, we'll go with something far more generic and
	useful.
	* upstart/wire.h: Remove prototypes.

	* upstart/wire.c (upstart_write_int, upstart_read_int): Transmit
	integers as signed 32-bit values in network byte order.
	* upstart/tests/test_wire.c (test_write_int, test_read_int): Test
	the functions to make sure the wire is at it should be,

	* upstart/control.c (upstart_read_int, upstart_write_int) 
	(upstart_read_ints, upstart_write_ints, upstart_read_str) 
	(upstart_write_str, upstart_read_header, upstart_write_header): Move
	functions to new wire.c file.
	* upstart/wire.c: Source file to hold wire protocol functions.
	* upstart/wire.h: Prototypes.
	* upstart/tests/test_wire.c: (empty) test suite.
	* upstart/libupstart.h: Include wire.h
	* upstart/Makefile.am (libupstart_la_SOURCES): Build and link wire.c
	(upstartinclude_HEADERS): Install wire.h
	(TESTS): Build and run wire test suite.
	(test_wire_SOURCES, test_wire_LDFLAGS, test_wire_LDADD): Details for
	wire test suite binary.

	* upstart/control.c (MAGIC): Change to "upstart\n", the final
	character was originally \0 and then was a " " for the 0.2 series.
	* upstart/tests/test_control.c (test_recv_msg): Change to match.

2006-12-15  Scott James Remnant  <scott@netsplit.com>

	* util/initctl.c, compat/sysv/telinit.c, compat/sysv/shutdown.c:
	Update all uses of the UpstartMsg structure to avoid the
	intermediate union that no longer exists.	

	* init/control.c, init/tests/test_control.c: Update all uses of
	the UpstartMsg structure to avoid the intermediate union that no
	longer exists.	

	* upstart/control.h: Combine all the previous message structures
	into just one that has all of the fields anyway.
	* upstart/control.c, upstart/tests/test_control.c: Update all uses of
	the UpstartMsg structure to avoid the intermediate union that no
	longer exists.

	* upstart/control.h (UPSTART_API_VERSION): Define API version macro
	to be public.
	* upstart/control.c (MSG_VERSION, upstart_send_msg_to): Replacing the
	previous MSG_VERSION macro here.

	* upstart/control.c (upstart_read_int, upstart_write_int) 
	(upstart_read_ints, upstart_write_ints, upstart_read_str) 
	(upstart_write_str, upstart_read_header, upstart_write_header):
	New functions to replace the old "write a struct" protocol with
	something a little more regimented and supportable.
	(IOVEC_ADD, IOVEC_READ, WireHdr, WireJobPayload, WireJobStatusPayload)
	(WireEventPayload): Remove these structures, use the functions
	instead.
	(upstart_send_msg_to): Call write functions intead of using macros,
	this makes the code somewhat neater.
	(upstart_recv_msg): Call read functions instead of using macros,
	again making the code somewhat neater.
	* upstart/tests/test_control.c (test_recv_msg): Change wire
	tests to match new protocol, and thus actually work properly,
	previously these were endian sensitive.

2006-12-14  Scott James Remnant  <scott@netsplit.com>

	* compat/sysv/shutdown.c (wall): Construct the wall message so that
	we don't put \r into a po file; for some reason, gettext hates that
	and bitches about it.  Someone's confusing internationalisation with
	operating system portability, I expect.

	* util/man/initctl.8: Drop reference to start(8), as that's just
	a symlink to initctl now.

	* init/man/init.8: Link to initctl.

	* compat/sysv/reboot.c (main): Clear up help text a little.

	* HACKING: Correct some typos.

	* configure.ac (AC_INIT): Correct bug reporting address.

2006-12-13  Scott James Remnant  <scott@netsplit.com>

	* configure.ac: Bump version to 0.3.2

	* NEWS: Update.

	* util/initctl.c (print_job_status): Drop the newline from the
	output.

2006-12-13  Alex Smith  <alex@alex-smith.me.uk>

	* util/initctl.c (print_job_status): Clean up initctl job status
	output, which was badly converted from printf to nih_message.

2006-12-13  Scott James Remnant  <scott@netsplit.com>

	* compat/sysv/man/shutdown.8: Add missing documentation on the
	format of TIME by copying it from --help output.

2006-12-13  Alex Smith  <alex@alex-smith.me.uk>

	* init/process.c (process_setup_console): Actually send output to
	/dev/null instead of /dev/console, when CONSOLE_NONE.

2006-12-13  Scott James Remnant  <scott@netsplit.com>

	* Makefile.am (EXTRA_DIST): Distribute the nih ChangeLog as well.

	* init/tests/test_job.c: Port to the new test framework.
	* init/job.c (job_set_idle_event): Fix a slight memory leak,
	repeated setting of the idle event never freed the previous one set.

2006-12-12  Scott James Remnant  <scott@netsplit.com>

	* init/tests/test_cfgfile.c: Port to the new test framework.

	* init/tests/test_control.c: Port to the new test framework.
	* init/init.supp: Suppress the list head allocated within control_init.

	* init/control.c (control_watcher): Need to save the pid when we
	get ECONNREFUSED, otherwise we lose it when we free the message.

	* init/tests/test_process.c: Port to the new test framework.
	* init/init.supp: Suppress the list head allocated within job_init.

	* init/init.supp: Include a valgrind suppressions file.
	* init/Makefile.am (EXTRA_DIST): Distribute the suppressions file.

	* init/tests/test_event.c: Port to the new test framework.

	* logd/Makefile.am, util/Makefile.am, compat/sys/Makefile.am
	(AM_CPPFLAGS): Add -I$(srcdir), necessary for testing "programs"
	that don't have usual library path semantics.

	* upstart/tests/test_control.c: Port to the new test framework.
	* upstart/control.c (upstart_free): Drop this function, while not
	exposing libnih is a valiant effort, it already slips out because
	of the error handling.

	* upstart/tests/test_job.c: Add missing include.

	* upstart/tests/test_job.c: Port to the new test framework.
	(test_process_state_name): Check that this returns NULL.

	* HACKING: Update location of download directory.  Document
	requirement that all code have test cases.

	* logd/main.c (open_logging): Likewise.

	* init/control.c (control_open): No need to set ENOMEM, errno is
	always set anyway.

	* configure.ac (AM_INIT_AUTOMAKE): Include nostdinc so we don't get
	Automake's broken default includes.
	* upstart/Makefile.am (DEFAULT_INCLUDES): Drop override now that
	we don't need it.
	(DEFS, INCLUDES): Replace these variables with the combined
	(AM_CPPFLAGS): variable that declares everything.
	* init/Makefile.am (DEFAULT_INCLUDES): Drop override now that
	we don't need it.
	(DEFS, INCLUDES): Replace these variables with the combined
	(AM_CPPFLAGS): variable that declares everything.
	* util/Makefile.am (DEFAULT_INCLUDES): Drop override now that
	we don't need it.
	(DEFS, INCLUDES): Replace these variables with the combined
	(AM_CPPFLAGS): variable that declares everything.
	* compat/sysv/Makefile.am (DEFAULT_INCLUDES): Drop override now that
	we don't need it.
	(DEFS, INCLUDES): Replace these variables with the combined
	(AM_CPPFLAGS): variable that declares everything.
	* logd/Makefile.am (DEFAULT_INCLUDES): Drop override now that
	we don't need it.
	(DEFS, INCLUDES): Replace these variables with the combined
	(AM_CPPFLAGS): variable that declares everything.

2006-11-02  Scott James Remnant  <scott@netsplit.com>

	* util/initctl.c (start_action): Remove break calls which shouldn't
	be there.

2006-10-18  Sean E. Russell  <ser@ser1.net>

	* init/main.c: Include sys/time.h
	* init/cfgfile.c: Include sys/time.h and sys/resource.h
	* init/job.c: Include sys/time.h and sys/resource.h

2006-10-17  Scott James Remnant  <scott@netsplit.com>

	* configure.ac: Bump version to 0.3.1

	* NEWS: Update.
	* TODO: Update.

	* configure.ac (AM_GNU_GETTEXT_VERSION): Quote version number.

	* logd/Makefile.am (event.d/logd): Make the event.d sub-directory
	in case we're building outside of the source tree.

	* compat/sysv/runlevel.c (store): Don't break strict-aliasing rules
	by avoiding dereferencing type-punned pointer.  Answers on a
	postcard, please.

2006-10-13  Scott James Remnant  <scott@netsplit.com>

	* util/initctl.c (start_action, emit_action): Add missing \n

	* util/initctl.c: Rewrite using nih_command_parser.
	* util/man/initctl.8: Improve.

	* util/start.c: Remove, replaced by initctl.
	* util/man/start.8: Remove, replaced by initctl.
	* util/Makefile.am (sbin_PROGRAMS): Drop start, now just a symlink
	to initctl.
	(dist_man_MANS): Drop start.8, now a symlink to initctl.8
	(install-exec-hook): Make symlinks to initctl, add start
	(install-data-hook): Make symlinks to initctl.8, add start.8

	* initctl: Rename to util again, I don't want a separate directory
	for every single little tool; and we'll be shipping more than just
	initctl (e.g. a non-compat reboot).
	* configure.ac (AC_CONFIG_FILES): Make util/Makefile instead of
	initctl/Makefile.
	* Makefile.am (SUBDIRS): Descend into util, not initctl.

	* compat/sysv/reboot.c: Remove long options where they didn't exist
	before.  Write help text.
	* compat/sysv/man/reboot.8: Update.

	* init/main.c (main): Formatting.
	* logd/main.c (main): Formatting.
	* logd/man/logd.8: Formatting.
	* compat/sysv/runlevel.c (main): Formatting.
	* compat/sysv/telinit.c (main): Formatting.
	* compat/sysv/man/shutdown.8: Remove long options.

	* compat/sysv/shutdown.c: Remove -e/--event, it has no place in a
	compatibility tool.  Get rid of long options that never existed
	before.  Specify help text to describe the options.
	* compat/sysv/man/shutdown.8: Spruce up a bit.

	* compat/sysv/telinit.c (main): Set help text to list the valid
	runlevels.
	* compat/sysv/man/telinit.8: Refine the notes to mention runlevel(8).

	* compat/sysv/runlevel.c (main): Make the help text describe the
	options, rather than the behaviour.
	* compat/sysv/man/runlevel.8: Flesh out a little more.

	* configure.ac (AC_INIT): Change bug reporting address to the
	mailing list, since Launchpad doesn't accept random bugs without
	accounts and complicated control messages.
	* init/main.c, logd/main.c: Add a period to the synopsis.

	* init/main.c (main): Set the synopsis, and direct people to look
	at telinit in the --help output.
	* init/man/init.8: Flesh this out a little more, still a lot of
	explaining to do about jobs and events, but we'll wait until we've
	changed that code before documentating the behaviour.

	* logd/main.c (main): Correct help text to describe the options,
	rather than what the program does.  As per standard style.
	Don't become a daemon until the logging socket is open, and make
	that exclusive with waiting for SIGCONT.
	* logd/man/logd.8: Write some more extensive documentation,
	including describing the startup interlock and the socket protocol.
	* TODO: Plan to get rid of the signal interlock from  logd.

2006-10-12  Scott James Remnant  <scott@netsplit.com>

	* configure.ac: Expand AC_GNU_SOURCE so we get _GNU_SOURCE and so
	that gettext doesn't complain.
	(AM_GNU_GETTEXT_VERSION): Increase to 0.15
	(AC_PREREQ): Increase to 2.60
	* HACKING: Update autoconf and gettext requirements.

2006-10-11  Scott James Remnant  <scott@netsplit.com>

	* init/control.c (control_init): Pass NULL to nih_list_new.
	Clarify list item types.
	* init/event.c (event_init): Pass NULL to nih_list_new.
	* init/job.c (job_init): Pass NULL to nih_list_new.

	* init/main.c: Change nih_signal_add_callback to nih_signal_add_handler
	and NihSignalCb to NihSignalHandler.

	* init/cfgfile.c, init/cfgfile.h, init/control.c, init/control.h,
	init/event.c, init/event.h, init/job.c, init/job.h, init/main.c,
	init/process.c: Clean up documentation strings and parent pointer
	types.

	* compat/sysv/shutdown.c: Change nih_signal_add_callback to
	nih_signal_add_handler.

	* compat/sysv/reboot.c: Set synopsis text depending on command
	used (probably should use nih_command_parser?)
	* compat/sysv/runlevel.c: Set synopsis and help text, and correct
	usage.
	* compat/sysv/shutdown.c: Set synopsis text.
	* compat/sysv/telinit.c: Set synopsis text.

	* compat/sysv/runlevel.c, compat/sysv/shutdown.c: Clean up
	documentation strings.

	* logd/main.c: Set synopsis and help text.

	* logd/main.c: Clean up documentation strings.
	Change nih_signal_add_callback to nih_signal_add_handler.

	* upstart/control.c, upstart/control.h, upstart/job.c: Clean up
	documentation strings and correct parent pointer type.

	* HACKING: Detail function documentation requirement and format.

2006-10-10  Scott James Remnant  <scott@netsplit.com>

	* event.d/logd.in: Move to logd/event.d
	* event.d/Makefile.am: Remove
	* logd/Makefile.am: Create the logd job definition and install
	* Makefile.am (SUBDIRS): event.d directory has been removed.
	* configure.ac (AC_CONFIG_FILES): No longer make event.d/Makefile

	* configure.ac: Check for --enable-compat, default to sysv if given
	or no compat if not given.
	* compat/sysv/Makefile.am: Don't build binaries or install manpages
	unless COMPAT_SYSV is defined.

2006-10-06  Scott James Remnant  <scott@netsplit.com>

	* doc/upstart-logo.svg: Include the logo Alexandre designed.
	* doc/Makefile.am (EXTRA_DIST): Ship the logo in the tarball.
	* Makefile.am (SUBDIRS): Install under doc
	* configure.ac: Generate doc/Makefile
	* AUTHORS: Ensure he's credited fully.

2006-09-27  Scott James Remnant  <scott@netsplit.com>

	* event.d/Makefile.am (do_subst): Eliminate duplicate /s

	* man/init.8: Move to init/man
	* init/Makefile.am: Update to install man page.
	* man/logd.8: Move to logd/man
	* logd/Makefile.am: Update to install man page.
	* man/initctl.8, man/start.8: Move to initctl/man
	* initctl/Makefile.am: Update to install man pages.
	* man/reboot.8, man/runlevel.8, man/shutdown.8, man/telinit.8:
	Move to compat/sysv/man
	* compat/sysv/Makefile.am: Update to install man pages.
	* man/Makefile.am: Remove
	* configure.ac (AC_CONFIG_FILES): Remove man/Makefile
	* Makefile.am (SUBDIRS): Don't build in man

	* util: Rename to initctl
	* configure.ac (AC_CONFIG_FILES): Update.
	* Makefile.am (SUBDIRS): Update.

	* util/reboot.c: Move to compat/sysv
	* util/shutdown.c: Move to compat/sysv
	* util/Makefile.am: Update.
	* compat/sysv/Makefile.am: Update.

	* configure.ac: Replace macros with single call to NIH_INIT.
	Bump version to 0.3.0 to begin new development cycle.

2006-09-21  Scott James Remnant  <scott@netsplit.com>

	* logd/main.c: Revert the change that logged to the console, in
	practice this doesn't work so well.  I want to get rid of logd
	in the long term, or at least just have it as a simple logging
	proxy, so giving it features seems wrong.

2006-09-20  Scott James Remnant  <scott@netsplit.com>

	* configure.ac: Bump version to 0.2.8
	* NEWS: Updated.

	* logd/main.c (main): Check the kernel command-line for "quiet"
	(line_reader): Write to console unless silent or a daemon

	* man/Makefile.am (dist_man_MANS): Drop sulogin.8
	* man/sulogin.8: Drop, we don't include an sulogin

2006-09-19  Michael Biebl  <mbiebl@gmail.com>

	* event.d/Makefile.am (logd): Drop $(srcdir)
	* init/Makefile.am (init_SOURCES): Distribute paths.h

2006-09-18  Michael Biebl  <mbiebl@gmail.com>

	* configure.ac: Check for sys/inotify.h

2006-09-18  Scott James Remnant  <scott@netsplit.com>

	* util/shutdown.c (warning_message): Adjust method of constructing
	the message to not confuse poor translators who think \r and \n are
	the same thing!

2006-09-14  Scott James Remnant  <scott@netsplit.com>

	* init/job.c (job_change_state): Catch runaway respawns when we
	enter the running state, so we catch stop/start loops too.
	* init/tests/test_job.c (test_change_state): Update test.

	* event.d/logd: Rename to logd.in
	* event.d/logd.in: Replace /sbin with @sbindir@ so we can transform
	* event.d/Makefile.am: Generate logd from logd.in

	* util/reboot.c: Don't hardcode the location of /sbin/shutdown
	* util/Makefile.am (DEFS): Use autoconf to seed it
	* util/shutdown.c (sysvinit_shutdown): Don't hardcode the location
	of /dev/initctl

	* init/paths.h: Create a new configuration file that can contain
	all of the path definitions, and in particular, allow them to be
	overidden elsewhere.
	* init/Makefile.am (DEFS): Override definitions of CFG_DIR and
	TELINIT using autoconf
	* init/main.c: Include paths.h.  Don't hardcode location of telinit
	* init/job.c: Include paths.h
	* init/process.c: Include paths.h
	* init/process.h: Remove definitions from here.

	* configure.ac: Bump version to 0.2.7

2006-09-13  Scott James Remnant  <scott@netsplit.com>

	* NEWS: Updated.

	* TODO: More TODO.

2006-09-10  Scott James Remnant  <scott@netsplit.com>

	* util/reboot.c (main): Don't give -H with "halt".

2006-09-09  Scott James Remnant  <scott@netsplit.com>

	* configure.ac: Bump version to 0.2.6

	* NEWS: Update.
	* TODO: Update.

	* upstart/control.c (upstart_send_msg_to, upstart_recv_msg): Change
	the magic to be the package string.
	* upstart/tests/test_control.c (test_recv_msg): Update tests.

	* util/initctl.c (main): Set the usage string.
	* util/shutdown.c (main): Set the usage string.
	* util/start.c (main): Set the usage string.
	* compat/sysv/runlevel.c (main): Set the usage string.
	* compat/sysv/telinit.c (main): Set the usage string.

	* man/Makefile.am: Use install-data-hook and $(man8dir)
	* util/Makefile.am: Also use install-exec-hook

	* Makefile.am (SUBDIRS): Install contents of the man directory
	* configure.ac (AC_CONFIG_FILES): Generate man/Makefile
	* man/Makefile.am: Install manpages in the appropriate places.
	* man/init.8, man/logd.8, man/initctl.8, man/reboot.8,
	* man/shutdown.8, man/start.8, man/sulogin.8, man/runlevel.8,
	* man/telinit.8: Include some basic manpages so we at least have
	some level of documentation.

	* init/job.c (job_child_reaper): Don't check the exit status of
	a respawning job if the goal is to stop it.

	* compat/sysv/telinit.c (main): Generate events rather than
	starting and stopping jobs directly, the events are named
	"runlevel-X".  0, 1, 6 and s/S are shutdown events.

	* logd/main.c (main): Raise SIGSTOP before entering the main loop.
	* init/main.c (main): Interlock with logd.

	* event.d/logd: Should not be a console owner, but should stop
	on shutdown.

	* init/process.c (process_setup_console): Revert part of the previous
	change, should just output to /dev/null if we don't have logd.

	* configure.ac: Bump version to 0.2.5

	* init/main.c (main): Start the logd job if it exists.

	* init/process.c (process_setup_console): Ignore ECONNREFUSED as
	that just means that logd isn't around, handle errors by falling
	back to opening the console.

	* init/process.c (process_setup_console): Implement handling for
	CONSOLE_LOGGED and generally clean up the other handling.
	* init/process.h: Update.
	* init/main.c (main): Pass NULL for the job to setup console.
	* TODO: Update.

	* logd/main.c: Implement the logging daemon, it accepts connections
	on a unix stream socket with the abstract name
	"/com/ubuntu/upstart/logd", expects the length of the name and the
	name to follow; then sequences of lines which are logged to
	/var/log/boot, or memory until that file can be opened.

2006-09-08  Scott James Remnant  <scott@netsplit.com>

	* util/shutdown.c (event_setter): Change the event names to
	distinguish between "shutdown -h" and "shutdown -h -H".

	* init/job.c (job_handle_event): Allow jobs to react to their own
	events, this is how we'll do respawn eventually.
	* init/tests/test_job.c (test_handle_event): Remove test.

	* init/main.c (cad_handler, kbd_handler): Generate the new event
	names.
	* init/event.h (CTRLALTDEL_EVENT, KBDREQUEST_EVENT): Add definitions
	of these event names, change the ctrlaltdel event to just that.

	* logd/main.c (main): Add the code to daemonise, etc.

2006-09-07  Scott James Remnant  <scott@netsplit.com>

	* TODO: Long discussion today on #upstart, many improvements to the
	job and event model that make it more elegant.
	* AUTHORS: Include a list of thanks.

	* util/shutdown.c (shutdown_now): If we get ECONNREFUSED when we
	try and send the shutdown event to init, it probably means we're
	still in sysvinit.  So try that instead.
	(sysvinit_shutdown): Function to send a hand-crafted runlevel
	change message across /dev/initctl.

	* util/initctl.c (main): Add a shutdown command that takes an
	arbitrary event name to be issued after "shutdown".  You'll
	nearly always want the /sbin/shutdown tool instead.

	* init/job.c (job_detect_idle): Only generate the stalled event
	if at least one job handles it in its start_events list.
	* init/tests/test_job.c (test_detect_idle): Make sure that works.

	* init/event.h (STARTUP_EVENT, SHUTDOWN_EVENT, STALLED_EVENT):
	Macros to define the standard event names.
	* init/main.c (main): Use STARTUP_EVENT macro instead of "startup"
	* init/control.c (control_handle): Use SHUTDOWN_EVENT macro
	instead of "shutdown".
	* init/job.c (job_detect_idle): Use STALLED_EVENT macro instead
	of "stalled".

	* init/job.c (job_detect_idle): Add some log messages for when we
	detect the idle or stalled states.
	(job_kill_process, job_kill_timer): Increase log verbosity.
	* init/event.c (event_queue_run): Log which events we're handling
	if --debug is given.

	* compat/sysv/telinit.c (main): Send a shutdown command when
	requesting to enter runlevel 0 or runlevel 6, likewise for
	runlevel 1, s or S which all run "rc1" not "rcS".
	* init/main.c (main): When called directory (pid != 1) try and
	run telinit before complaining that we're not init.  Make sure
	errors aren't lost.

2006-09-04  Johan Kiviniemi  <johan@kiviniemi.name>

	* upstart/control.c (upstart_addr): Replace use of __builtin_offsetof
	with offsetof.
	* upstart/tests/test_control.c (test_recv_msg): Likewise.

2006-09-04  Scott James Remnant  <scott@netsplit.com>
	
	* util/shutdown.c (main): Exit normally after sending the warning
	message if -k is given.

2006-09-01  Scott James Remnant  <scott@netsplit.com>

	* configure.ac: Bump version to 0.2.2

	* NEWS: Update.
	* configure.ac: Bump version to 0.2.1

	* init/process.c (process_setup_console): Ensure that the console
	is always initialised to at least /dev/null
	* init/job.c (job_change_state): Initialise event to NULL.
	* init/event.c (event_read_state): Don't mask initialisation of
	other variable.
	* init/cfgfile.c (cfg_job_stanza, cfg_parse_script, cfg_next_token): 
	Print lineno using %zi not %d
	* compat/sysv/runlevel.c (store): Cast pointer type of timeval.

	* init/main.c: Move the kernel headers include beneath the C
	library ones, so that compilation doesn't fail on !i386.
	* util/reboot.c: Likewise.

	* init/main.c (term_handler): Close the control connection if we
	re-exec init, otherwise it won't be able to bind.  Drop debugging.

	* init/main.c (term_handler): It always helps if we dup2 the
	right file descriptor.

	* init/main.c: Use the TERM signal instead of USR1, as old init
	used that for something else.  Also rather than passing across
	file descriptor numbers, use a fixed descriptor and just pass
	"--restart".  When we get that option we need to unmask signals
	otherwise we sit there looking like a lemon.

	* init/job.c (job_change_state): Don't free the event unless we
	generate one.

	* NEWS: Update.

	* init/cfgfile.c (cfg_watcher): Ignore any file with '.' or '~'

	* TODO: Update.

	* init/main.c (main): Parse command-line arguments, specifically
	look for --state-fd which we'll use for reexec.  Don't do a couple
	of things if we're passed this.
	(read_state): Parse the line-buffered state.
	* init/job.c (job_read_state, job_write_state): Job state
	serialisation so that we can re-exec ourselves.
	* init/job.h: Update.
	* init/tests/test_job.c: Test the serialisation.
	* init/event.c (event_read_state, event_write_state): And similar
	functions for serialising the event queue.
	* init/event.h: Update.
	* init/tests/test_event.c: Test the serialisation.
	* init/cfgfile.c (cfg_read_job): Fix a bug, need to subtract current
	time to get due time.

	* upstart/job.c (job_goal_from_name, job_state_from_name) 
	(process_state_from_name): Add opposite numbers that convert a
	string back into an enumeration.
	* upstart/job.h: Update.
	* upstart/tests/test_job.c: Test the new functions.

2006-08-31  Scott James Remnant  <scott@netsplit.com>

	* init/job.h (Job): Add respawn_limit, respawn_interval,
	respawn_count and respawn_time members so that we can keep track of
	runaway processes.
	* init/job.c (job_catch_runaway): Increment the respawn_count
	within respawn_interval, or reset it if we go over.
	(job_new): Initialise respawn_limit and respawn_interval to sensible
	defaults.
	* init/tests/test_job.c (test_new): Check the defaults are set.
	(test_change_state): Check the respawning code works.
	* init/cfgfile.c (cfg_job_stanza): Parse the "respawn limit" stanza.
	* init/tests/test_cfgfile.c (test_read_job): Test the new stanza.

	* init/process.c (process_setup_console): Remove the console reset
	code, it tends to just crash X and seems to do nothing interesting.
	* init/main.c (reset_console): Instead put it here and just do it
	on startup.

	* configure.ac: Bump version to 0.2.0

	* util/Makefile.am (install-exec-local): Create symbolic links,
	not hard links.

	* init/main.c: Can't catch STOP.

	* util/reboot.c: Pause init while shutting down or rebooting.

	* init/main.c (stop_handler): Catch STOP/TSTP and CONT.
	* init/event.c (event_queue_run): Don't run the event queue while
	paused.
	* init/job.c (job_detect_idle): Don't detect idle jobs while paused.

	* util/reboot.c: if we get the -w argument ("only write to wtmp")
	we need to exit, and not behave as halt normally would.

	* compat/sysv/runlevel.c (main): Add missing newline.
	* compat/sysv/telinit.c (main): And here too.

	* init/main.c (main): Check for idle after the startup event queue
	has been run, otherwise we may just sit there.

	* compat/sysv/Makefile.am (sbin_PROGRAMS): Build and install telinit
	(telinit_SOURCES, telinit_LDFLAGS, telinit_LDADD): Details for
	telinit binary.
	* compat/sysv/telinit.c: Trivial telinit program that just runs
	the appropriate rcX job.
	* compat/sysv/runlevel.c (main): Suggest help on illegal runlevel.

	* util/Makefile.am: Tidy up.

	* configure.ac (AC_CONFIG_FILES): Create compat/sysv/Makefile
	* Makefile.am (SUBDIRS): Build things found in compat/sysv
	* compat/sysv/Makefile.am (sbin_PROGRAMS): Build and install runlevel
	(runlevel_SOURCES, runlevel_LDFLAGS, runlevel_LDADD): Details for
	runlevel binary.
	* compat/sysv/runlevel.c: Helper to store and retrieve the current
	"runlevel" from utmp/wtmp; as well as the reboot time.

	* init/main.c (main): Drop debugging set.

	* init/job.c (job_change_state): As well as the job/state events,
	send the job event when a service is running or a task is stopping.
	* init/tests/test_job.c (test_change_state): Check the events get
	sent properly.

	* util/start.c: Write a simple utility to start, stop, or query
	the status of the named jobs.
	* util/Makefile.am (sbin_PROGRAMS): Build and install start
	(start_SOURCES, start_LDFLAGS, start_LDADD): Details for start
	(install-exec-local): Also install as stop and status.
	* util/reboot.c (main): Drop the debugging set.

	* init/cfgfile.c (cfg_job_stanza): Correct nih_alloc error.

	* init/process.c (process_setup_environment): Guard memory alloc.
	* init/job.c (job_set_idle_event): Likewise.
	(job_change_state): And here too.
	(job_run_command): Likewise.
	* init/control.c (control_send): Likewise.
	* init/cfgfile.c: And throughout this file.
	* upstart/control.c (upstart_recv_msg): And once here too.

	* upstart/control.h: Abolish the separate halt, reboot and poweroff
	messages and replace with a single shutdown message that takes
	an event name (for the idle event issued afterwards).
	* upstart/control.c (upstart_send_msg_to, upstart_recv_msg): Handle
	the new shutdown event type by just treating it as an event.
	* upstart/tests/test_control.c (test_messages): Update tests.
	* init/job.c (job_set_idle_event): Store a copy of the idle event
	name.
	* init/control.c (control_send): Copy the shutdown event name.
	(control_handle): Replace individual handling with the new
	single event.
	* init/tests/test_control.c (test_watcher): Update.
	* util/initctl.c: Drop handling for things that shutdown does now.
	* util/shutdown.c: Send the UPSTART_SHUTDOWN event and let the user
	specify anything they want, just give defaults.

	This is quite a big change and abolishes level events entirely,
	along with the event history.  We now just treat events as a
	transient queue of strings that go past, may cause things to change,
	but are otherwise forgotten.  This turns out to be much easier to
	understand and has no real loss of power.

	* init/event.c: Vastly simplify; gone are the separate notions of
	edge and level events, instead we just treat them as one-shot
	things that go past and are forgotten about.
	* init/event.h (Event): Remove value member.
	Update prototypes.
	* init/tests/test_event.c: Update.
	* init/job.c (job_change_state): Change the event pattern to be
	one that includes the job name and a description of the transition
	instead of the new state.
	(job_detect_idle): Call event_queue rather than event_queue_edge.
	* init/tests/test_job.c: Update.
	* init/cfgfile.c (cfg_job_stanza): Drop "when" and "while".
	* init/tests/test_cfgfile.c (test_read_job): Drop mentions of
	"when" and "while".
	* init/control.c (control_send, control_handle): Drop cases for
	level events.
	(control_handle_event): Don't include a level in the event.
	* init/tests/test_control.c: Update
	* init/main.c: Call event_queue rather than event_queue_edge.
	* upstart/control.c (upstart_send_msg_to, upstart_recv_msg): Change
	event handling so that only a name is read.
	* upstart/control.h: Remove value/level event structures.
	* upstart/tests/test_control.c (test_messages): Update.
	* upstart/job.c (process_state_name): Not used for events, adjust
	documentation so it doesn't lie.
	* util/initctl.c (main): Drop the set function, simplify trigger.
	* util/shutdown.c (shutdown_now): Call UPSTART_EVENT_QUEUE for
	shutdown into maintenance mode.

	* init/control.c (control_handle): Place a message in the syslog
	before halting, powering off or rebooting.

	* util/shutdown.c: Adjust so that the warning message is sent out
	if shutdown is immediate, and when it actually happens.  Include
	the hostname as wall does.

2006-08-30  Scott James Remnant  <scott@netsplit.com>

	* TODO: Update.

	* util/shutdown.c: Implement shutdown utility along the same lines
	as the sysvinit one, but with rather different code.

	* util/initctl.c (main): Call setuid on the effective user id so
	that we can be made setuid root and executable by a special group.
	* util/reboot.c (main): Likewise.

	* util/initctl.c (main): Check the effective rather than the real
	user id, if we're effectively root, that's good enough.

	* util/reboot.c: Implement reboot/halt/poweroff utility.
	* util/Makefile.am (sbin_PROGRAMS): Build and install reboot
	(reboot_SOURCES, reboot_LDFLAGS, reboot_LDADD): Details for reboot
	(install-exec-local): Create hardlinks to reboot for halt and poweroff.

2006-08-29  Scott James Remnant  <scott@netsplit.com>

	* init/main.c (main): Actually run the idle-detect function.
	* init/job.c (job_detect_idle): Interrupt the main loop, otherwise
	we may end up waiting for a signal before we process the event
	we just issued.

2006-08-27  Scott James Remnant  <scott@netsplit.com>

	* util/shutdown.c: Template main function.
	* util/Makefile.am (sbin_PROGRAMS): Build and install the
	shutdown binary.
	(shutdown_SOURCES, shutdown_LDFLAGS, shutdown_LDADD): Details for
	the shutdown binary

	* util/initctl.c (main): Add commands for halt, poweroff and reboot.

	* init/event.c (event_queue_run): Remove the parameters.
	* init/event.h: Update.
	* init/main.c (main): Update.
	* init/tests/test_control.c (test_watcher): Update.
	* init/tests/test_job.c (test_detect_idle): Update.

	* upstart/control.c (upstart_send_msg_to, upstart_recv_msg): Deal
	with halting, rebooting and powering off; or at least the appropriate
	messages.
	* upstart/control.h: Add control message structures for halting,
	powering off and rebooting the machine.
	* upstart/tests/test_control.c (test_messages): Run the tests.
	* init/control.c (control_handle): Add handling for halt, power off
	and reboot that issue the shutdown event and arrange for the halt,
	poweroff or reboot to be issued the next time the system is idle.
	* init/tests/test_control.c (test_watcher): Test the events.

	* TODO: Update.

	* init/job.c (job_detect_idle): Function to detect when the system is
	stalled or idle.
	* init/job.h: Update
	* init/tests/test_job.c (test_detect_idle): Test the new function.

	* util/initctl.c (main): Handle the list command.

	* TODO: Update.

	* upstart/control.c (WireJobStatusPayload): add description to the
	job status payload.
	(upstart_send_msg_to, upstart_recv_msg): Send and receieve the
	description over the wire.
	* upstart/control.h (UpstartJobStatusMsg): add a description field
	* upstart/tests/test_control.c: Update test cases.
	* init/control.c (control_handle): Include the job description in
	the message.
	(control_send): Copy the description when we put the message on
	the queue.
	(control_handle_job): Copy the description here too
	* init/tests/test_control.c: Update test cases.

	* init/job.c (job_list): Add a function to return the job list.
	* init/job.h: Update.
	* init/control.c (control_handle): Handle the JOB_LIST message
	by sending back a list of job status messages followed by the
	JOB_LIST_END message.
	* init/tests/test_control.c (test_watcher_child): Check the
	JOB_LIST message works properly.

	* upstart/control.c (upstart_send_msg_to, upstart_recv_msg): Handle
	the JOB_LIST and JOB_LIST_END messages which have no payload.
	* upstart/control.h: Add enums and structures for job list messages.
	* upstart/tests/test_control.c (test_messages): Update tests.

	* init/main.c (main): Check that we're both uid and process #1

	* init/main.c (main): Stop handling SIGTERM, we never want people
	to kill init.  Handle SIGINT and SIGWINCH through the ordinary
	handler and SIGSEGV through a direct handler.
	(segv_handler): Write a sensible core dump handler, we use a child
	to dump core while we carry on in the parent hopefully stepping over
	the bad instruction.
	(cad_handler): Generate the control-alt-delete event.
	(kbd_handler): Generate the kbdrequest event.

2006-08-25  Scott James Remnant  <scott@netsplit.com>

	* configure.ac: Bump version to 0.1.2
	* NEWS: Update.

	* TODO: Update.

	* init/process.c (process_setup_environment): Inherit the PATH
	and TERM environment variables from the init process, so the
	console works properly.
	* init/process.h (PATH): Declare a default value for this variable
	* init/main.c (main): Set the value of PATH to the default.
	* init/tests/test_process.c (child): Update test case.

	* NEWS: Update.
	* configure.ac: Bump version to 0.1.1

2006-08-24  Scott James Remnant  <scott@netsplit.com>

	* init/cfgfile.h (CFG_DIR): Change configuration directory to
	/etc/event.d -- it's not been used by anyone, but is similar to
	other directories that have which is a good precedent.
	* event.d/Makefile.am (eventdir, dist_event_DATA): Install files
	into the new directory name.
	* Makefile.am (SUBDIRS): Rename sub directory
	* configure.ac (AC_CONFIG_FILES): Rename generated Makefile

	* init/Makefile.am (DEFAULT_INCLUDES): Set to include the right
	directories so out of tree builds work.
	* logd/Makefile.am (DEFAULT_INCLUDES): Set to include the right
	directories so out of tree builds work.
	* upstart/Makefile.am (DEFAULT_INCLUDES): Set to include the right
	directories so out of tree builds work.
	(upstartinclude_HEADERS): Install errors.h
	* util/Makefile.am (DEFAULT_INCLUDES): Set to include the right
	directories so out of tree builds work.

	* Makefile.am (SUBDIRS): Add m4 to the list
	* configure.ac (AC_CONFIG_FILES): Generate m4/Makefile
	* upstart/Makefile.am (upstartinclude_HEADERS): Add errors.h

	* upstart/control.c (upstart_open): 

	* init/control.c (control_open): Raise the error before
	performing other actions so errno is not lost.

	* TODO: Update.o
	* init/cfgfile.c (cfg_next_token): Don't count quote characters
	unless we're actually planning to dequote the file, otherwise we
	end up allocating short.

	* init/control.c (control_close): Free the io_watch using list_free
	in case a destructor has been set.
	* init/tests/test_control.c: Initialise the type of the message, and
	free job correctly.

	* upstart/tests/test_control.c: Fix overwrite of buffer.
	* init/tests/test_job.c: Clean up not-freed job.

2006-08-23  Scott James Remnant  <scott@netsplit.com>

	* init/tests/test_event.c: free the entry allocated and initialise
	the return values.

	* init/cfgfile.c (cfg_skip_token): Drop this function; we'll
	make sure *pos is pointing at the start of the thing we want
	to parse, not the first token.  Update the other functions
	accordingly.
	(cfg_read_job): Implement function to look over a job file and
	parse all of the stanzas that are found.  Also sanity checks the
	job afterwards and deals with reloading existing jobs.
	(cfg_job_stanza): Function that parses an individual stanza,
	calling out to the other parse functions; this is the main config
	file parser!
	(cfg_parse_args, cfg_parse_command): Drop requirement that filename
	and lineno be passed, so we can be called to reparse arguments after
	we've already done so.
	(cfg_parse_script): Remove requirement that it be called at the
	start of the entire stanza, and instead at the start of the script.
	When hitting EOF, return the script so far, not NULL.
	(cfg_parse_args): Correct bug where we didn't check sufficient
	characters while skipping whitespace.
	(cfg_next_token): Correct bug where we didn't copy the character
	after a slash into the text, instead of just not copying the slash.
	Adjust line numbers to match the fact that it's zero based now.
	* init/cfgfile.h: Define prototype.
	* init/tests/test_cfgfile.c (test_read_job): Pretty thoroughly
	test the config file parser code.

2006-08-22  Scott James Remnant  <scott@netsplit.com>

	* init/cfgfile.c (cfg_tokenise): Rename to cfg_next_token.
	(cfg_skip_token): Code to skip whitespace, token and whitespace.
	(cfg_parse_args): Function to parse an argument list.
	(cfg_next_token): Extend to support the removal of quotes and
	slashes from the token.

	* init/cfgfile.c (cfg_parse_script): Pass filename and lineno and
	increment the latter as we go.
	(cfg_script_end): Pass and increment lineno.

	* init/cfgfile.c: Correct a missing semi-colon in prototypes.
	(cfg_parse_command): Function to parse any stanza that requires
	a command and arguments list, e.g. exec/respawn/daemon.  We don't
	want to require that the list be quoted, etc. and do want to allow
	it to be folded over lines.
	(cfg_tokenise): Function used by the above to tokenise the file,
	handling things like \, quoted strings and newlines, etc.  Can be
	used both to determine the length of the token and to copy it.

	* init/cfgfile.c (cfg_read_script): Rename to cfg_parse_script.

	* init/cfgfile.c (cfg_read_script): Function to parse a script
	fragment ("foo script\n....end script\n") from the job file, which
	is the most complex form we can find.  Write it assuming the file is
	in a character array which may not be NULL terminated (ie. a mmap'd
	file).
	(cfg_script_end): Used by the above to detect the end of the
	fragment.
	* init/cfgfile.h: Empty header file.
	* init/Makefile.am (init_SOURCES): Build and link cfgfile.c
	using the cfgfile.h header
	(TESTS): Build and run the config file test cases.
	(test_cfgfile_SOURCES, test_cfgfile_LDFLAGS, test_cfgfile_LDADD):
	Details for config file test case binary.

	* init/main.c (main): Remove the calls to the unfinished config
	file code.

2006-08-21  Scott James Remnant  <scott@netsplit.com>

	* init/main.c: Add missing include for unistd.h
	* init/process.c (process_setup_console): Drop use of job.
	* util/initctl.c (main): Check that we're run as root.

	* init/main.c (main): Write the main function

	* init/event.c (event_queue_cb): Rename to event_queue_run.
	* init/event.h: Update.

	* init/process.c (process_setup_console): Become an exported
	function that includes the code to reset a console.

2006-08-19  Scott James Remnant  <scott@netsplit.com>

	* logd/main.c (main): Write the basic main function.

	* util/initctl.c (main): Fill in the details to give us a basic
	test client.

	* TODO: Update.

	* util/initctl.c (main): Provide the most basic main function.
	* util/Makefile.am (sbin_PROGRAMS): Build the initctl binary
	* Makefile.am (SUBDIRS): Build the utilities.
	* configure.ac (AC_CONFIG_FILES): Generate the util Makefile.

2006-08-18  Scott James Remnant  <scott@netsplit.com>

	* init/Makefile.am (test_job_LDADD): Remove the duplicate link.

	* TODO: Update.

	* init/job.c (job_handle_child): Rename to job_child_reaper.
	* init/job.h: Update.
	* init/tests/test_job.c: Update function names.

	* init/control.c (control_cb): Rename to control_watcher
	* init/tests/test_control.c: Update function names.

	* TODO: Update.

	* Makefile.am (SUBDIRS): Install the rc.d files.
	* configure.ac (AC_CONFIG_FILES): Generate the rc.d Makefile.
	* rc.d/Makefile.am (rcdir): Define rcdir to be /etc/rc.d
	(dist_rc_DATA): Install the logd file into that directory.
	* rc.d/logd: Write a simple service definition for the log daemon,
	this saves us hardcoding any information about it into init; it'll
	just need to know the name.

	* Makefile.am (SUBDIRS): Build the logd daemon
	* configure.ac (AC_CONFIG_FILES): Generate the logd Makefile.
	* logd/Makefile.am (sbin_PROGRAMS): Install the logd binary into
	the sbin directory by default.
	(logd_SOURCES): Build and link main.c
	* logd/main.c (main): Add basic main function for testing purposes.

2006-08-16  Scott James Remnant  <scott@netsplit.com>

	* init/job.c (job_start): Ignore self-dependencies; over-document
	why the dependency event prodding has a surprise in its tail.
	(job_change_state): Move the job_release_depends call to here.

	* init/event.c (event_queue_cb): Add event consumer/dispatcher.
	* init/event.h: Update.

	* init/control.c (control_send): Make the event code clearer.
	(control_handle): Handle the changed event semantics.
	(control_handle_event): Issue the new event type.
	* init/tests/test_control.c: Update tests.

	* upstart/control.c (upstart_send_msg_to, upstart_recv_msg): Adjust
	marshal code to match.
	* upstart/control.h: Update all structures appropriately to the
	previous changes.
	* upstart/tests/test_control.c: Update.

	* init/job.c (job_change_state): Change call to event_trigger_level
	to event_queue_level.

	* init/event.c (event_trigger_edge, event_trigger_level): Place
	the event on the event_queue rather than directly triggering it.
	Rename to event_queue_edge and event_queue_level respectively.
	* init/event.h: Update.
	* init/tests/test_event.c: Update test cases.

	* init/job.c (job_handle_event): Add another sanity check, jobs
	should not be able to react to their own events; that's just silly.
	* init/tests/test_job.c (test_handle_event): Check that the new
	condition does the right thing.
	
	* init/job.c (job_change_state): Make it illegal for a job to exist
	without either a command or script or both.  This is for sanity
	reasons, allowing no primary process makes no sense and can lead
	to event loops if someone is feeling nefarious.
	* init/tests/test_job.c (test_change_state): Drop test on behaviour
	we've just outlawed.

	* init/job.c (job_start): Only announce the change if we're still
	in the waiting state, we could have moved on to running already.

	* init/job.c (job_start): If holding the job, at least announce
	the goal change to subscribed clients.

	* TODO: Update.

	* init/job.c (job_start): Check for dependencies before starting
	the process, if we have any that aren't running we stay in waiting
	until they are.  Any that aren't even starting get poked with a
	dependency event to see whether that wakes them up.
	* init/tests/test_job.c (test_start): Test paths through new
	dependency code.

	* init/job.c (job_run_process): Once we've got an active process
	in the running state, release our dependencies.

	* init/job.c (job_release_depends): Function to release any waiting
	dependencies on the given job.
	* init/job.h: Update.
	* init/tests/test_job.c (test_release_depends): Test the behaviour
	of the function on its own.

	* init/job.h (Job): Add depends list field
	(JobName): New structure to hold the name of a job.
	* init/job.c (job_new): Initialise the depends list.
	* init/tests/test_job.c (test_new): Make sure the depends list is
	initialised properly.

	* init/job.c (job_next_state): Return JOB_STARTING if we're in
	JOB_WAITING and the goal is JOB_START.  This is only called when
	there's some change, and I don't want to hard-code the goal there.
	(job_start): Don't hardcode JOB_STARTING, instead just use the next
	state.
	* init/tests/test_job.c (test_next_state): Adjust test case.

	* init/control.c (control_subscribe): Allow the current
	subscription to be found by passing NOTIFY_NONE.
	(control_handle): Don't remove an existing subscription to jobs,
	a GUI will probably want a permanent one to keep the status up to
	date.

	* init/job.c (job_kill_process, job_kill_timer): Don't hardcode
	JOB_STOPPING here, instead move to the next logical state. 
	(job_kill_process): Notify subscribed processes that we killed
	the job.
	(job_start, job_stop): Notify subscribed processes of a change of
	goal that doesn't result in an immediate state change.

	* init/event.c (event_trigger_edge, event_trigger_level): Swap
	order so that events are announced before processed.

	* init/control.c (control_handle): Handle requests to watch and
	unwatch jobs and events.
	* init/tests/test_control.c (test_cb_child, test_cb): Check that
	subscriptions work.

	* init/tests/test_control.c (test_cb_child): Add a sleep to avoid
	a race that upsets gdb, have tried this with a STOP/CONT interlock
	but can't seem to find where the child should reach first.

	* init/job.c (job_change_state): Notify the control handler.
	* init/event.c (event_trigger_edge, event_trigger_level): Pass
	event to the control handler.
	* init/tests/test_control.c (test_cb_child): Expect to receive
	job status events as well.
	* init/Makefile.am (test_event_LDADD, test_process_LDADD) 
	(test_job_LDADD): Add control.o to the linkage.

	* init/control.c (control_cb): Don't display an error for
	ECONNREFUSED, just remove any subscriptions.
	* init/tests/test_control.c (test_handle_job, test_handle_error):
	Clean up our subscriptions properly.

	* init/control.c (control_handle_job): Function to send out an
	UPSTART_JOB_STATUS message to subscribed processes whenever a
	job state changes.
	(control_handle_event): Function to send out an
	UPSTART_EVENT_TRIGGERED message to subscribed processes whenever
	an event is triggered.
	* init/control.h: Update.
	* init/tests/test_control.c (test_handle_job, test_handle_event):
	Check that the functions work properly.

	* init/control.c (control_handle): Handle messages that trigger
	edge and level events; subscribe the process to receive notification
	of job changes during the event.
	* init/tests/test_control.c (test_cb_child): Check that the messages
	are handled properly (without subscription check).

	* init/control.c (control_cb): Unsubscribe a process if it stops
	listening.

	* init/control.c (control_send): Copy the pointers in the new
	event messages.
	* init/tests/test_control.c (test_send): Check the pointers are
	copied across correctly.

	* init/control.c (control_subscribe): Add function to handle
	processes that want to subscribe to changes.
	(control_init): Initialise the subscriptions list.
	* init/control.h: Add structures and prototypes.
	* init/tests/test_control.c (test_subscribe): Test the function.

	* upstart/control.h (UpstartMsgType): add messages for triggering
	edge and level events, receiving the trigger for an event and for
	watching jobs and events.
	(UpstartEventTriggerEdgeMsg, UpstartEventTriggerLevelMsg)
	(UpstartEventTriggeredMsg, UpstartWatchJobsMsg)
	(UpstartUnwatchJobsMsg, UpstartWatchEventsMsg):
	(UpstartUnwatchEventsMsg): Add structures for the new messages.
	(UpstartMsg): And add them to the union.
	* upstart/control.c (WireEventPayload): The event messages can all
	share a wire payload type; the watch messages don't need any special
	payload.
	(upstart_send_msg_to): Add the payloads onto the wire.
	(upstart_recv_msg): And take the payloads back off the wire.
	* upstart/tests/test_control.c (test_messages): Test the new
	message types.

	* upstart/control.h (UpstartJobStatusMsg): add a process id.
	* upstart/control.c (WireJobStatusPayload): and here too.
	(upstart_send_msg_to): copy the process id onto the wire.
	(upstart_recv_msg): copy the process id from the wire.
	* init/control.c (control_handle): Fill in the pid from the job.
	* upstart/tests/test_control.c (test_messages): Check the pid gets
	passed across the wire properly.

	* init/control.c (control_cb): Disable the poll for write once the
	send queue becomes empty.

	* upstart/Makefile.am (libupstart_la_SOURCES): Correct ordering.

	* init/control.c (control_handle): Add missing break.

	* upstart/job.c (job_goal_name, process_state_name): For completeness
	add these two functions as well.
	* upstart/job.h: Update.
	* upstart/tests/test_job.c (test_goal_name) 
	(test_process_state_name): Test the new functions.

	* init/job.c (job_state_name): Move this utility function from here
	* upstart/job.c (job_state_name): to here so all clients can use
	it.
	* init/job.h: Update.
	* upstart/job.h: Update.
	* init/tests/test_job.c (test_state_name): Move the test case from here
	* upstart/tests/test_job.c: to here as well.
	* upstart/Makefile.am (libupstart_la_SOURCES): Build and link job.c
	(TESTS): Run the job test cases
	(test_job_SOURCES, test_job_LDFLAGS, test_job_LDADD): Details for
	job test case binary.
	* init/Makefile.am (test_job_LDADD, test_process_LDADD) 
	(test_event_LDADD): Link to libupstart.la

	* init/control.c: Code to handle the server end of the control
	socket, a bit more complex than a client as we want to avoid
	blocking on malcious clients.
	* init/control.h: Prototypes.
	* init/tests/test_control.c: Test the control code.
	* init/Makefile.am (init_SOURCES): Build and link control.c
	using the control.h header
	(init_LDADD): Link to libupstart as well
	(TESTS): Build and run the control test suite.
	(test_control_SOURCES, test_control_LDFLAGS, test_control_LDADD):
	Details for control test suite binary.

	* upstart/control.c: Add a way to disable the safety checks.
	* upstart/tests/test_control.c (test_free): Fix bad test case.

	* upstart/control.c (upstart_recv_msg): fixed bogus return type
	for recvmsg from size_t to ssize_t so we don't infiniloop on error.

	* upstart/control.c (upstart_send_msg_to, upstart_recv_msg): Avoid
	job_start as the short-cut for assigning name, as that might become
	a more complex message eventually.  Use job_query instead.

	* upstart/control.c (upstart_free): Add wrapper function around
	nih_free so we're a proper library and don't expose libnih too much
	(upstart_recv_msg): Stash the sender pid in an argument.
	* upstart/control.h: Update.
	* upstart/tests/test_control.c (test_recv_msg): Test pid is
	returned properly.
	(test_free): Test the nih_free wrapper.

	* init/job.c (job_run_script): Document future FIXME.

	* init/exent.h, init/job.h, init/process.h: Fix up headers.

	* upstart/control.c, upstart/control.h, upstart/errors.h,
	upstart/job.h, upstart/libupstart.h: Fix up headers.

	* upstart/control.c: Write the code to handle the control socket
	and communication over it; turns out this was possible to write so
	that both ends are handled in the same code.
	* upstart/control.h: Structures and prototypes.
	* upstart/tests/test_control.c: Test the new code.

	* upstart/Makefile.am (libupstart_la_LIBADD): Link to libnih

	* upstart/errors.h: Header file containing errors raised by
	libupstart.
	* upstart/libupstart.h: Include errors.h

2006-08-15  Scott James Remnant  <scott@netsplit.com>

	* init/event.h: Add missing attribute for event_new()

	* init/job.h (JobGoal, JobState, ProcessState, ConsoleType): Move
	the enums from here
	* upstart/job.h: into here so that we can use them across the
	control socket.

	* Makefile.am (SUBDIRS): Build the libupstart library
	* configure.ac (AC_CONFIG_FILES): Generate upstart/Makefile
	* upstart/Makefile.am: Makefile for sub-directory
	* upstart/libupstart.ver: Linker version script.
	* upstart/libupstart.h: "Include everything" header file.

	* TODO: Update.

	* init/job.c (job_handle_child): Warn when processes are killed
	or exit with an abnormal status.  Warn when respawning.

	* init/job.c (job_handle_child): Respawn processes that were not
	supposed to have died.
	* init/tests/test_job.c (test_handle_child): Test the respawn code.

	* TODO: Update.

	* init/event.c (event_trigger_edge, event_trigger_level): Call
	job_handle_event so that we actually do something useful.
	* init/Makefile.am (test_event_LDADD): Link to process.o and job.o
	now that event.c calls code from job.

	* init/job.c (job_start_event): Function to start a job if an event
	matches.
	(job_stop_event): Function to stop a job if an event matches.
	(job_handle_event): Iterate the job list and dispatch the given event,
	causing jobs to be stopped or started using the above two functions.
	* init/job.h: Update.
	* init/tests/test_job.c: Test the new functions.

	* init/job.c (job_new): Initialise start_events and stop_events to
	an empty list.
	* init/job.h (Job): Add start_events and stop_events list heads.
	* init/tests/test_job.c (test_new): Check the lists are initialised
	correctly to the empty list.

	* init/event.c (event_match): Function to check events for equality.
	* init/event.h: Update.
	* init/tests/test_event.c (test_match): Test function.

	* init/job.c (job_change_state): Trigger the level event with the
	same name as the job, with the value taken from the state.
	* init/tests/test_job.c (test_change_state): Check the event
	gets set to the right values as we go.
	* init/Makefile.am (test_job_LDADD, test_process_LDADD): Link to
	event.o now that job.c uses code from there.

	* init/event.c (event_change_value): Rename event_set_value to this
	as we intended in the first place; makes it more consistent with job.
	Always change the value.
	(event_trigger_edge): Add a high-level function to trigger an edge
	event.
	(event_trigger_level): And another to trigger a level event with
	a given value, this inherits the "don't change it" functionality
	that was in event_set_value.
	* init/event.h: Update.
	* init/tests/test_event.c: Test new behaviours and functions.

	* init/event.c: Add simple code to keep track of events, whether
	they have been recorded or not and their current value if any.
	* init/event.h: Structures and prototypes.
	* init/tests/test_event.c: Test cases for event code.
	* init/Makefile.am (init_SOURCES): Build and link event.c using event.h
	(TESTS): Run the event test suite.
	(test_event_SOURCES, test_event_LDFLAGS, test_event_LDADD): Details
	for event test suite binary.

	* init/job.c (job_run_process, job_kill_process, job_kill_timer):
	Downgrade error messages to warning as they're not fatal.
	(job_change_state): Change info message to be more regular.

	* init/job.c (job_start): A very simple, but very necessary, function.
	Set the goal of the given job to JOB_START and kick it off.
	(job_stop): And its companion, cause a running job to be stopped.
	* init/job.h: Update.
	* init/tests/test_job.c: Test the functions.

	* init/job.c (job_handle_child): Child handler to kick jobs into
	the next state when their process dies.
	* init/job.h: Update.
	* init/tests/test_job.c (test_handle_child): Test the handler
	directly by just invoking it with various job states.

2006-08-14  Scott James Remnant  <scott@netsplit.com>

	* init/tests/test_process.c (test_kill): Use select rather than
	poll for consistency with other test cases.

	* init/job.c (job_kill_process): Add function to send the active
	process of a job the TERM signal, and then set a timer to follow
	up with the KILL signal if the job doesn't get cleaned up in time.
	(job_kill_timer): Timer callback to send the KILL signal; this
	does the same job as the child handler and puts the job into the
	next state as there's no point waiting around now.
	* init/job.h: Update.
	* init/tests/test_job.c (test_kill_process): Test both functions
	in one test case (as one is just the bottom half of the other).

	* init/tests/test_process.c (test_spawn): Use the right thing in
	the test case filename and unlink it to make sure.

	* init/job.c (job_change_state): Write the principal state gate
	function, called once a state has been left to enter the given new
	state (which one should determine with job_next_state).  Spawns
	the necessary processes or moves to the next appropriate state.
	* init/job.h: Update.
	* init/tests/test_job.c: Test the state changes.

	* init/job.c (job_run_process): Internal function to call
	process_spawn and update the job structure.
	(job_run_command): Simple(ish) wrapper for the above to split
	a command by whitespace, or use a shell if it needs more complex
	argument processing.
	(job_run_script): More complex wrapper that uses a shell to execute
	verbatim script, either using -c or a /dev/fd/NN and feeding the
	shell down a pipe to it.
	* init/job.h: Update.
	* init/tests/test_job.c: Test the new functions.

	* init/Makefile.am (init_SOURCES, TESTS): Reorder so that process.c,
	which is arguably lower level, comes first.
	(test_job_LDADD): Link the process code.
	(test_process_LDADD): Swap the order.

	* TODO: Update.

	* init/process.c (process_spawn): Correct typo (progress -> process),
	thanks Johan.

2006-08-12  Scott James Remnant  <scott@netsplit.com>

	* init/process.c (process_spawn): Correct formatting of function.
	* init/process.h (SHELL): Define the location of the shell, all in
	the spirit of not hard-coding stuff like this.

	* init/job.c (job_new): Initialise all structure members to zero
	as this doesn't happen automatically.

2006-08-10  Scott James Remnant  <scott@netsplit.com>

	* init/job.h (job_state_name): Declare as a const function.

2006-08-09  Scott James Remnant  <scott@netsplit.com>

	* init/job.c (job_next_state): State transition logic; this uses
	our departure from the specification (the goal) so that the state
	can always be currently accurate rather than suggestive.
	(job_state_name): Cute function to convert enum into a name.
	* init/job.h: Update.
	* init/tests/test_job.c (test_next_state): Test the transitions.
	(test_state_name): And the return values.

	* TODO: Add file to keep track of things.

	* init/job.c: Include nih/macros.h and nih/list.h
	* init/process.c: Include order fixing, include nih/macros.h
	* init/tests/test_job.c: Include nih/macros.h and nih/list.h
	* init/tests/test_process.c: Include nih/list.h

	* init/job.c: Include order fixing.
	(job_find_by_name): Function to find a job by its (unique) name.
	(job_find_by_pid): Function to find a job by the pid of its process.
	* init/job.h: Update.
	* init/tests/test_job.c (test_find_by_name, test_find_by_pid): Test
	new functions.

	* init/process.c (process_spawn): Spawn a process using the job
	details to set up the environment, etc.
	(process_setup_console): Set up the console according to the job.
	(process_setup_limits): Set up the limits according to the job.
	(process_setup_environment): Set up the environment according to
	the job.
	(process_kill): Simple function to send a kill signal or raise an
	error; mostly just a wrapper without any particular logic.
	* init/process.h: Prototypes and macros.
	* init/tests/test_process.c: Test cases.
	* init/Makefile.am (init_SOURCES): Build and link process.c and
	its header file.
	(TESTS): Run the process test suite.
	(test_process_SOURCES, test_process_LDFLAGS, test_process_LDADD):
	Details for process test sutie binary.

2006-08-08  Scott James Remnant  <scott@netsplit.com>

	* init/job.c (job_new): nih_list_free is necessary.
	* init/tests/test_job.c (test_new): Free job when done.

	* init/job.h: Header file to contain the definition of the Job
	structure and associated typedefs, etc.
	(JobGoal): In a divergence from the specification, we introduced a
	"goal" for a job which tells us which way round the state machine
	we're going (towards start, or towards stop).
	(JobState): Which means this always holds the current state, even
	if we're trying to get out of this state (ie. if we've sent the TERM
	signal to the running process, we're still in the running state until
	it's actually been reaped).
	(ProcessState): And in another divergence, we keep the state of the
	process so we know whether we need to force a state transition or
	can just expect one because something transient is happening.
	* init/job.c (job_new): Function to allocate a Job structure, set
	the pointers to NULL and other important members to sensible
	defaults.
	(job_init): Initialise the list of jobs.
	* init/tests/test_job.c: Test suite.
	* init/Makefile.am (init_SOURCES): Compile and link job.c using
	its header file.
	(TESTS): Run the job test suite.
	(test_job_SOURCES, test_job_LDFLAGS, test_job_LDADD): Details for the
	job test suite binary.

2006-08-02  Scott James Remnant  <scott@netsplit.com>

	* configure.ac: Check for C99

	* HACKING: Document dependency on libnih.

2006-07-27  Scott James Remnant  <scott@netsplit.com>

	* init/Makefile.am (DEFS): Append to the default DEFS list, rather
	than overriding, otherwise we lose HAVE_CONFIG_H

2006-07-13  Scott James Remnant  <scott@netsplit.com>

	* HACKING: Correct incorrect Bazaar URL.

	* AUTHORS: Change e-mail address to ubuntu.com.
	* HACKING: Update Bazaar and Release URLS.
	* configure.ac (AC_COPYRIGHT): Change copyright to Canonical Ltd.
	(AC_INIT): Change bug submission address to Launchpad.
	* init/main.c: Update header to use Canonical copyright and
	credit me as author.

2006-05-16  Scott James Remnant  <scott@netsplit.com>

	* init/main.c: Add the simplest template main.c
	* init/Makefile.am: Add template Makefile.am that builds init from
	main.c and links to libnih statically
	* configure.ac (AC_CONFIG_FILES): Configure nih and init subdirs.
	* Makefile.am (SUBDIRS): Recurse into nih and init subdirs.

2006-05-14  Scott James Remnant  <scott@netsplit.com>

	* ChangeLog: Initial project infrastructure created.<|MERGE_RESOLUTION|>--- conflicted
+++ resolved
@@ -1,9 +1,18 @@
-<<<<<<< HEAD
 2013-10-24  James Hunt  <james.hunt@ubuntu.com>
 
 	* init/tests/test_state.c: Removed some redundant JSON upgrade
 	  tests and renamed some existing data files to reflect the
 	  serialisation format version they encapsulate.
+
+2013-10-23  Dmitrijs Ledkovs  <xnox@ubuntu.com>
+
+ 	* extra/upstart-socket-bridge.c: use SOCKET_PATH in our event
+	  environment, instead of clobbering PATH.  (LP: #1235480)
+
+2013-10-23  James Hunt  <james.hunt@ubuntu.com>
+
+	* util/initctl.h: IS_INIT_EVENT(): Ignore session end event when
+	  running in user mode (for 'check-config').
 
 2013-10-14  James Hunt  <james.hunt@ubuntu.com>
 
@@ -41,20 +50,7 @@
 	  - "ensure 'set-env' persists across session-init re-exec".
 	  - "ensure 'set-env --global' persists across session-init re-exec".
 
-2013-01-04  Steve Langasek  <steve.langasek@ubuntu.com
-=======
-2013-10-23  Dmitrijs Ledkovs  <xnox@ubuntu.com>
-
- 	* extra/upstart-socket-bridge.c: use SOCKET_PATH in our event
-	  environment, instead of clobbering PATH.  (LP: #1235480)
-
-2013-10-23  James Hunt  <james.hunt@ubuntu.com>
-
-	* util/initctl.h: IS_INIT_EVENT(): Ignore session end event when
-	  running in user mode (for 'check-config').
-
 2013-10-04  Steve Langasek  <steve.langasek@ubuntu.com>
->>>>>>> 93637bb9
 
 	* extra/upstart-local-bridge.c: use SOCKET_PATH in our event
 	  environment, instead of clobbering PATH.  (LP: #1235480)
