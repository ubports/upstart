<<<<<<< HEAD
2012-12-17  James Hunt  <james.hunt@ubuntu.com>

	* init/man/init.5: Document that User Jobs are not supported
	  within a chroot environment.
=======
2012-12-14  Steve Langasek  <steve.langasek@ubuntu.com>
	* init/job_class.[ch]: instead of assuming a fixed value (0) as the
	  default nice value for job processes, use whatever the nice value
	  of the current process is.  This will be important later for user
	  sessions where an entire session may be started with a higher nice
	  value; and it fixes running the test suite as part of a nice'd
	  build.
	* init/tests/test_job_class.c: update test suite to match.
>>>>>>> 66258cdd

2012-12-11  James Hunt  <james.hunt@ubuntu.com>

	* init/Makefile.am: Add explicit -lrt for tests (LP: #1088863)

2012-12-07  James Hunt  <james.hunt@ubuntu.com>

	* NEWS: Release 1.6.1
	* configure.ac: Change version to 1.6.1

2012-12-07  James Hunt  <james.hunt@ubuntu.com>

	* init/Makefile.am:
	  - TEST_DATA_DIR: use $srcdir, not $PWD.
	  - TEST_DATA_FILES: Corrected filename.
	* dbus/com.ubuntu.Upstart.xml: Restart: Add annotation to make it
	  manifest this is an async call.
	* util/telinit.c: restart_upstart(): Use the async call to avoid the
	  client-side complaining if it detects that Upstart has severed all
	  D-Bus connections in preparation for the re-exec.

2012-12-06  James Hunt  <james.hunt@ubuntu.com>

	* init/job_class.c:
	  - job_class_add_safe(): Don't assert on name collisions for jobs
	    associated with a different session.  (LP: #1079715).
	  - job_class_serialise(): Explicitly disallow user and chroot
	    sessions from being serialised since this scenario is not
	    supported (due to our not serialising ConfSource objects yet).
	  - job_class_deserialise(): Assert that we do not have user and
	    chroot sessions to deal with, and fix potential invalid free if
	    error occurs before JobClass is created.
	  - job_class_deserialise_all(): Explicitly ignore attempted
	    deserialisation of user and chroot sessions.
	* init/state.c:
	  - state_deserialise_resolve_deps(): Ignore classes associated with
	    a user or chroot session.  Specify new session parameter to
	    state_get_job().
	  - state_serialise_blocked(): Encode session index for BLOCKED_JOB.
	    Make function non-static for testing.
	  - state_deserialise_blocked(): Extract session from index index for
	    BLOCKED_JOB to pass to state_get_job().  Default session to NULL
	    to handle upstart 1.6 serialization.  Make function non-static
	    for testing.
	  - state_get_job(): Add @session parameter to allow exact job match.
	  - state_read_objects(): Attempt to write the state to file
	    STATE_FILE if deserialisation fails as an aid to diagnosing the
	    cause of the failure.
	* init/tests/test_state.c: test_blocking(): Additional tests to check
	  that it is possible to deserialise Upstart 1.6 JSON format (which
	  does not include the "session" JSON attribute for blocked objects.
	  Add infrastructure for testing deserialization of reference json
	  files from disk.
	  New tests:
	    - "BLOCKED_JOB serialisation and deserialisation".
	    - "BLOCKED_EVENT serialisation and deserialisation".
	    - "BLOCKED_JOB with JSON session object".
	    - "ensure BLOCKED_JOB with non-NULL session is ignored".
	* dbus/com.ubuntu.Upstart.xml: Added 'GetState' method that returns
	  internal state in JSON format.
	* init/Makefile.am:
	  - Added TEST_DATA_DIR to allow tests to find data files.
	  - Added test data files to distribution.
	* init/control.c: control_get_state(): Implementation for D-Bus
	  'GetState' method.
	* init/tests/data/upstart-1.6.json: Test data used by test_state.c
	  for upgrade testing the upstart 1.6 serialization format.
	* dbus/com.ubuntu.Upstart.xml: New 'Restart' method.
	* init/control.c: control_restart(): New function to request Upstart
	  restart itself.
	* util/telinit.c: use the new dbus interface for restarts;
	  'telinit u' now fails with an error when PID 1 is not upstart,
	  instead of sending it a signal with undefined behavior.
	  (LP: #1083723)
	* util/man/telinit.8: Update for 'telinit u' behaviour if PID 1 is
	  not Upstart.

2012-11-23  James Hunt  <james.hunt@ubuntu.com>

	[ Colin King <colin.king@ubuntu.com> ]

	* init/log.c: log_serialise(): smatch-found issue where
	  additional checks required for log->unflushed to avoid any
	  possibility of NULL dereference.
	* init/state.c: state_read_objects(): smatch-found issue
	  to correct read size and ensure optimal throughput.

2012-11-18  Steve Langasek  <steve.langasek@ubuntu.com>

	* init/tests/test_job_process.c: fix test which was accidentally
	  relying on a variable persisting after it's gone out of scope.
	* init/tests/test_job_process.c: don't test the blocked/ignored
	  signal list in a spawned job; this is not testing the upstart code
	  but the characteristics of the system, and the test is wrong
	  because it assumes the signal lists in /proc/self/status fit in an
	  unsigned long int - patently untrue on mips, where we have 128
	  signals for historical reasons.

2012-11-17  Steve Langasek  <steve.langasek@ubuntu.com>

	* init/Makefile.am: set TERM=xterm, so that tests which rely on
	  TERM being set in the environment don't give different results and
	  gratuitously fail.

2012-11-15  James Hunt  <james.hunt@ubuntu.com>

	* NEWS: Release 1.6
	* configure.ac: Bump version to 1.7
	* NEWS: Begin new release

2012-11-07  James Hunt  <james.hunt@ubuntu.com>

	* Added stateful re-exec support such that when Upstart is asked
	  to restart itself using 'telinit u', the new instance of PID 1
	  will retain knowledge of all system jobs and running instances.

2012-09-10  James Hunt  <james.hunt@ubuntu.com>

	* Merged lp:~jconti/upstart/fix_empty_chroot.

2012-05-23  James Hunt  <james.hunt@ubuntu.com>

	* init/main.c: Add in "bare" re-exec handling from Ubuntu
	  branch.
	* init/main.c: Unhide "restart" option.

2012-10-22  James Hunt  <james.hunt@ubuntu.com>

	* init/parse_job.c: stanza_kill(): Actually save parsed
	  value to avoid crash if kill signal given as a numeric
	  (LP: #1049820).
	* init/tests/test_parse_job.c: test_stanza_kill(): New test:
	  "with signal and single numeric argument".
	* init/Makefile.am: test_job_process must now be linked to the 'util'
	  library for pty helper functionality.
	* init/tests/test_job_process.c:
	  - Compiler appeasement.
	  - Conditionally run tests in a pty for build environments such as
	    modern versions of sbuild(1) that do not provide a controlling
	    terminal (sbuild) (LP: #888910).

2012-08-31  Steve Langasek  <steve.langasek@ubuntu.com>

	[ A. Costa <agcosta@gis.net> ]
	* init/man/init.5, util/man/runlevel.7, util/man/initctl.8: fix a
	number of typos.

2012-08-07  James Hunt  <james.hunt@ubuntu.com>

	* init/main.c: main(): Remove checks for /dev/kmsg, /dev/null,
	  /dev/console and /dev/tty since some environments use different
	  major/minor numbers to the norm (for example on LXC, /dev/console is
	  not (5,1), but (136,*)). Do not attempt to create /dev/console again,
	  due to LXC numbering difference.

2012-08-03  James Hunt  <james.hunt@ubuntu.com>

	* init/main.c:main(): Handle hostile initramfs-less environments by
	  calling umask and creating required device nodes as early as possible.
	* init/system.c: New functions to simplify code:
	  - system_mknod()
	  - system_check_file()

2012-07-31  James Hunt  <james.hunt@ubuntu.com>

	[ Eric S. Raymond <esr@thyrsus.com> ]
	* extra/man/socket-event.7: Fixed incorrect troff (LP: #1018925).

2012-03-22  James Hunt  <james.hunt@ubuntu.com>

	* NEWS: Begin new release.
	* configure.ac: Bump version to 1.6.

2012-03-22  James Hunt  <james.hunt@ubuntu.com>

	* Changelog: Release entry.
	* configure.ac: Bump year.
	* NEWS: Release 1.5.

2012-03-16  James Hunt  <james.hunt@ubuntu.com>

	* init/tests/test_job_process:
	  - Fixed multiple TEST_FAILED() typos
	    ("unexpected" => unexpectedly").
	* job_process_spawn(): Only display single message
	  if pty setup fails. 
	* init/man/init.5: Typo.
	* init/tests/test_job_process:
	  - child(): New TEST_OUTPUT_WITH_STOP test.
	  - test_run(): New test "with multiple processes and log".
	  - test_spawn():
	    - umask reset.
	    - New test "ensure multi processes output logged".
	* dbus/com.ubuntu.Upstart.xml:
	  - added 'NotifyDiskWriteable' method.
	* init/control.c:
	  - control_notify_disk_writeable(): New function to flush early job log.
	* init/job_process.c:
	  - job_process_terminated(): Call log_handle_unflushed() to potentially
	    add log object to unflushed list (the early job log) in certain
	    scenarios.
	* init/log.c:
	  - log_flushed: bool indicating successful flush of early job log.
	  - log_unflushed_files: The "early job log" list.
	  - log_new(): Call log_unflushed_init() and initialize new log members.
	  - log_flush(): Only call log_read_watch() conditionally now.
	  - log_io_reader(): More careful consideration of errno by
	    using saved value from log member.
	  - log_io_error_handler(): Set remote_closed for the benefit of
	    log_flushed() (to avoid flushing multiple times).
	  - log_file_open: Now saves errno value from open(2).
	  - log_read_watch(): Removed log->unflushed->len assert since it was
	    erroneous: even if unflushed data exists, it will be written in
	    order when log_io_reader() calls log_file_write().
	  - log_unflushed_init(): New function to initialise the
	    log_unflushed_files list.
	  - log_handle_unflushed(): New function that potentially adds log
	    object to the log_unflushed_files list to allow the data to be
	    flushed _after_ the parent object has been destroyed.
	  - log_clear_unflushed(): New function to clear the
	    log_unflushed_files list by attempting to flush the data to disk.
	  - log_read_watch(): Set remote_closed for scenarios where
	    error handler never called. (LP: #935585)
	* init/log.h:
	  - Added new Log members: detached, remote_closed and open_errno.
	  - Updated documentation.
	  - extern for log_unflushed_files.
	  - Added prototypes for new functions: log_handle_unflushed(),
	    log_clear_unflushed() and log_unflushed_init().
	* init/tests/test_job_process.c:
	  - test_run():
	    - Call log_unflushed_init().
	    - Corrected grammar in error messages for "ensure sane fds" tests.
	    - "with single line command writing fast and exiting": Call
	      nih_child_add_watch().
	    - added waitid() calls to ensure log data not added to
	      unflushed list.
	  - test_spawn():
	    - Call log_unflushed_init().
	    - Corrected grammar in error messages for "ensure sane fds" tests.
	    - Added TEST_ALLOC_SAFE() to "simple test" to ensure
	      destructors run correctly.
	    - "read single null byte with 'console log'": Call
	      log_handle_unflushed() and added missing free.
	    - "read data from forked process": Call
	      log_handle_unflushed().
	* init/tests/test_log.c: 
	  - Updated documentation.
	  - Added calls to log_unflushed_init().
	  - "ensure logger flushes cached data on request": New test
	    for log_handle_unflushed().
	* util/initctl.c:
	  - notify_disk_writeable_action(): New function to notify
	    Upstart that the disk is writeable.
	  - commands: Added new command "notify-disk-writeable".
	* util/man/initctl.8: Updated for new notify-disk-writeable command.
	* util/tests/test_initctl.c:
	  - STOP_UPSTART(): Check return from kill(2).
	  - test_show_config(): Adding missing rmdir(2).
	  - test_check_config(): Adding missing rmdir(2).
	  - test_notify_disk_writeable(): New function embodying new test
	    "with job ending before log disk writeable".

	[ Steve Langasek <steve.langasek@ubuntu.com> ]
	* init/tests/test_job_process:
	  - close_all_files(): New function to ensure test environment
	    has only expected fds open.
	  - main(): Call close_all_files().

2012-03-07  James Hunt  <james.hunt@ubuntu.com>

	* init/job.c: job_new(): Initialize log array.
	* init/job.h: Change Log element to an array to handle scenario where
	  job has multiple simultaneous processes running (LP: #940290).
	* init/job_process.c:
	  - job_process_run(): pass ProcessType to job_process_spawn().
	  - job_process_spawn():
	    - Now accepts a ProcessType.
	    - Ensure existing matching process type log is destroyed before
	      creating a new one.
	  - job_process_terminated(): Update for log array.
	* init/job_process.h: Updated prototype for job_process_spawn().
	* init/tests/test_job.c: test_new(): Updated logic for log array.
	* init/tests/test_job_process.c: test_run():
	  - Updated logic for log array.
	  - Added ProcessType to job_process_spawn() calls.

2012-03-05  James Hunt  <james.hunt@ubuntu.com>

	* init/job_process.c: job_process_spawn(): If pty setup fails,
	  log message and disable logging for job.
	* init/man/init.5: Explain new behaviour should pty setup fail.
	* init/tests/test_job_process.c: Updated disabled test
	  "when no free ptys" for new behaviour.

2012-03-01  James Hunt  <james.hunt@ubuntu.com>

	* init/job_class.c:
	  - job_class_get_instance():
	    - Use nih_local to avoid memory leak should nih_strcat_sprintf()
	      fail.
	    - Formatting.
	  - job_class_start():
	    - Use nih_local to avoid memory leak should nih_strcat_sprintf()
	      fail.
	    - Formatting.
	* init/man/init.5: Add further pty details.

2012-02-13  James Hunt  <james.hunt@ubuntu.com>

	* init/log.c:
	  - log_flush(): Comments.
	  - log_read_watch():
	    - Improved comments.
	    - Don't re-attempt read on EAGAIN/EWOULDBLOCK since those errors are
	      nominally impossible due to the remote end of the pty already
	      having ended (LP: #926468).
	    - Added a debug-mode warning when 'badly-behaved' application
	      detected that leaks fds to its children, as this is generally a bug.
	* init/tests/test_job_process.c:
	  - test_run():
	    - "with single line command writing fast and exiting": added
	      waitpid() to ensure no EAGAIN.
	  - test_spawn():
	    - "with no such file, no shell and console log": added
	      waitpid() to ensure no EAGAIN.

2012-02-03  James Hunt  <james.hunt@ubuntu.com>

	* init/job_process.c: job_process_spawn():
	  - Set close-on-exec for pty_master.
	  - Ensure stdio buffers flushed prior to forking to ensure no data
	    leakage to child (should init be run with '--debug', or the tests
	    be run with redirected output, for example).
	  - Free log object if child process fails to exec(3) rather than just
	    closing fd. This ensures io watch is removed correctly. (LP: #922754)
	  - Only need to remap pty_master if CONSOLE_LOG in operation.
	* init/tests/test_job_process:
	  - fd_valid(): New helper function to determine if specified fd is valid.
	  - child(): Added new 'TEST_FDS' test to ensure no fd leakage to child
	    processes.
	  - test_run():
	    - New tests:
	      - "ensure sane fds with no console, no script"
	      - "ensure sane fds with no console, and script"
	      - "ensure sane fds with console log, no script"
	      - "ensure sane fds with console log, and script"
	      - "with single-line command running an invalid command, \
	         then a 1-line post-stop script"
	      - "with single-line command running an invalid command, \
	         then a 2-line post-stop script"
	      - "with single-line command running an invalid command, \
	         then a post-stop command"
	      - "with single-line command running an invalid command, \
	         then an invalid post-stop command"
	      - "with single-line command running a valid command, \
	         then a 1-line invalid post-stop command"
	    - Test "with single-line command running an invalid command":
	      - now diverts stderr output for less chatty test-run experience.
	      - Improved checking.
	    - Test "with setuid me" now diverts stderr output for less chatty
	      test-run experience.
	  - test_spawn():
	    - New tests:
	      - "with no such file, no shell and console log"
	      - "ensure sane fds with no console"
	      - "ensure sane fds with console log"
	* init/tests/test_log.c: test_log_destroy():
	  - New test "ensure watch freed when log destroyed"

2012-01-27  James Hunt  <james.hunt@ubuntu.com>

	* init/tests/test_job_process.c: test_run(): Fixed typo in
	  test "with setuid me" where uid value was being set to gid.

2012-01-25  James Hunt  <james.hunt@ubuntu.com>

	* init/job_process.c: job_process_terminated(): Free log to ensure data
	  written as soon as _any_ process ends (consider respawn jobs).
	* init/log.c:
	  - log_destroy():
	    - Improved documentation.
	    - Now calls new function log_flush().
	  - log_flush(): New function to ensure no lingering buffered job data
	    remains. Now considers EBADF (LP: #912558).
	  - log_io_reader():
	    - Added missing assert for @len.
	    - Simplified ENOSPC handling.
	    - Ensure log->io set to NULL to allow other routines to detect it
	      really has gone.
	  - log_file_write(): Added @len checks.
	  - log_read_watch(): New function to drain data from a watch descriptor
	    (which also must consider EBADF).
	* init/log.h: Added define for LOG_READ_SIZE.
	* init/tests/test_job_process.c:
	  - test_run():
	    - Added some extra pointer checks.
	    - Free class *before* checking file to ensure destructor invoked at
	      correct point.
	    - Added test "with single-line command running an invalid command"
	      (for scenario bug 912558 exposed).
	    - Added test "with single-line command writing fast and exiting".
	* init/tests/test_log.c: Changed all tests to use openpty(3) rather than
	  pipe(2) for semantic parity with actual code.
	* util/tests/test_user_sessions.sh:
	  - ensure_no_output(): Now calls check_job_output() and delete_job() to
	    simplify logic.
	  - delete_job(): Call get_job_file() rather than doing it long-hand.
	  - check_job_output(): New function.
	  - start_job(): Added allow_failure parameter.
	  - test_ensure_no_unexpected_output(): New test
	    "ensure command job does not create log file with invalid command".

2012-01-05  James Hunt  <james.hunt@ubuntu.com>

	* init/man/init.5: Explain that all job processes affected
	  by 'setuid' and 'setgid' stanzas.

2011-12-22  James Hunt  <james.hunt@ubuntu.com>

	* init/job_process.c: job_process_spawn():
	  - Set child handler to default rather than explicit ignore
	    to avoid test failures in environments that disallow
	    ignoring SIGCHLD.
	* init/tests/test_job_process.c: test_run():
	  - Changed timeout for test feature "ensure that no log
	    file written for CONSOLE_NONE".

2011-12-15  James Hunt  <james.hunt@ubuntu.com>

	* Makefile.am: Add missing TESTING.sessions to distribution.
	* contrib/vim/syntax/upstart.vim: Meta-data update and addition
	  of more standard (Ubuntu Upstart) events.
	* extra/man/upstart-udev-bridge.8: Ensure literal dashes used
	  for all command-line options.
	* extra/upstart-udev-bridge.c:
	  - udev_monitor_watcher(): Fix leak when obtaining udev value.
	  - make_safe_string(): Don't realloc since overhead too high
	  considering size of strings.
	* init/job_class.c: Typo.
	* init/job_process.c: job_process_spawn():
	  - Correct ignoring of SIGCHLD prior to grantpt(3) call.
	  - Removed redundant close(2) calls.
	  - Move declarations to top of block for
	    getpwnam(3)/getgrnam(3).
	* init/log.c:
	  - log_file_open(): Comments.
	  - log_file_write(): Added missing cast on
	    nih_io_buffer_shrink() call.
	* init/main.c: console_type_setter(): NihOptionSetter's should
	  return 0 on success.
	* init/man/init.5: lower-case all references to system jobs
	  and user jobs.
	* init/tests/test_job_process.c: Add missing include for
	  fnmatch.h.

2011-12-15  James Hunt  <james.hunt@ubuntu.com>

	* init/tests/test_job_process.c: test_run():
	  - Ensure process group killed for multi-process shell scripts.
	  - Change 'command-not-found' tests to use regex matching rather
	    than literal to allow for minor differences in /bin/sh variants
	    error output.

2011-12-13  James Hunt  <james.hunt@ubuntu.com>

	* configure.ac: Bump version to 1.5
	* NEWS: Begin new release

2011-12-13  James Hunt  <james.hunt@ubuntu.com>

	* NEWS: Release 1.4
	* configure.ac (NIH_COPYRIGHT): Update

2011-12-12  James Hunt  <james.hunt@ubuntu.com>

	Simplify logfile name encoding.
	
	* init/job_process.c: job_process_log_path(): Ditch D-Bus job name
	  encoding in path names for saner approach that simply remaps slash
	  characters (minimal surprises for users).
	* init/job_process.h: Addition of macros:
	  - JOB_PROCESS_LOG_FILE_EXT
	  - JOB_PROCESS_LOG_REMAP_FROM_CHAR
	  - JOB_PROCESS_LOG_REMAP_TO_CHAR
	* init/man/init.5: Update console section for simplified log filename
	  encoding approach.
	* init/test_job_process.c: test_log_path(): Updates for simplified
	  logfile name encoding.
	* util/tests/test_user_sessions.sh: Updates for simplified
	  logfile name encoding: removed dbus_encode() and replaced with
	  upstart_encode().

2011-12-12  James Hunt  <james.hunt@ubuntu.com>

	* extra/man/upstart-udev-bridge.8:
	  - Added new '--no-strip' option.
	  - Added missing '--daemon', '--debug' and '--help' options.
	* extra/upstart-udev-bridge.c:
	  XXX: Behavioural change: non-printable bytes are now removed
	  by default from all udev message data to handle buggy
	  hardware devices which expose this data to userland (the
	  kernel simply passes it through verbatim). To revert to old
	  behaviour (where no udev message data is modified), specify
	  the new '--no-strip' option (LP: #829980).
	  - make_safe_string(): New function to cleanse udev data.
	  - udev_monitor_watcher():
	    - Cleanse udev data unless '--no-strip' specified.
	    - Fixed possible crash should 'action' not be set.
	    - Fixed possible crash should 'devname' not be set
	      and '--debug' specified.

2011-12-09  James Hunt  <james.hunt@ubuntu.com>

	* Merge of 'setuid' + 'setgid' stanzas from
	  Evan Broder (lp:~broder/upstart/drop-privileges).

2011-12-09  James Hunt  <james.hunt@ubuntu.com>

	Introduction of 'log' argument to 'console' stanza allowing
	system job output only to be captured.
	
	* contrib/vim/syntax/upstart.vim: Added 'log' and missing
	  'none'.
	* init/Makefile.am: Update for log.c, log.h and test_log.c.
	* init/job.c: job_new(): Initialize log.
	* init/job.h: Add Log pointer to Job.
	* init/job_class.c:
	  - XXX: behaviour change: Default for 'console'
	    is now CONSOLE_LOG rather than CONSOLE_NONE.
	    Rationale is that if a job does produce output, you want to see
	    it since the chances are it will contain useful error details.
	  - Added default_console variable.
	  - job_class_console_type(): New function to parse console type
	    string.
	* init/job_class.h:
	  - Added CONSOLE_LOG to ConsoleType and updated documentation
	    for ConsoleType.
	  - Added prototype for job_class_console_type().
	* init/job_process.c:
	  - New log_dir and disable_job_logging variables.
	  - job_process_run(): Updated to reflect new parameter for
	    job_process_spawn().
	  - job_process_spawn(): Now accepts a Job rather than a
	    JobClass to allow job->log and class->console to be handled
	    appropriately. Now creates pty master and slave fds for
	    console logging. Simplified code for file descriptor
	    switching by using new job_process_remap_fd().
	  - job_process_error_read(): Added entries for:
	    - JOB_PROCESS_ERROR_OPENPT_MASTER
	    - JOB_PROCESS_ERROR_OPENPT_UNLOCKPT
	    - JOB_PROCESS_ERROR_PTSNAME
	    - JOB_PROCESS_ERROR_OPENPT_SLAVE
	  - job_process_log_path(): New function that returns full path to log
	    file for specified Job.
	  - job_process_remap_fd(): New function to ensure file
	    descriptors do not collide.
	* init/job_process.h:
	  - Updated JobProcessErrorType with new entries:
	    - JOB_PROCESS_ERROR_OPENPT_MASTER
	    - JOB_PROCESS_ERROR_OPENPT_UNLOCKPT
	    - JOB_PROCESS_ERROR_PTSNAME
	    - JOB_PROCESS_ERROR_OPENPT_SLAVE
	  - job_process_spawn(): Updated prototype.
	  - job_process_log_path(): Added prototype.
	* init/main.c:
	  - handle_logdir(): New function for overriding log directory.
	  - console_type_setter(): New Function to handle selection of
	    default console value.
	  - Added following command-line options:
	    - '--default-console'
	    - '--logdir'
	    - '--no-log'
	* init/man/init.5:
	  - Update and restructure of section on 'console' stanza.
	  - Added a FILES section.
	* init/man/init.8: Updated with details of new options:
	  - '--default-console'
	  - '--logdir'
	  - '--no-log'
	* init/parse_job.c: stanza_console(): Updated for "log".
	* init/paths.h: Added defines for JOB_LOGDIR and LOGDIR_ENV.
	* init/session.c:
	  - Added missing function headers.
	* init/system.c: system_setup_console(): Update for CONSOLE_LOG.
	* init/test_conf.c:
	  - TEST_FORCE_WATCH_UPDATE(): Removed debug.
	  - test_override(): Removed erroneous comment.
	  - test_select_job(): Added variable attributes to keep gcc 4.6 happy.
	* init/test_event.c: Explicitly set console type to CONSOLE_NONE to
	  retain behaviour of existing tests.
	* init/test_job.c:
	  - test_job_new(): Ensure log object not created on Job instantiation.
	  - test_change_state(): Explicitly set console type to CONSOLE_NONE to
	    retain behaviour of existing tests.
	* init/test_job_class.c:
	  - test_new(): Ensure console type now defaults to CONSOLE_LOG.
	  - Explicitly set console type to CONSOLE_NONE to retain behaviour of
	    existing tests.
	* init/test_job_process.c:
	  - Added various new macros to simplify test code.
	  - child(): New child_tests added for TEST_OUTPUT and TEST_SIGNALS.
	  - get_available_pty_count(): New function.
	  - Explicitly set console type to CONSOLE_NONE to retain behaviour of
	    existing tests.
	  - test_run(): Added new tests for CONSOLE_LOG.
	  - test_spawn(): Added new tests for CONSOLE_LOG.
	  - test_log_path(): New function.
	  - test_handler(): Added UPSTART_LOGDIR support to 
	  - main():
	    - Update to allow number of forks to be specified when run as a child
	      process.
	    - Added call to test_log_path().
	    - initialize various subsystems since before, functions run from
	      main() had to be run in the order specified and exactly as listed
	     (certain tests relied on previous tests initializing a subsystem
	     which gives unexpected results and thus confusing behaviour
	     if the order of tests is changed).
	* init/test_parse_job.c: Added new test to test_stanza_console() for
	  "console log".
	* util/tests/test_user_sessions.sh: Added tests for job logging
	  to ensure no unexpected output recorded for user jobs.

2011-11-16  Petr Lautrbach <plautrba@redhat.com>
	* init/parse_job.c, init/job_class.c, init/job_class.h: Added "usage"
	stanza which is used by initctl command.
	* init/tests/test_parse_job.c: Tests for "usage" stanza
	* init/man/init.5: "usage" stanza documentation.
	* util/initctl.c, util/man/initctl.8: Added "inictl usage" command.
	* util/tests/test_initctl.c: Tests for ""inictl usage" command.

2011-08-11  Scott James Remnant  <keybuk@google.com>

	* init/job_process.c (job_process_spawn): Can't return on
	dup2() error, we're in the child. Return an error back to
	the child properly.

	* init/job_process.c (job_process_spawn), init/main.c: error
	should be ENOENT

	* init/job_class.c, init/job_class.h: Move constants into the
	header file so they can be found from other source files.
	* init/job_process.c (job_process_spawn): Only adjust the OOM
	score if it isn't the default
	* init/main.c: Apply the default OOM score to the init process
	itself.

	* init/main.c: Deal with failure to setup the system console by
	falling back to /dev/null, so we don't end up without default fds
	and castrate the process.

2011-08-10  Scott James Remnant  <keybuk@google.com>

	* init/job_class.c (job_class_new): nit, use #defines for the default
	nice level and oom score adjustment.
2011-07-25  James Hunt  <james.hunt@ubuntu.com>

	* init/job_process.c: job_process_spawn():
	  - Added dup2() return check.
	* TESTING.sessions: Updated with information on user sessions.
	* init/job_process.c:
	  - job_process_spawn():
	    - Change group before user and do it as early as possible.
	    - Ensure non-priv user is able to read script fd. Default system
	      behaviour is seemingly not consistent/defined, so force it
	      to be (LP: #813052)
	    - Ensure cwd for user job is home directory by default.
	  - job_process_error_read():
	    - Added handling for JOB_PROCESS_ERROR_SETUID and
	      JOB_PROCESS_ERROR_SETGID (LP: #807293).
	    - Added new entry for JOB_PROCESS_ERROR_CHOWN.
	* init/job_process.h:
	  - Added entry for JOB_PROCESS_ERROR_CHOWN in JobProcessErrorType.
	* init/man/init.5: Update for user jobs explaining behaviour of stanzas
	  which manipulate system resource limits and when the init
	  daemon reads the users job directory.
	* util/tests/test_user_sessions.sh: New script for testing user sessions
	  (NOTE: this is *NOT* run automatically).
	* init/session.c: session_from_dbus(): Handle case where a users
	  home directory is changed or where a uid is re-used for a
	  different username.
	* init/session.h: Updated comments for Session object.
	* init/man/init.5: Explain that symbolic links are not supported.

2011-07-22  James Hunt  <james.hunt@ubuntu.com>

	* util/man/initctl.8: Clarify semantics of restart(8)
	  command (LP: #731225).

2011-07-20  James Hunt  <james.hunt@ubuntu.com>

	* util/tests/test_initctl.c:
	  - test_show_config(): /* fall through :) */
	  - test_check_config(): Manually start and stop dbus-daemon to work
	    around change in dbus autostart behaviour which causes issues when
	    running the tests in a chroot and non-X11 environment (see dbus commit
	    cea055514a9dfc74e7f0515cf4a256da10a891bc).

2011-06-14  James Hunt  <james.hunt@ubuntu.com>

	* NEWS: Release 1.3

2011-06-14  James Hunt  <james.hunt@ubuntu.com>

	* contrib/vim/syntax/upstart.vim: Updates for kill, oom, expect
	and limit.  

2011-06-07  Scott James Remnant  <scott@netsplit.com>

	* init/job_process.c (job_process_spawn): Make sure we don't close
	our own file descriptor if it already has the right value.

2011-06-06  James Hunt  <james.hunt@ubuntu.com>
	
	Add override file support.

	* init/conf.c:
	  - conf_reload_path(): Now takes an extra override_path parameter.
	  - is_conf_file() / is_conf_file_std() / is_conf_file_override(): New
	    functions to determine type of given file path.
	  - toggle_conf_name(): New function which convert a conf file
	    name to an override name and vice versa.
	  - majority of remaining functions updated to handle override
	    files.
	* init/conf.h: Prototypes.
	* init/job_class.c: Whitespace.
	* init/man/init.5: Updated to document override file support.
	* init/man/init.8: Added reference to control-alt-delete(7) man page.
	* init/paths.h: New macros CONF_EXT_OVERRIDE, CONF_EXT_STD,
	  IS_CONF_FILE_OVERRIDE and IS_CONF_FILE_STD.
	* init/parse_conf.c: Added assertion to remind us forcibly to add
	  override-handling code for directories if we ever allow content in
	  'init.conf'.
	* init/parse_job.c (parse_job): Additional parameter 'update' to
	  allow override files to replace existing Job details.
	* init/parse_job.h: Updated parse_job() prototype.
	* init/test_conf.c
	  - New macros TEST_ENSURE_CLEAN_ENV() and
	    TEST_FORCE_WATCH_UPDATE().
	  - test_override(): New function.
	  - test_toggle_conf_name(): New function.
	* init/test_parse_job.c:
	  - Updated for extra parse_job() parameter.
	  - added a test feature to test_parse_job() to exercise new
	    parameter to parse_job().
	* util/man/initctl.8: Clarified what it means to restart a job.

	Add udev and socket bridges.
	
	* Makefile.am: Added extra directory.
	* New files:
	  - extra/Makefile.am
	  - extra/conf/upstart-socket-bridge.conf
	  - extra/conf/upstart-udev-bridge.conf
	  - extra/man/socket-event.7
	  - extra/man/upstart-socket-bridge.8
	  - extra/man/upstart-udev-bridge.8
	  - extra/upstart-socket-bridge.c
	  - extra/upstart-udev-bridge.c
	* configure.ac:
	  - Check for udev (for upstart-udev-bridge).
	  - Add extra/Makefile to AC_CONFIG_FILES.
	* dbus/com.ubuntu.Upstart.xml: Add EmitEventWithFile method.
	* init/control.c:
	  - control_emit_event(): Now a wrapper for control_emit_event_with_file.
	  - control_emit_event_with_file(): New function that operates on an fd.
	* init/control.h: Prototype for control_emit_event_with_file().
	* init/event.c:
	  - event_new(): Initialize event fd.
	  - event_pending_handle_jobs(): Now calls event_operator_fds().
	* init/event.c: Add fd to Event struct.
	* init/event_operator.c: event_operator_fds(): New function.
	* init/event_operator.h: Prototype for event_operator_fds().
	* init/job.c: job_new(): Initialize fd members.
	* init/job.h: Add fds and num_fds to Job struct.

2011-06-03  James Hunt  <james.hunt@ubuntu.com>

	Add session support. Note that there are no automatically runnable and
	explicit tests yet. However, see TESTING.sessions.
	
	* TESTING.sessions: ASCII (reStructuredText) document explaining
	  how to run manual tests for session support (for chroots).
	* dbus/Upstart.conf: Simplified to support allowing users to invoke
	  all methods (since Upstart now isolates commands by user).
	* init/Makefile.am: Added session.[ch] files.
	* init/session.c: New file. Note that session_from_dbus() will disable sessions
	  (by returning the NULL session) if environment variable "UPSTART_NO_SESSIONS"
	  is set to any value (used by tests).
	* init/session.h: New file.
	* init/parse_job.h: parse_job(): Add session pointer to prototype.
	* init/parse_job.c:
	  - parse_job(): Add session parameter.
	  - Update calls to job_class_new() to pass session pointer.
	* init/job.c: job_new(): Crucial change to ensure chroot sessions have
	  a unique D-Bus name (LP:#728531).
	* init/job_class.c: 
	  - job_class_new(): Add session parameter and session support.
	  - job_class_remove(): Add session parameter to prototype.
	  - job_class_consider(): Only consider jobs from the appropriate session.
	  - job_class_reconsider(): Only consider jobs from the appropriate session.
	  - job_class_start(): Disallow out-of-session modification.
	  - job_class_stop(): Disallow out-of-session modification.
	  - job_class_restart(): Disallow out-of-session modification.
	* init/main.c: Add "--no-sessions" command-line option to disable
	  sessions and revert to traditional behaviour.
	* init/job_class.h: 
	  - job_class_new(): Add session pointer to prototype.
	  - JobClass: Add session member.
	* init/job_process.c: job_process_spawn():
	  - Call chroot(2) for chroot sessions.
	  - Call setuid(2) for user session jobs.
	* init/job.c:
	  - job_emit_event(): Set session for event.
	  - job_start(): Disallow out-of-session modification.
	  - job_stop(): Disallow out-of-session modification.
	  - job_restart(): Disallow out-of-session modification.
	* init/event.h: Event: Add session member.
	* init/event.c:
	  - event_new(): initialize session to NULL.
	  - event_pending_handle_jobs(): Add session handling.
	  - event_finished(): Set session for failure event.
	* init/control.c:
	  - control_get_job_by_name(): Add session handling.
	  - control_get_all_jobs(): Add session handling.
	  - control_emit_event(): Add session handling.
	* init/conf.c:
	  - conf_source_new(): Initialise session to NULL.
	  - conf_reload_path(): Pass session to parse_job().
	  - conf_select_job(): Add session parameter.
	* init/conf.h:
	  - ConfSource: Add session member.
	  - conf_select_job(): Add session parameter to prototype.
	* All tests updated to set "UPSTART_NO_SESSIONS" (to disable
	  sessions).

2011-06-02  James Hunt  <james.hunt@ubuntu.com>

	* contrib/bash_completion/upstart:
	  - Made function names more meaningful:
	  - _upstart_jobs: Now returns a unique list
	  - _upstart_events (nee _upstart_named_events ) now considers all
	    "emits" tokens.
	  - Updates for "check-config" and "show-config".
	  - Added "--session" option.
	  - Added "--no-wait" for emit, reload and restart.

	Man page updates.
	
	* init/man/init.5:
	  - Quoted dashes.
	  - Explain handling of duplicated stanzas.
	  - "respawn": Document default count and interval.
	  - "emits": Reference "initctl check-config".
	  - Added BUGS section.
	  - Added copyright.
	* init/man/init.8:
	  - Quoted dashes.
	  - See Also: Added control-alt-delete(7).
	* util/man/initctl.8:
	  - Quoted dashes.
	  - "restart": Clarified meaning.
	  - "list": Explained "stop/waiting" jobs.

2011-06-01  James Hunt  <james.hunt@ubuntu.com>

	Add D-Bus session support to initctl.
	
	* util/initctl.c:
	  - Added "--session" command-line option.
	  - dbus_bus_type_setter(): New function used by option parser to
	    distinguish system/session D-Bus bus type.
	  - system_bus variable now replaced by two others: use_dbus (boolean)
	    and dbus_bus_type.
	  - upstart_open(): Updated to handle multiple D-Bus bus types.
	* util/man/initctl.8: Update for "--session" option.
	* util/tests/test_initctl.c: Updated to make use of use_dbus and
	  dbus_bus_type rather than system_bus.

	Add "show-config" command to initctl.
	
	* util/initctl.c:
	  - New functions:
	    - job_class_condition_handler(): Handler function to retrieve job conditions.
	    - job_class_condition_err_handler(): Handler error function for
	      job_class_condition_handler().
	    - job_class_parse_events(): Convert RPN "start on" and "stop on" conditions to
	      human-readable format.
	    - job_class_show_emits(): Display events which job emits.
	    - job_class_show_conditions(): Make D-Bus calls to retrieve "start on" and
	      "stop on" conditions.
	    - show_config_action: Handle "show-config" command..
	* util/initctl.h: New file providing stack-handling functionality for
	  RPN parsing for "show-config" command.
	* util/Makefile.am: Added initctl.h to initctl_SOURCES.
	* util/man/initctl.8: Updated for "show-config" command and associated
	  options.
	* util/tests/test_initctl.c:
	  - New macros START_UPSTART, STOP_UPSTART, RUN_COMMAND, CREATE_FILE and DELETE_FILE.
	    These are required since due to the introduction of the
	    "show-config" initctl command, initctl is no longer solely a proxy
	    to Upstart: it now has some intelligence (it parses the 
	    "emits", "start on" and "stop on" conditions) and thus must be
	    tested directly.
	  - test_show_config(): New function to test "initctl show-config".
	  - in_chroot(): New function to detect if tests are being run from
	    within a chroot environment.
	  - dbus_configured(): New function which performs a basic check to
	    establish if D-Bus is configured correctly.
	  - main(): Added call to test_show_config(), conditional on
	    a non-chroot environment and a working D-Bus system.

	Add "check-config" command to initctl.
	
	* util/initctl.c:
	  - New functions:
	    - allow_event(): Determine if specified event is erroneous or not.
	      Handles globbing.
	    - allow_job(): Determine if specified job is erroneous or not.
	      Handles variables (such as instance variables).
	    - check_condition(): High-level function to handle checking start
	      on/stop on conditions.
	    - check_config_action: Handler for "check-config" command.
	    - display_check_errors(): Display errors from expression tree nodes
	      that are in error.
	    - eval_expr_tree(): Evaluate expression tree.
	    - ignored_events_setter(): handler for '--ignore-events' command-line
	      option for "check-config" command.
	    - tree_filter(): Used for filtering expression tree nodes.
	  - show_config_action(): Update for check-config mode.
	  - job_class_parse_events(): Update for check-config mode.
	  - job_class_show_emits(): Update for check-config mode.
	* util/initctl.h:
	  - Added structs for JobCondition, CheckConfigData and ExprNode.
	  - New macros: MAKE_EXPR_NODE() and MAKE_JOB_CONDITION().
	* util/tests/test_initctl.c:
	  - test_check_config(): New function to test "initctl check-config".
	  - main(): Added call to test_check_config(), conditional on
	    a non-chroot environment and a working D-Bus system.
	* util/man/initctl.8: Updated for "check-config" command and associated
	  options.
	* conf/rc-sysinit.conf: Added "emits" stanza, required by
	"check-config".

	Addition of initctl2dot script for visualisation.
	
	* Makefile.am: Added scripts directory.
	* configure.ac: Updated AC_CONFIG_FILES for scripts/Makefile.
	* scripts/Makefile.am: Makefile for scripts.
	* scripts/initctl2dot.py: Python script to produce dot(1) graphs of
	  "initctl show-config" output.
	* scripts/man/initctl2dot.8: Man page for initctl2dot.py script.

	Addition of init-checkconf script.
	
	* scripts/init-checkconf.sh: Script to determine if specified job
	  config file is valid or not.
	* scripts/man/init-checkconf.8: Man page for init-checkconf.sh.
	* scripts/Makefile.am: Added init-checkconf script and man
	  page.

2011-05-31  James Hunt  <james.hunt@ubuntu.com>

	Add command-line option to use D-Bus session bus (for testing).
	
	* init/control.c:
	  - Added new boolean use_session_bus.
	  - Updated comments.
	  - control_handle_bus_type(): New function to allow selection of
	    session bus via env var "UPSTART_USE_SESSION_BUS".
	    Also logs use of session bus if use_session_bus set.
	  - control_bus_open(): Now connects to either D-Bus system bus or session bus.
	* init/control.h: New define for USE_SESSION_BUS_ENV.
	* init/main.c: Addition of "--session" command-line option.
	* init/man/init.8: Update for new "--session" command-line option.

	* Corrected copyright notices.

	Add option to allow alternate location for job config files.
	
	* init/main.c:
	  - Added "--confdir <dir>" command-line option.
	  - handle_confdir(): New function to select alternate confdir using env
	    var "UPSTART_CONFDIR" or command-line option (for testing).
	* init/paths.h: Added define for CONFDIR_ENV.
	* init/man/init.8: Update for new "--confdir" command-line option.

	Add ability to suppress initial event and/or change its name.
	
	* init/main.c: New command-line options: "--no-startup-event" and
	  "--startup-event". If "--no-startup-event" specified, log message as a
	  debug aid.
	* init/man/init.8: Documentation for new command-line options:
	  "--no-startup-event" and "--startup-event".

2011-05-12  Marc - A. Dahlhaus  <mad@wol.de>

	* init/job_class.h (JobClass): Add kill signal member
	* init/job_class.c (job_class_new): Initialise kill signal
	* init/tests/test_job_class.c (test_new): Check kill signal initialised
	correctly.
	* init/system.c (system_kill): Change to accept a signal rather than
	a boolean.
	* init/system.h: Update prototype
	* init/tests/test_system.c (test_kill): Update tests to pass signals
	by value.
	* init/job_process.c (job_process_kill, job_process_kill_timer): Pass
	the configured kill signal, or SIGKILL, to the function rather than
	TRUE/FALSE.
	* init/parse_job.c (stanza_kill): Add parsing for kill signal.
	* init/tests/test_parse_job.c (test_stanza_kill): Check parsing works
	* init/errors.h: Add illegal signal error and string.
	* init/man/init.5: Update documentation

	* init/job_class.h (JobClass): Replace oom_adj with oom_score_adj
	* init/job_class.c (job_class_new): Replace oom_adj with oom_score_adj.
	* init/job_process.c (job_process_spawn): Write the new score
	adjustment, falling back to calculating and writing the old value if
	necessary.
	* init/parse_job.c (stanza_oom): Parse both the new and old values,
	converting the old value to the new value if present.
	* init/errors.h: Add new error string.
	* init/man/init.5: Documentation update.
	* init/tests/test_job_class.c (test_new): Update check.
	* init/tests/test_parse_job.c (test_stanza_oom): Update tests.

2011-05-12  Scott James Remnant  <scott@netsplit.com>

	* init/job_process.c (job_process_run): Always make the shell script
	fd 9, since that's the highest that shells are required by POSIX to
	support.  Pass the file descriptor to job_process_spawn()
	(job_process_run): Accept the extra file descriptor, moving it to fd 9.
	(job_process_error_read): Add handling for error condition.
	* init/job_process.h: Adjust prototypes, add constant
	* init/tests/test_job_process.c (test_spawn): Add argument to call in
	tests

2011-03-22  Scott James Remnant  <scott@netsplit.com>

	* configure.ac: Bump version to 1.3
	* NEWS: Begin new release

	* NEWS: Release 1.2

	* init/job_process.c (job_process_run): Correct shell redirection;
	the form we used dosen't work with at least pdksh

2011-03-16  Scott James Remnant  <scott@netsplit.com>

	* configure.ac: Bump version to 1.2
	* NEWS: Begin new release

	* NEWS: Release 1.1

	* configure.ac (NIH_COPYRIGHT): Update

	* init/main.c: Don't close the console until initialization is
	complete.

	* util/Makefile.am (uninstall-hook): Clean up symlinks on uninstall

	* init/environ.c (environ_all_valid): Only verify that an = is present
	(environ_valid): Drop this function, the part of POSIX I read about
	valid environment variable names only applies to other things defined
	by POSIX, elsewhere it explicitly says Applications may do whatever
	they like (and even encourages to avoid conflict)
	(environ_expand_until): Remove validity check for name.
	* init/environ.h: Update header.
	* init/tests/test_environ.c (test_valid): Drop tests.
	(test_all_valid): Drop name tests.
	(test_expand): Remove illegal expansion test.
	* init/tests/test_control.c (test_emit_event): Remove the test case for
	an invalid name in the environment.
	* init/tests/test_job_class.c (test_start, test_stop)
	(test_restart): Change the invalid argument tests to use an entry
	without an = as the invalid test.

	* util/reboot.c: pass '-H' to shutdown when called as 'halt'

	* init/job_process.c (job_process_handler): Check the job's normal exit
	list, decrease log priority of messages from warning to information if
	the exit status or signal is in the list.
	* init/tests/test_job_process.c (test_handler): Change the normal exit
	test cases to not expect the warning

	* init/job_process.c (job_process_run): Prepend a shell command to the
	pasted script to force the shell to close the file descriptor being
	used to paste the script. The shell will already have a new copy when
	it opened the path.

2011-03-15  James Hunt  <james.hunt@ubuntu.com>

	* init/conf.c (conf_source_reload, conf_source_reload_dir): Fix typos
	in doc-strings
	* init/job_process.c (job_process_run): Fix typo in doc-string
	* init/parse_job.c (stanza_env): Fix typo in doc-string

2011-03-15  Patty Langasek  <harmoney@dodds.net>

	* init/man/init.5: Grammar fixes

2011-03-15  Jacek Konieczny  <jajcus@jajcus.net>

	* contrib/vim/syntax/upstart.vim: Further improve syntax hilighting

2011-03-01  Scott James Remnant  <scott@netsplit.com>

	* configure.ac: Bump version to 1.1
	* NEWS: Begin new release

	* NEWS: Release 1.0

2011-02-17  Scott James Remnant  <scott@netsplit.com>

	* configure.ac, NEWS: Bump version to 1.0
	* TODO: Update.

	* init/tests/test_conf.c (test_source_reload_job_dir): Add tests for
	a crasher bug when a file is created called ".conf"
	* init/conf.c (conf_dir_filter): Apply fix for the crasher; check that
	the character before the ".conf" extension is not "/"
	* NEWS: Update.

2011-01-06  Petr Lautrbach  <plautrba@redhat.com>

	* init/job_process.c (job_process_termianted): Don't rewind the
	utmp file between updates.
	* init/tests/test_job_process.c (test_utmp): Add test case for
	newer mingetty behaviour.

2010-12-21  James Hunt  <james.hunt@ubuntu.com>

	* contrib/bash_completion/upstart: Add bash completion script.
	* contrib/Makefile.am (EXTRA_DIST): Include in tarball.
	* NEWS: Update.

2010-12-20  Scott James Remnant  <scott@netsplit.com>

	* NEWS: update.

2010-12-20  Petr Lautrbach  <plautrba@redhat.com>

	* init/job_process.c (job_process_terminated): On termination of
	a job, update the utmp file replacing any existing entry for that
	pid with a DEAD_PROCESS entry; likewise append an entry to wtmp.
	* init/tests/test_job_process.c (test_utmp): Test utmp handling.

	* util/shutdown.c: Exit non-zero if unable to shutdown the system.

2010-12-14  Scott James Remnant  <scott@netsplit.com>

	* configure.ac: Bump version to 0.6.8
	* NEWS: Begin new release

	* NEWS: Release 0.6.7

	* dbus/com.ubuntu.Upstart.Job.xml (start_on, stop_on, emits): Add new
	properties to return the job's relationship to events.
	* init/job_class.c (job_class_get_start_on)
	(job_class_get_stop_on, job_class_get_emits): Implement the properties
	* init/job_class.h: Add prototypes.
	* init/tests/test_job_class.c (test_get_start_on)
	(test_get_stop_on, test_get_emits): Test the new properties too

2010-12-14  James Hunt  <james.hunt@ubuntu.com>

	* init/parse_job.c (stanza_manual): New function to handle manual
	stanza.
	* init/tests/test_parse_job.c (test_stanza_manual): New function to
	test manual stanza.
	* init/man/init.5: Update for manual stanza.

2010-12-14  James Hunt <james.hunt@ubuntu.com>

	* init/job_class.h: Added debug member.
	* init/job_class.c: Initialized debug member.
	* init/job_process.c: Pause child using raise(3).
	* init/main.c: Display PID+PPID for debug builds.
	* init/parse_job.c: Added new function stanza_debug.
	* init/tests/test_job_process.c (test_spawn): Added test for debug stanza.

2010-12-10  Scott James Remnant  <scott@netsplit.com>

	* dbus/upstart.h (DBUS_SERVICE_UPSTART, DBUS_ADDRESS_UPSTART):
	For debugging purposes, when -DDEBUG is given, change the values of
	these constants.  You'll need to modify your own D-Bus configuration
	of course.

2010-12-09  Scott James Remnant  <scott@netsplit.com>

	* init/tests/test_job.c (test_change_state): Add missing
	DBUS_TYPE_INVALID to dbus_message_get_args() call.

2010-12-08  Colin Watson  <cjwatson@debian.org>

	* dbus/com.ubuntu.Upstart.Instance.xml (GoalChanged, StateChanged)
	(Failed): New signals.
	* init/job.c (job_change_goal): Emit GoalChanged signal after
	(job_change_state): Emit StateChanged signal after changing state.
	(job_failed): Emit Failed signal after marking job as failed.
	* init/tests/test_job.c (test_change_goal): Test for this.
	(test_change_state): Test for this.
	* NEWS: Update.

2010-12-08  James Hunt  <james.hunt@ubuntu.com>

	* init/event.c, init/event_operator.c: Fix grammar and factual errors
	in comments.
	* init/man/init.5: Fix grammar errors and clarify export behaviour.

2010-12-08  Clint Byrum  <clint@ubuntu.com>

	* init/man/init.5: Typo existing -> exiting

2010-08-12  Scott James Remnant  <scott@netsplit.com>

	* init/job_process.c (job_process_spawn): We can fail to open the
	system console for various reasons, sometimes because there isn't
	a console (ENXIO or ENODEV) but worse due to kernel race conditions
	on SMP/multi-core systems (EIO).  If "console output" is used, and
	these happen, fall back to /dev/null.

2010-04-27  Scott James Remnant  <scott@netsplit.com>

	* configure.ac: Bump version to 0.6.7
	* NEWS: Begin new release

	* NEWS: Release 0.6.6

	* configure.ac: Bump the requirement of libnih to 1.0.2 after
	verifying that building using --with-local-libnih and an earlier
	version installed still works.

2010-04-24  Scott James Remnant  <scott@netsplit.com>

	* configure.ac: Replace the --with-local-libnih code with an
	expansion of the NIH_WITH_LOCAL_LIBNIH macro that now contains it.
	* README: Bump libnih version.

2010-03-31  Colin Watson  <cjwatson@ubuntu.com>

	* init/man/init.5 (env): Document behaviour when the environment
	variable's value is omitted.
	* init/parse_job.c (stanza_env): Document that arguments may be
	simply VAR as well as VAR=VALUE.

2010-03-02  Michael Biebl  <mbiebl@gmail.com>

	* configure.ac: Remove double-quoting from NIH_CFLAGS and
	NIH_DBUS_CFLAGS when using --with-local-libnih

2010-02-26  Scott James Remnant  <scott@netsplit.com>

	* NEWS: Update.

	* init/job_process.c (job_process_run): Since /proc is always mounted,
	guaranteed because we mount it ourselves if it isn't, we don't need
	to check for it and can always use /proc/self/fd/NNN when we want.
	* init/tests/test_job_process.c (test_run): Since /proc is always
	mounted, we don't need to check for it and skip tests.

	* init/system.c (system_mount): Add function to mount a kernel
	filesystem (ie. /proc and /sys)
	* init/system.h: Add header.
	* init/main.c: Mount /proc and /sys on initialisation.

	* init/paths.h (DEV_FD): Drop this definition, it's needless.
	* init/job_process.c (job_process_run): Rather than using /dev/fd,
	use /proc/self/fd which is more Linuxish and is always guaranteed to
	exist when /proc is mounted - needing no symlinks.
	* init/tests/test_job_process.c (test_run): Adjust test to match.

2010-02-09  Scott James Remnant  <scott@netsplit.com>

	* configure.ac: Use NIH_COPYRIGHT instead of AC_COPYRIGHT

2010-02-04  Scott James Remnant  <scott@netsplit.com>

	* configure.ac: Bump version to 0.6.6
	* NEWS: Begin new release

	* NEWS: Release 0.6.5

	* util/tests/test_initctl.c (test_reload_action): Don't send
	SIGHUP to the server process, it'll be terminated anyway since
	reload doesn't loop.

	* init/event_operator.c (event_operator_match): Support operator
	negation using !=
	* init/tests/test_event_operator.c (test_operator_update): Add
	test cases for negation.
	* init/man/init.5: Add negation to documentation

	* init/man/init.8: Improve reference to init(5) to make it more
	obvious that this is where documentation can be found.
	* init/man/init.5: Add Upstart to the title to make it show up
	with man -k upstart

	* init/man/init.8: Add missing OPTIONS section, documenting the
	--verbose option.

	* init/main.c (main): After resetting the system console, close it
	again and reopen /dev/null for ourselves so we don't hold the
	system console open.

	* init/job_process.c (job_process_error_abort): Free the error
	before exiting.

	* util/initctl.c (reload_action): Add a reload command, this obtains
	the pid of the main process of the given job instance and sends
	SIGHUP to it.  It might not be in its final form, but it's damned
	useful for now.
	* util/tests/test_initctl.c (test_reload_action): Add test cases.
	* util/man/initctl.8: Add documentation for the reload command,
	and missing documentation for restart.
	* util/Makefile.am (install-data-hook, install-exec-hook): Create
	additional reload symlinks.

	* util/reboot.c (main): Restore the sync() system call before
	calling reboot(); the Linux kernel says we have to do this, and I
	suspect that ext4 is no longer forcing this before power off.

	* init/main.c (hup_handler): Move call to reconnect to D-Bus system
	bus into new function
	(usr1_handler): This is because a config reload "forgets" existing
	state, such as events that were pending.
	(main): Add SIGUSR1 signal handler.

	* init/job_process.c (job_process_handler): Reduce priority of the
	stopped/continued by signal messages to informational.

2010-02-03  Scott James Remnant  <scott@netsplit.com>

	* util/shutdown.c (shutdown_now): Free error before exiting.

2010-02-03  Johan Kiviniemi  <johan@kiviniemi.name>

	* conf/rc-sysinit.conf: Don't replace DEFAULT_RUNLEVEL with an
	empty string when there is no "initdefault" line in /etc/inittab

2010-02-03  Scott James Remnant  <scott@netsplit.com>

	Update code to work with libnih 1.0.1

	* init/tests/test_event.c (test_new): Replace TEST_ALLOC_ORPHAN(env)
	with TEST_ALLOC_PARENT(env, NULL); discard environment after creating
	event from it
	* init/tests/test_event_operator.c (test_operator_new): Replace
	TEST_ALLOC_ORPHAN(env) with TEST_ALLOC_PARENT(env, NULL); discard
	environment after creating event from it
	* init/tests/test_control.c (test_emit_event): Discard event
	environment after emission
	* init/init.supp: Add nih_alloc_ref_new() to init functions

	libnih is now released as its own project, so rather than expecting
	to include it with the source we depend on it being outside of it.

	* Makefile.am (SUBDIRS): Remove m4 directory along with the nih bits.
	(EXTRA_DIST): Remove ChangeLog.nih
	* configure.ac (AM_INIT_AUTOMAKE): Remove dist-bzip2, since we don't
	actually use it; add color-tests and silent-rules.
	(AM_SILENT_RULES): Use silent rules by default
	(AM_MAINTAINER_MODE): Enable maintainer mode by default (as before),
	but allow it to be disabled
	(AM_GNU_GETTEXT_VERSION): Bump to 0.17
	(NIH_INIT): Replace with the expanded out calls that we actually need.
	(AC_CONFIG_FILES): Remove nih directories
	Add magic to allow use of a local libnih source tree.
	* init/Makefile.am (AM_CFLAGS): Add NIH_CFLAGS and NIH_DBUS_CFLAGS
	(init_LDADD, test_system_LDADD, test_environ_LDADD, test_process_LDADD)
	(test_job_class_LDADD, test_job_process_LDADD, test_job_LDADD)
	(test_event_LDADD, test_event_operator_LDADD)
	(test_blocked_LDADD, test_parse_job_LDADD)
	(test_parse_conf_LDADD, test_conf_LDADD, test_control_LDADD):
	Replace library paths with NIH_LIBS and NIH_DBUS_LIBS
	($(com_ubuntu_Upstart_OUTPUTS)),
	($(com_ubuntu_Upstart_Job_OUTPUTS)),
	($(com_ubuntu_Upstart_Instance_OUTPUTS)): Use external nih-dbus-tool
	and obey silent rules.
	(test_system_LDFLAGS, test_environ_LDFLAGS)
	(test_process_LDFLAGS, test_job_class_LDFLAGS)
	(test_job_process_LDFLAGS, test_job_LDFLAGS, test_event_LDFLAGS)
	(test_event_operator_LDFLAGS, test_blocked_LDFLAGS)
	(test_parse_job_LDFLAGS, test_parse_conf_LDFLAGS)
	(test_conf_LDFLAGS, test_control_LDFLAGS): Drop -static
	* util/Makefile.am (AM_CFLAGS): Add NIH_CFLAGS and NIH_DBUS_CFLAGS
	(initctl_LDADD, reboot_LDADD, runlevel_LDADD, shutdown_LDADD)
	(test_initctl_LDADD, test_utmp_LDADD, test_sysv_LDADD)
	(test_telinit_LDADD): Replace library paths with NIH_LIBS and
	NIH_DBUS_LIBS
	($(com_ubuntu_Upstart_OUTPUTS)):
	($(com_ubuntu_Upstart_Job_OUTPUTS)):
	($(com_ubuntu_Upstart_Instance_OUTPUTS)): Use external nih-dbus-tool
	and obey silent rules.
	(initctl_LDFLAGS, reboot_LDFLAGS, runlevel_LDFLAGS)
	(shutdown_LDFLAGS, telinit_LDFLAGS, test_initctl_LDFLAGS)
	(test_utmp_LDFLAGS, test_sysv_LDFLAGS, test_telinit_LDFLAGS): Drop
	-static
	* README: Add libnih to the dependencies.
	* HACKING: Remove the instructions for checking out libnih, replace
	with a description about how to use a libnih source tree instead of
	the installed one.

	* configure.ac: Bump version to 0.6.5, bump copyright year to 2010.
	* NEWS: Begin new release.

2009-08-02  Scott James Remnant  <scott@netsplit.com>

	* NEWS: Release 0.6.3

2009-08-01  Scott James Remnant  <scott@netsplit.com>

	* init/tests/test_job_process.c (test_handler): Add a missing test
	case for the running process exiting while we're in the stopping
	state.
	* init/job_process.c (job_process_terminated): Don't change the
	state or record failure information if we're in the stopping state
	when the main process dies, otherwise we hit an assertion later;
	just wait for the stopping event to finish and carry on as before.

2009-07-31  Scott James Remnant  <scott@netsplit.com>

	* dbus/upstart.h: Allow the service name and address to be overriden

2009-07-29  Michael Biebl  <mbiebl@gmail.com>

	* init/tests/test_job_process.c: Add missing sys/ptrace.h include

2009-07-21  Scott James Remnant  <scott@netsplit.com>

	* configure.ac: Bump version to 0.6.3
	* NEWS: Begin new release

	* NEWS: Release 0.6.2

	* init/main.c (crash_handler): Restore missing chdir ("/") call.

	* init/tests/test_job_process.c (test_handler): We should allow
	a job to exec() before it calls fork() to allow shell scripts to
	exec daemons.
	* init/job_process.c (job_process_trace_exec): Continue the traced
	process instead of detaching if it has not yet forked.

	* init/job.c (job_change_state): Obvious bug fix; the set of states
	into which we can enter JOB_STOPPING includes JOB_STARTING because
	we can get the "stop" event or command there.

2009-07-16  Scott James Remnant  <scott@netsplit.com>

	* configure.ac: Bump version to 0.6.2
	* NEWS: Begin new release

	* NEWS: Release 0.6.1

	* util/runlevel.c: Output the path before the error message,
	to make it clear that it's the utmp file missing not runlevel.

	* util/runlevel.c: If there is no current runlevel because the
	environment variable is empty, output "unknown" instead of "N N".

2009-07-15  Scott James Remnant  <scott@netsplit.com>

	* README: Now that D-Bus 1.2.16 proper has been released, update
	our requirements.

2009-07-14  Scott James Remnant  <scott@netsplit.com>

	* TODO: Update

	* init/tests/test_job_process.c (test_handler): Rework the existing
	ptrace fork handler test case to make sure we test the case where
	we get the fork event before the stopped child.  Add a second test
	case for the opposite (stopped child before the fork event) which
	we don't currently handle.
	* init/job_process.c (job_process_trace_fork): Test for the missed
	child event using ptrace(), if it succeeds the child is ready so
	we can just assume we had the event.

	* util/Makefile.am (EXTRA_DIST): Distribute the valgrind suppressions
	file

	* util/tests/test_utmp.c (test_write_shutdown): Additional instance
	of the same test.

	* util/tests/test_utmp.c (test_write_runlevel): Looks like glibc
	is fixed to return the right error code.

2009-07-11  Scott James Remnant  <scott@netsplit.com>

	* init/control.c (control_server_open): Don't hardcode the server
	address, otherwise the test suite can't test this function.
	* init/tests/test_control.c (test_server_open)
	(test_server_connect, test_server_close): Change the server
	address in the tests.

	* configure.ac: Bump version to 0.6.1
	* NEWS: Begin new release

2009-07-09  Scott James Remnant  <scott@netsplit.com>

	* NEWS: Release 0.6.0

	* README: Note that we need D-Bus GIT HEAD.
	* NEWS: Update.

	* init/man/inittab.5: People keep trying "man inittab", so explain
	that it's gone.
	* init/Makefile.am (dist_man_MANS): Install it

	* NEWS: Declare the "lacks documentation" bug fixed

	* init/man/init.8: Refresh and turn it into more of an overview
	of Upstart now that we have lots of other pages to refer to.
	* init/man/upstart.7: Since it's an overview, people might go
	"man upstart" so redirect to it.
	* init/man/init.5: Actually document the configuration format.
	* init/Makefile.am (dist_man_MANS): Install the configuration
	documentation, and the redirect.

	* util/man/runlevel.8, util/man/telinit.8, util/man/shutdown.8,
	* util/man/reboot.8: Add environment and files sections.

	* init/man/startup.7, init/man/starting.7, init/man/started.7,
	* init/man/stopping.7, init/man/stopped.7
	* init/man/control-alt-delete.7, init/man/keyboard-request.7,
	* init/man/power-status-changed.7: Write manual pages for each
	of the events generated by the init daemon by default.
	* init/Makefile.am (dist_man_MANS): Distribute and install the
	new manpages.
	* util/man/runlevel.7: Indent the example, don't boldface

	* init/job.c (job_start, job_stop, job_restart): Restructure
	slightly to avoid gcc warning
	* init/job_class.c (job_class_start, job_class_restart): Make the
	same change to these too
	* util/shutdown.c: Warn if we can't change directory
	* util/telinit.c: Assert that we don't fall out of the switch
	* init/tests/test_job_class.c (test_get_version)
	(test_get_author, test_get_description, test_get_name): Initialise
	alloc-safe variables to NULL to avoid gcc warning
	* util/tests/test_initctl.c (test_job_status, test_start_action)
	(test_stop_action, test_restart_action, test_status_action)
	(test_list_action, test_emit_action)
	(test_reload_configuration_action, test_version_action)
	(test_log_priority_action, test_upstart_open): Initialise alloc-safe
	variables to NULL and diverted return values to 0 to avoid gcc
	warnings.
	(test_start_action, test_stop_action, test_restart_action):
	Replace sigsetjmp/siglongjmp with a call to _exit() in the handler
	* util/tests/test_sysv.c (test_change_runlevel): Initialise alloc-safe
	variables to NULL to avoid gcc warnings

	* util/man/runlevel.7: Formatting fixes, and mention that rcS
	runs rc-sysinit again.
	* util/man/runlevel.8: s/utilities/tools/
	* util/man/telinit.8: s/utilities/tools/
	* util/man/shutdown.8: s/utilities/tools/
	* util/man/reboot.8: s/utilities/programs/
	* util/man/initctl.8: s/utility/tool/

	* init/job_class.h (JobClass): Drop the leader option; at the time
	it seemed to make sense that Upstart would provide a "daemon"-like
	environment, but it really doesn't in practice.  Software should
	feel safe to daemonise on its own, and I'd rather fix supervision
	of those; freeing up Upstart jobs to run as new sessions by default
	again.  This is also the only real option that would change the
	behaviour between 0.6 and 0.10 in an awkwardly compatible way.
	* init/job_class.c (job_class_new): Remove leader initialisation
	* init/tests/test_job_class.c (test_new): Drop the initialisation
	check for leader
	* init/parse_job.c (stanza_session): Drop the stanza
	* init/tests/test_parse_job.c (test_stanza_session): Drop the
	stanza test cases.
	* init/job_process.c (job_process_spawn): Drop the double-fork.
	This means we don't need to read the pid of our extra child either.
	(job_process_error_read): we no longer need a fork error.
	* init/job_process.h (JobProcessErrorType): Drop the fork error.
	* init/tests/test_job_process.c (test_spawn): Replace the simple job
	test case with the session leader test case, now that's the default.
	(test_run, test_spawn, test_kill, test_handler): Remove all the
	class->leader = TRUE from the tests, we only ever really tested
	session leaders anyway since that's all the test suite could follow
	* init/tests/test_job.c (test_change_goal, test_change_state):
	Remove the leader flag from test jobs
	* init/tests/test_event.c (test_pending, test_finished): Remove
	the leader flag from test jobs.

	* init/job_process.c (job_process_catch_runaway): Use a monotonic
	clock, not the realtime clock, for respawn interval detection.
	* init/tests/test_job_process.c (test_kill, test_handler): Use the
	monotonic clock in test cases too
	* init/Makefile.am (init_LDADD): Link with librt
	* NEWS: Update.

	* util/utmp.c (utmp_write_runlevel): Don't write 'N' to utmp or
	wtmp for the previous runlevel, this will force writing reboot
	records if prevlevel='N'/0 since read_runlevel will always return
	'N' in that case.
	* util/tests/test_utmp.c (test_write_runlevel): Add test case for
	passing 'N' and having it treated as zero
	(test_read_runlevel): Add a couple of test cases for the problems
	we found last night where shutdown and corrupt utmp records result
	in the wrong data being returned.
	* util/tests/test_sysv.c (test_change_runlevel): Add a test case
	for switching from sysinit to the first runlevel

	* init/conf.h,
	* init/control.h,
	* init/event.h,
	* init/job_class.h: Variable declarations in header files need to
	be prefixed with "extern", the NIH_BEGIN_EXTERN stuff only applies
	to C++.

	* util/reboot.c: Reboot can't write the shutdown time before
	calling shutdown, otherwise shutdown won't be able to get the
	current runlevel anymore.
	* util/man/reboot.8: Update, we don't write the shutdown time
	before calling shutdown - it's up to the shutdown scripts to
	call reboot -w before remounting the root filesystem.

	* util/tests/test_utmp.c (test_get_runlevel): Replace test case
	with one that expects 'N' rather than fall-through.
	* util/tests/test_sysv.c (test_change_runlevel): Expect N when
	there is no previous runlevel

	* util/utmp.c (utmp_read_runlevel): Also catch a zero runlevel from
	utmp, replacing with 'N' - these functions should never return 0
	* util/sysv.c (sysv_change_runlevel): Should set prevlevel to N
	when we don't find one

	* util/utmp.c (utmp_read_runlevel): Catch a negative runlevel from
	corrupt utmp data, convert to 'N'
	(utmp_get_runlevel): Return N when RUNLEVEL is set but empty,
	rather than falling through

	* util/telinit.c: Catch a missing argument separately so we don't
	output "(null)"

	* README: Update requirements.
	* TODO: Update.

	* conf/rc-sysinit.conf: Fix typo.

2009-07-08  Scott James Remnant  <scott@netsplit.com>

	* conf/rc-sysinit.conf: Michael Biebl pointed out that by setting
	the runlevel to "S" during sysinit, we end up with the runlevel
	after boot being "S 2" - and that means scripts in rc2.d that
	are also in rcS.d won't get started.  The way we had it before
	("N 2") was correct.  This happily fixes the one corner case our
	reboot handling didn't cover - crashing in single user mode and
	rebooting.

	* util/telinit.c: Fix missing ret = from kill

	* conf/rc-sysinit.conf: Ignore -s/single if we're already coming
	from single-user-mode.

	* util/telinit.c (options): Unignore the -t option
	* NEWS: Update.

	* init/main.c (hup_handler): Also try and reconnect to the message
	bus if we've lost the connection.

	* init/conf.c (conf_source_reload_dir): Don't blacklist certain
	patterns from the configuration directory, instead just filter
	to whitelist.
	(conf_dir_filter): Whitelist filter, only accept files ending
	in .conf
	(conf_reload_path): Strip .conf from the filename to generate
	the job name.
	(conf_file_filter): Add the extra is_dir argument.
	* init/tests/test_conf.c (test_source_reload_job_dir)
	(test_source_reload_conf_dir, test_source_reload_file)
	(test_source_reload): Append .conf to all our filenames
	* init/tests/test_control.c (test_reload_configuration): Append
	.conf to filenames here too
	* NEWS: Update.

	* init/job_process.c (job_process_run): Stop being stingy, the
	post-stop script can have the stop environment too
	* init/tests/test_job_process.c (test_run): Add a test case to
	make sure it is.

2009-07-08  Michael Biebl  <mbiebl@gmail.com>

	* contrib/vim/syntax/upstart.vim: Upstart job syntax highlighting
	* contrib/vim/ftdetect/upstart.vim: Use for the /etc/init directory
	* contrib/Makefile.am: Include the vim syntax files in the
	distribution
	* configure.ac (AC_CONFIG_FILES): Create contrib/Makefile
	* Makefile.am (SUBDIRS): Recurse into the contrib sub-directory

2009-07-08  Scott James Remnant  <scott@netsplit.com>

	* conf/rc.conf: This doesn't need to be an instance job, Upstart
	will do the right thing and stop the task before starting it again
	with the new environment (I spent so much time on that, you'd think
	I'd remember :p)

	* conf/control-alt-delete.conf: Default job for Control-Alt-Delete
	* conf/rc-sysinit.conf: Default job for system initialisation
	* conf/rc.conf: A fully wacky instance job that runs the rc script
	for runlevel changes
	* conf/rcS.conf: And a job for single-user-mode, which calls back
	to rc-sysinit
	* conf/Makefile.am (dist_init_DATA): Install the default files
	into the /etc/init directory
	* configure.ac (AC_CONFIG_FILES): Create conf/Makefile
	* Makefile.am (SUBDIRS): Recurse into the conf directory.

	* util/initctl.c (upstart_open, start_action, stop_action)
	(restart_action, status_action, list_action): Don't auto-start
	the init daemon, it makes no sense.
	(upstart_open): When not running from the test suite, and not as
	root, it makes sense to default to using the system bus daemon.
	* util/tests/test_initctl.c (test_upstart_open): Make sure that
	auto-start is FALSE, not TRUE.
	* NEWS: Update.

	* util/Makefile.am (dist_man_MANS): Oops, had the wrong name for
	the runlevel(7) manpage.

	* util/shutdown.c: Gets a bit of a redress, but not much of rewrite
	since this is largely just compatibility madness.
	(shutdown_now): Port to use sysv_change_runlevel()
	(warning_message): Construct plural forms a little better.
	(wall): use utmpx, rather than utmp
	* util/man/shutdown.8: Minor tweaks and improvements
	* NEWS: Update.

	* util/reboot.c: Following the pattern of the previous, remove much
	of the reboot code, but in the process adding support for reboot
	implying --force in runlevel 0 or 6, and writing the shutdown
	wtmp record.
	* util/man/reboot.8: Minor updates.
	* NEWS: Update.

	* util/telinit.c: Drop quite a bit of the code of telinit too,
	just becoming a wrapper about sysv_change_runlevel() - also support
	Qq/Uu by using kill()
	* util/tests/test_telinit.c (test_env_option): Since we have an
	env option, we should test it.	
	* util/man/telinit.8: Update the manual page.
	* util/man/runlevel.8: Typo (/var/run/wtmp -> /var/log/wtmp)
	* util/Makefile.am (TESTS): Run the new test
	(test_telinit_SOURCES, test_telinit_CFLAGS)
	(test_telinit_LDFLAGS, test_telinit_LDADD): Details for the
	test suite binary
	* NEWS: Update.

	* util/runlevel.c: Drop about 90% of the code, this just becomes
	a wrapper around utmp_get_runlevel()
	* util/man/runlevel.8: Update the runlevel manpage.
	* util/man/runlevel.7: Also put together a manual page that
	describes the runlevel event, as well as the implementation in
	Upstart.
	* util/Makefile.am (dist_man_MANS): Install the new manpage.
	* NEWS: Update.

	* util/Makefile.am (reboot_SOURCES, runlevel_SOURCES): Compile and
	link the utmp handling source, depending on the header.
	(reboot_LDADD, runlevel_LDADD): Drop dependency on libupstart
	(shutdown_SOURCES, telinit_SOURCES): Compile and link both the
	utmp handling and sysv compat source, depending on the headers
	(nodist_shutdown_SOURCES, nodist_telinit_SOURCES): Also link in
	the auto-generated bindings
	(shutdown_LDADD, telinit_LDADD): Drop dependencies on libupstart,
	replacing with dependencies on libnih-dbus and the D-Bus libs.
	(runlevel_SOURCES, runlevel_LDFLAGS, runlevel_LDADD)
	(shutdown_SOURCES, shutdown_LDFLAGS, shutdown_LDADD)
	(telinit_SOURCES, telinit_LDFLAGS, telinit_LDADD): Remove duplicate
	entries mistakenly copied from compat/sysv

	* util/sysv.c (sysv_change_runlevel): Pretty much the core compat
	function for System V, generate a runlevel event and store the
	appropriate things in utmp and wtmp.
	* util/sysv.h: Prototype.
	* util/tests/test_sysv.c: Test cases for the new function.
	* util/Makefile.am (TESTS): Run the sysv test cases
	(test_sysv_SOURCES, nodist_test_sysv_SOURCES, test_sysv_LDFLAGS)
	(test_sysv_LDADD): Details for the sysv test cases, which obviously
	depend on the auto-generated bindings code.

	* util/utmp.c (utmp_write_runlevel): Make sure that it's ok to
	have no previous runlevel.
	* util/tests/test_utmp.c (test_write_runlevel): Add no previous
	runlevel test.

	* util/utmp.c (utmp_read_runlevel): Don't call utmpxname() if we
	don't pass a utmp_file, letting glibc pick the default.
	* util/tests/test_utmp.c (test_read_runlevel): Add a test case for
	no filename.

	* util/util.supp: utmpname leaks memory, so suppress it from valgrind

	* util/utmp.c: Set of functions for dealing with utmp and wtmp
	(utmp_read_runlevel): Read the current runlevel from the file
	(utmp_get_runlevel): Obtain the current runlevel from the
	environment, or the file if not set
	(utmp_write_runlevel): Write a runlevel change record, and also
	deal with the reboot record if the utmp or wtmp files don't quite
	match.
	(utmp_write_shutdown): Write a shutdown time record
	(utmp_entry, utmp_write, wtmp_write): utility functions for creating
	and writing utmp and wtmp records.
	* util/utmp.h: Prototypes for new functions.
	* util/tests/test_utmp.c: Test cases.
	* util/Makefile.am (test_utmp_SOURCES, test_utmp_LDFLAGS)
	(test_utmp_LDADD): Details for utmp test cases
	(tests): Move to the bottom of the file and make PHONY

2009-07-07  Scott James Remnant  <scott@netsplit.com>

	* util/man/initctl.8: Improve the manpage.

2009-07-06  Scott James Remnant  <scott@netsplit.com>

	* util/initctl.c: Rewrite from scratch, utilising the current
	D-Bus API and auto-generated method functions for it.
	* util/tests/test_initctl.c: Rewrite from scratch to test all
	of the new methods.
	* util/Makefile.am (test_initctl_CFLAGS): Include AM_CFLAGS
	(install-data-hook, install-exec-hook): Install a symlink for
	"restart" as well.
	* NEWS: Update.

2009-07-03  Scott James Remnant  <scott@netsplit.com>

	* dbus/com.ubuntu.Upstart.Instance.xml (Start, Stop, Restart): add
	wait arguments to the instance commands as well.
	* init/job.c (job_start, job_stop, job_restart): Add wait arguments,
	when TRUE the functions behave as before; when FALSE the methods
	return after changing the goal and no blocked entries are created.
	* init/job.h: Amend prototypes.
	* init/tests/test_job.c (test_start, test_stop, test_restart): 
	Pass TRUE for wait and check for a blocking entry in existing tests,
	add tests for passing FALSE and making sure that there's no blocking
	but we still get the reply.

	* dbus/com.ubuntu.Upstart.Job.xml (Start, Stop, Restart): Add wait
	arguments to these too
	* init/job_class.c (job_class_start, job_class_stop)
	(job_class_restart): Add wait arguments, when TRUE the functions
	behave as before; when FALSE the methods return after changing
	the goal and no blocked entries are created.
	* init/job_class.h: Amend prototypes.
	* init/tests/test_job_class.c (test_start, test_stop, test_restart): 
	Pass TRUE for wait and check for a blocking entry in existing tests,
	add tests for passing FALSE and making sure that there's no blocking
	but we still get the reply.
	(test_get_name, test_get_description, test_get_author)
	(test_get_version): Add missing code to free the class on enomem

	* dbus/com.ubuntu.Upstart.xml (EmitEvent): Add wait argument
	* init/control.c (control_emit_event): Add wait argument, when TRUE
	this behaves as before; when FALSE the method returns after queuing
	the event and no blocked entry is created for it.
	* init/control.h: Amend prototype.
	* init/tests/test_control.c (test_emit_event): Pass TRUE for wait
	and check for a blocking entry in existing tests, add a test for
	passing FALSE and making sure that there's no blocking but we
	still get the reply.

	* dbus/com.ubuntu.Upstart.Instance.xml: Add a "processes" property
	to obtain the list of current job processes, both their type and
	their pid.
	* init/job.c (job_get_processes): Implement the new property accessor
	* init/job.h: Add prototype
	* init/tests/test_job.c (test_get_processes): Add test cases for
	returning process arrays.
	(test_get_name, test_get_goal, test_get_state): Add missing free
	for job class.

	* init/tests/test_control.c (test_emit_event): Directly acess
	the number from an NihDBusError

	* dbus/com.ubuntu.Upstart.xml: Add a "version" property to obtain
	the version of the init daemon, and a "log_priority" property to
	get and set the daemon's log priority.
	* init/control.c (control_get_version, control_get_log_priority)
	(control_set_log_priority): Methods to support the new properties
	* init/control.h: Prototypes.
	* init/tests/test_control.c (test_get_version)
	(test_get_log_priority, test_set_log_priority): Add tests for the
	property accessor functions.

2009-07-02  Scott James Remnant  <scott@netsplit.com>

	* dbus/Upstart.conf: Need to adjust the security configuration
	* dbus/upstart.h: And the constants as well.

	* dbus/com.ubuntu.Upstart.xml,
	* dbus/com.ubuntu.Upstart.Job.xml,
	* dbus/com.ubuntu.Upstart.Instance.xml: Now we don't hardcode the
	interface name anywhere, we can version it properly.
	* init/Makefile.am ($(com_ubuntu_Upstart_OUTPUTS)): 
	($(com_ubuntu_Upstart_Job_OUTPUTS)): 
	($(com_ubuntu_Upstart_Instance_OUTPUTS)): Update default interface
	names.
	* util/Makefile.am ($(com_ubuntu_Upstart_OUTPUTS)): 
	($(com_ubuntu_Upstart_Job_OUTPUTS)): 
	($(com_ubuntu_Upstart_Instance_OUTPUTS)): Update here too.

	* dbus/Makefile.am (EXTRA_DIST): Make sure we distribute it
	* dbus/upstart.h: Add a header file with the usual D-Bus constants.
	* init/control.h: Drop CONTROL_ROOT, replace with DBUS_PATH_UPSTART
	* init/control.c (control_server_open, control_bus_open)
	(control_register_all): Replace CONTROL_* constants with the new ones
	(control_get_job_by_name): Use DBUS_INTERFACE_UPSTART when constructing
	error names.
	* init/job_class.c (job_class_new, job_class_register)
	(job_class_unregister): Construct paths using DBUS_PATH_UPSTART
	(job_class_get_instance)
	(job_class_get_instance_by_name, job_class_start)
	(job_class_stop, job_class_restart): Use DBUS_INTERFACE_UPSTART to
	construct error names
	* init/job.c (job_new): Construct path using DBUS_PATH_UPSTART
	(job_finished, job_start, job_stop, job_restart): Use
	DBUS_INTERFACE_UPSTART to construct error names.
	* init/event.c (event_finished): Use DBUS_INTERFACE_UPSTART to
	construct error name.
	* init/tests/test_control.c (test_server_open): Don't hardcode
	the address, extract the abstract path from the constant.
	(test_server_connect, test_bus_open, test_emit_event): Don't
	harcode addresses, paths or interfaces - use the constants
	* init/tests/test_job_class.c (test_consider, test_reconsider)
	(test_register, test_unregister, test_start, test_stop)
	(test_restart, test_get_instance, test_get_instance_by_name):
	Use the constants instead of harcoding.
	(test_new): Derive the expected path from the constant
	* init/tests/test_job.c (test_new): Derive the paths from the
	constant, check for jobs by that interface constant.
	(test_change_state): Use DBUS_INTERFACE_UPSTART_JOB
	(test_start, test_stop, test_restart): Use DBUS_INTERFACE_UPSTART_INSTANCE,
	and generate errors from DBUS_INTERFACE_UPSTART

	* dbus/com.ubuntu.Upstart.xml,
	* dbus/com.ubuntu.Upstart.Job.xml,
	* dbus/com.ubuntu.Upstart.Instance.xml: Remove the empty symbol
	annotation for the interfaces.
	* init/Makefile.am ($(com_ubuntu_Upstart_OUTPUTS)): 
	($(com_ubuntu_Upstart_Job_OUTPUTS)): 
	($(com_ubuntu_Upstart_Instance_OUTPUTS)): Define the default
	interface and build-time instead.
	* util/Makefile.am ($(com_ubuntu_Upstart_OUTPUTS)): 
	($(com_ubuntu_Upstart_Job_OUTPUTS)): 
	($(com_ubuntu_Upstart_Instance_OUTPUTS)): Likewise for util

2009-06-30  Scott James Remnant  <scott@netsplit.com>

	* dbus/Upstart.conf: It doesn't make much sense to restrict getting
	the values of properties, or looking up jobs or interfaces, so make
	these public.

2009-06-23  Scott James Remnant  <scott@netsplit.com>

	* Makefile.am (SUBDIRS): Add util to the list of sub-directories
	again.
	* configure.ac (AC_CONFIG_FILES): Generate util/Makefile
	* util/Makefile.am (AM_CFLAGS): Append D-Bus CFLAGS
	(AM_CPPFLAGS): Make sure the build directory is also in the quoted
	include path
	(nodist_initctl_SOURCES): Build and link the generated D-Bus
	bindings, but don't distribute them
	(initctl_LDADD): Drop the libupstart dependency, instead put
	libnih-dbus and DBUS_LIBS in there.
	(com_ubuntu_Upstart_OUTPUTS, com_ubuntu_Upstart_XML)
	($(com_ubuntu_Upstart_OUTPUTS)): Auto-generate D-Bus binding code
	to proxy the manager object
	(com_ubuntu_Upstart_Job_OUTPUTS, com_ubuntu_Upstart_Job_XML)
	($(com_ubuntu_Upstart_Job_OUTPUTS)): Auto-generate D-Bus binding
	code to proxy job class objects
	(com_ubuntu_Upstart_Instance_OUTPUTS)
	(com_ubuntu_Upstart_Instance_XML)
	($(com_ubuntu_Upstart_Instance_OUTPUTS)): Auto-generate D-Bus
	binding code to proxy job instance objects
	(BUILT_SOURCES, CLEANFILES): Built sources have to come first
	and be cleaned up
	(test_initctl_LDADD): Tests need to be linked to libnih-dbus
	and the D-Bus libraries, as well as the auto-generated output
	* init/Makefile.am (EXTRA_DIST): Drop the EXTRA_DIST for the
	sources, already handled since they're in a different directory

	* COPYING: Change licence to version 2 of the GNU GPL.
	All files have been updated to reflect this.

	* init/paths.h (CONFFILE): Add new macro
	* init/Makefile.am (AM_CPPFLAGS): Add CONFFILE definition
	(install-data-local): No need to make conf.d or jobs.d
	* init/main.c: Only parse CONFFILE (/etc/init.conf) as a
	configuration file source and CONFDIR (/etc/init) as a job
	configuration source.

	* configure.ac: Bump version to 0.6.0
	* NEWS: Copy in news from 0.5.3; that release doesn't appear in
	this ChangeLog since it was made on a separate branch.  Begin
	new release.

2009-06-18  Casey Dahlin  <cdahlin@redhat.com>

	* util/man/initctl.8: Fix formatting of SYNOPSIS

2009-06-18  Scott James Remnant  <scott@netsplit.com>

	* dbus/com.ubuntu.Upstart.xml, dbus/com.ubuntu.Upstart.Job.xml,
	dbus/com.ubuntu.Upstart.Instance.xml: Add a comment to these files
	to clarify that you may communicate and interact with Upstart
	through these interfaces without restriction.  It also makes sense
	that these files be copied into software that does so to turn into
	their own bindings, so use the FSF permissive licence for them.

2009-06-17  Scott James Remnant  <scott@netsplit.com>

	* configure.ac: Bump version to 0.5.3

	* NEWS: Copy in news from 0.5.2; that release doesn't appear in
	this ChangeLog since it was made on a separate branch.

	* NEWS: Include 0.3.10 release, which happened from a separate branch.

	* init/parse_job.c (stanza_kill, stanza_respawn, stanza_nice)
	(stanza_oom): Check errno after using strtol() to avoid overflows.
	(stanza_normal, stanza_umask, stanza_limit): Also check with
	strtoul() too
	* init/tests/test_parse_job.c (test_stanza_kill)
	(test_stanza_respawn): Add test cases for the two that don't
	check for overflow already.
	(test_stanza_limit): Add test for the too large case where we don't
	already cope.

	* dbus/Upstart.conf: Allow root to obtain properties

	* dbus/com.ubuntu.Upstart.Instance.xml: Add name, goal and state
	properties to the instance
	* init/job.c (job_get_name, job_get_goal, job_get_state): Add methods
	to return the property values
	* init/job.h: Add prototypes.
	* init/tests/test_job.c (test_get_name, test_get_goal)
	(test_get_state): Test cases.

	* dbus/com.ubuntu.Upstart.Job.xml: Add name, description, author
	and version properties to the job
	* init/job_class.c (job_class_get_name)
	(job_class_get_description, job_class_get_author)
	(job_class_get_version): Add methods to return the property values.
	* init/job_class.h: Add prototypes

	* init/job_process.c (job_process_error_abort): Don't abort() from
	a child process, it confuses people; just exit with an interesting
	error code (which we ignore anyway).

	* dbus/Upstart.conf: Update the D-Bus configuration based on newer
	D-Bus recommended practice with a proper deny-by-default D-Bus,
	making sure to not use send_interface without send_destination.
	Allow introspection as well.

2009-06-17  Jeff Oliver  <Jeffrey.Oliver@panasonic.aero>

	* init/job_process.c (job_process_spawn): Only attempt to set
	the OOM adjustment if set in the class, avoiding issue where /proc
	is not mounted for the first job.
	
2009-06-17  Scott James Remnant  <scott@netsplit.com>

	* init/tests/test_job_process.c (test_handler): Add test cases for a
	respawning job failing while it's post-start or pre-stop processes
	are still running while making sure that it still respawns afterwards.
	* init/job_process.c (job_process_terminated): To fix it, check for
	a running post-start or pre-stop process before checking for a the
	respawn.  That's not enough because then we won't respawn when the
	existing process finishes, so use the goal as a hint.
	* init/job.c (job_next_state): Use that hint goal here, remembering
	to set the goal back to JOB_START afterwards.
	(job_change_goal): Nothing to do in the respawn case
	(job_goal_name, job_goal_from_name): Add the new values
	* init/job.h (job_goal): Add the respawn goal
	* init/tests/test_job.c (test_next_state): Add tests for the respawn
	goal
	(test_goal_name, test_goal_from_name): Tests for the new values

	* configure.ac (AC_CONFIG_FILES): dbus goes before init just in case
	we ever do anything to them later

	* init/job_class.c (job_class_register, job_class_unregister): Update
	name of signal functions that we call.
	(job_class_interfaces): No need to declare this separately
	* init/job.c (job_register, job_change_state): Update name of signal
	functions.
	(job_interfaces): Drop, it comes from the generated header now
	* init/control.c (manager_interfaces): Drop, comes from the header
	as control_interfaces
	(control_register_all): Change array name
	* init/tests/test_job_class.c,
	* init/tests/test_job.c,
	* init/tests/test_control.c,
	* init/tests/test_blocked.c: Rename conn member of NihDBusMessage
	to connection

	* dbus/com.ubuntu.Upstart.xml,
	* dbus/com.ubuntu.Upstart.Job.xml,
	* dbus/com.ubuntu.Upstart.Instance.xml: Use annotation to mark the
	methods as async, rather than a namespaced attribute.  Omit the
	interface symbol.
	* init/Makefile.am (AM_CPPFLAGS): Add builddir to the quoted includes
	(init_SOURCES): Don't distribute the auto-generated outputs
	($(com_ubuntu_Upstart_OUTPUTS))
	($(com_ubuntu_Upstart_Job_OUTPUTS))
	($(com_ubuntu_Upstart_Instance_OUTPUTS)): Generate using the new
	binary tool.
	(BUILT_SOURCES): Remind myself why these are BUILT_SOURCES
	(MAINTAINERCLEANFILES): Change to ordinary CLEANFILES
	(EXTRA_DIST): outputs aren't distributed

2009-05-22  Scott James Remnant  <scott@netsplit.com>

	* init/tests/test_conf.c: Remove nih/inotify.h include

	* COPYING: Change licence from GPL-2+ to GPL-3 only.

2009-05-17  Scott James Remnant  <scott@netsplit.com>

	* init/tests/test_job.c,
	* init/tests/test_job_class.c,
	* init/tests/test_control.c: Include nih-dbus/errors.h

2009-05-09  Scott James Remnant  <scott@netsplit.com>

	* init/init.supp: setenv on tls/i686/cmov

	* init/job_class.c (job_class_get_instance, job_class_start)
	(job_class_stop, job_class_restart): Clean up the code by using
	nih_error_steal()

	* init/conf.c (conf_source_reload_file, conf_source_reload_dir): 
	Steal the error that we stash instead of getting it, otherwise we'll
	fail if another one occurs.

	* init/conf.c (conf_reload_path): Simply return, no need to re-raise
	the error.
	* init/job_class.c (job_class_get_instance, job_class_start)
	(job_class_stop, job_class_restart): If not ENOMEM, we need to
	re-raise the error as a D-Bus one, that means we now have to free
	the old error first (saving the msssage)
	* init/job_process.c (job_process_error_read): Replace call to
	nih_error_raise_again() with nih_error_raise_error()

	* init/Makefile.am ($(com_ubuntu_Upstart_OUTPUTS)): 
	($(com_ubuntu_Upstart_Job_OUTPUTS)): 
	($(com_ubuntu_Upstart_Instance_OUTPUTS)): Use the Python variant
	of nih-dbus-tool for now

2009-03-27  Scott James Remnant  <scott@netsplit.com>

	* init/tests/test_process.c (test_from_name): Cast -1 to ProcessType
	* init/tests/test_job_process.c (test_kill, test_handler): Cast -1
	to ProcessType
	* init/tests/test_job.c (test_new, test_change_state): Cast -1
	to ProcessType
	(test_goal_from_name): Cast -1 to JobGoal
	(test_state_from_name): Cast -1 to JobState
	* init/tests/test_control.c (test_bus_open): Add braces

	* init/Makefile.am (tests): Add rule to build test cases
	* util/Makefile.am (tests): Likewise

	* init/job.c (job_interfaces): Put static first
	(job_emit_event): Cast -1 to ProcessType
	(job_emit_event): Cast -1 to ProcessType
	* init/job_class.c (job_class_interfaces): Put static first.
	* init/job_process.c (job_process_kill_timer): Cast -1 to ProcessType
	* init/control.c (manager_interfaces): Put static first

	* init/Makefile.am (AM_CPPFLAGS): Use -iquote$(srcdir) instead of -I
	since we only need it to pick those paths up.
	* util/Makefile.am (AM_CPPFLAGS): Likewise.

2009-02-20  Scott James Remnant  <scott@netsplit.com>

	* util/initctl.c (handle_job_instance_end, handle_job_process)
	(handle_job_status_end, handle_event),
	* util/shutdown.c (main): No need for new_* temporary variable when
	looping over nih_realloc with NIH_MUST.

	* util/initctl.c (job_info_output, output_name, handle_job_list)
	(handle_job_instance, handle_job_instance_end)
	(handle_job_status, handle_job_process, handle_job_status_end)
	(handle_event, env_option),
	* util/telinit.c (main),
	* util/shutdown.c (main, shutdown_now, timer_callback, wall): 

	* init/event.c (event_init, event_pending_handle_jobs, event_finished),
	* init/event_operator.c (event_operator_events),
	* init/job.c (job_emit_event, job_name),
	* init/job_class.c (job_class_init, job_class_start)
	(job_class_stop, job_class_restart),
	* init/job_process.c (job_process_run, job_process_error_read)
	(job_process_kill),
	* init/conf.c (conf_init, conf_source_reload_file)
	(conf_reload_path),
	* init/control.c (control_init, control_server_connect)
	(control_bus_open): Set variable outside of NIH_MUST macro.

	* init/event.c (event_pending_handle_jobs): Set variable outside
	of NIH_SHOULD macro.

	* init/Makefile.am ($(com_ubuntu_Upstart_OUTPUTS)): 
	($(com_ubuntu_Upstart_Job_OUTPUTS)): 
	($(com_ubuntu_Upstart_Instance_OUTPUTS)): Update expected path
	of nih-dbus-tool

	* configure.ac: Create nih-dbus-tool Makefile
	* Makefile.am (SUBDIRS): Build in nih-dbus-tool

2009-01-29  Scott James Remnant  <scott@netsplit.com>

	* configure.ac: Bump version to 0.5.2
	* NEWS: Begin 0.5.2

	* NEWS: Copy in news from 0.5.1; that release doesn't appear in
	this ChangeLog since it was made on a separate branch.

	* init/tests/test_blocked.c (test_new),
	* init/tests/test_control.c (test_get_job_by_name)
	(test_get_all_jobs, test_emit_event),
	* init/tests/test_event.c (test_finished),
	* init/tests/test_job.c (test_change_state),
	* init/tests/test_job_class.c (test_get_instance)
	(test_get_instance_by_name, test_get_all_instances): Continue the
	battle with the gcc optimiser which declares variables first used
	inside TEST_ALLOC_FAIL as used uninitialized.

	* init/parse_job.c (parse_exec, parse_script, stanza_instance)
	(stanza_description, stanza_author, stanza_version)
	(stanza_start, stanza_stop, stanza_chroot, stanza_chdir):
	Unreference members when replacing them instead of freeing; not
	strictly necessary but the style is the thing.

	* init/job_process.c (job_process_terminated): Unreference the
	kill timer instead of freeing

	* init/job_class.c (job_class_get_instance): Use nih_local for
	instance environment and name
	(job_class_start, job_class_stop, job_class_restart):
	Unreference job environment instead of freeing

	* init/job.c (job_change_state, job_start, job_stop, job_restart):
	Unreference job environment instead of freeing
	(job_name): Discard job name in case a reference was taken.

	* init/event.c (event_pending_handle_jobs): Unreference the job
	environment instead of freeing

	* init/environ.c (environ_add): should unreference the old environment
	string in case anyone took a ref elsewhere
	(environ_set): use nih_local for str
	(environ_expand_until): Should set *str to NULL if we free it,
	just in case.

	* init/conf.c (conf_source_reload): File should be unreferenced,
	not freed.
	(conf_source_reload_file): Use nih_local for dpath
	(conf_delete_handler): Watch and file should be unreferenced,
	not freed.
	(conf_reload_path): File should be unreferenced, not freed;
	use nih_local for file buffer

	* init/blocked.c (blocked_new),
	* init/conf.c (conf_source_new, conf_file_new),
	* init/event.c (event_new),
	* init/event_operator.c (event_operator_new),
	* init/job.c (job_new),
	* init/job_class.c (job_class_new): No need to cast function
	argument to nih_alloc_set_destructor()

	* init/tests/test_job_process.c (test_handler): We can't just
	assume that our child is sitting at the signal otherwise we might
	end up sending the CONT signal before it's even stopped.  Use
	waitid() to wait for the child to stop first.

	* init/init.supp: More expressions for environment memory which
	valgrind can't deal with

	* init/conf.c (conf_source_reload): The ConfFile destructor has
	side-effects that involve the iteration of the sources and their
	files, so we can't simply call it while iterating because of the
	cursor.  Move the sources into a deleted list first, and delete
	them from there.
	* init/conf.h: Fix prototype.
	* init/tests/test_conf.c (test_source_reload_job_dir): Test pointers
	with TEST_EQ_P not TEST_EQ

2009-01-28  Scott James Remnant  <scott@netsplit.com>

	* init/job_class.c (job_class_start): We can't create the blocked
	until we know we're going to block, otherwise we could ref and unref
	the message (freeing it).  Wait until the job is created, which
	means we can't fail to create the blocked item (we'll already have
	announced the new instance).
	(job_class_stop, job_class_restart): For consistency, don't fail
	if OOM when making blocked.

	* init/tests/test_job.c (test_new): Initialise a bunch of subsystems
	outside of TEST_ALLOC_FAIL

	* init/environ.c (environ_add): We can't allocate nih_local with
	a context, it won't be freed; so don't, but then remember to
	reference it when we do just use it.

	* init/event.c (event_pending_handle_jobs): Must reset the start_on
	operator in case of error.

	* init/job_process.c (job_process_kill_timer): Oops, move the
	assert that we have a process pid to after we know which process
	we have.
	* init/tests/test_job_process.c (test_run): Initialise the
	error context and NihIo outside of TEST_ALLOC_FAIL
	(test_kill): Initialise timers and the event system.
	* init/init.supp: Reference from the jobs hash to the bins is
	still reachable, obviously; as is the string inside job_name()
	either way it is allocated

	* init/tests/test_parse_job.c (test_parse_job): Initialise the
	error context outside of TEST_ALLOC_FAIL

	* init/init.supp: Update suppressions for new nih_alloc()

	* init/job_process.c (job_process_run): Had the shell variable
	setting round the wrong way, now it should be ok.

	* init/tests/test_blocked.c (test_new): in the case of allocation
	failure, the message should not be referenced; which we test by
	trying to discard it and seeing whether that works.

	* init/job.c (job_emit_event): event_new() only references the
	environment now, so use nih_local to make sure we clean it up
	if that doesn't happen

	* init/job.h (Job): Add kill_process member
	* init/job.c (job_new): Initialise to -1
	* init/job_process.c (job_process_kill): Store the process to be
	killed in the kill_process member for the timer, since we can't
	pass two sets of data.  Assert that it's not set to anything, this
	all needs fixing, obviously.
	(job_process_kill_timer): Take the job as the data argument,
	eliminating the need for nih_alloc_parent().  Sanity check the job
	and reset kill_timer and kill_process when done.
	(job_process_terminated): Clear the kill_process field too.
	* init/tests/test_job.c (test_new): Check it's -1
	(test_change_state): Check kill_process is set to PROCESS_MAIN
	when active, or -1 when not.
	* init/tests/test_job_process.c (test_kill): Make sure the
	kill_process member is set and cleared.
	(test_handler): Set the kill_process member for the timer and make
	sure it's cleared when appropriate.

	* init/job_class.c (job_class_start, job_class_stop)
	(job_class_restart): Use nih_local to eliminate nih_alloc_reparent,
	and to clean up some of the code too.

	* init/job_class.c: Update documentation to match new nih_alloc()

	* init/parse_job.c (parse_on_operator, parse_on_collect):
	Use an nih_ref/nih_unref pair instead of nih_alloc_reparent; this
	is not ideal, but then this code is rather messy and leaves a lot
	of allocated data attached to the object on the assumption that
	it will be thrown away.

	* init/event_operator.c: Update documentation to match new nih_alloc()
	(event_operator_match): Use nih_local on expanded value.
	(event_operator_environment): Make evlist nih_local, it will be
	referenced by the environment array on success

	* init/event_operator.c (event_operator_new): Reference the
	event instead of reparenting it.

	* init/event.c: Update documentation to match new nih_alloc()
	(event_finished): Use nih_local to tidy up a slight bit.

	* init/event.c (event_new): Reference the event, don't reparent
	(event_pending_handle_jobs): Use nih_local for environment array
	and for the job name, damn I love this thing.  Reference the array
	into the job to avoid freeing.

	* init/parse_job.c (parse_job): Update documentation to match
	new nih_alloc()
	(parse_process, parse_on_operator, stanza_start, stanza_stop)
	(stanza_expect, stanza_kill, stanza_respawn, stanza_normal)
	(stanza_session, stanza_console, stanza_nice, stanza_umask)
	(stanza_oom, stanza_limit): Use nih_local for all the temporary
	arguments where we can.

	* init/parse_job.c (parse_on_operand, stanza_env, stanza_export)
	(stanza_emits): Make temporary string variables use nih_local,
	this gives us a massive code clean-up and makes nih_str_array_addp
	safe to take a reference.

	* init/job_process.c (job_process_run): Make argv, env, script and
	cmd all use nih_local, this cleans up the code a little and makes
	nih_str_array_addp safe to take a reference.

	* init/environ.c: Update documentation to match new nih_alloc()

	* init/tests/test_job_process.c (test_run): Check that trailing
	newlines are ignored when running a script (can verify r1025 is
	fixed with gdb)

	* init/tests/test_environ.c (test_expand): Add a test case for the
	bug fixed in r1027, the implicit case of the gap in the environment
	string being the same size as the value replacing it.

	* init/environ.c (environ_add): Use nih_local for new_str, making
	the code paths a little simpler and ensuring we pass something that
	can be referenced to nih_str_array_addp()

	* init/tests/test_event.c (test_new): Make sure that env is an
	orphan with TEST_ALLOC_ORPHAN.
	* init/tests/test_event_operator.c (test_operator_new): Make sure
	that env is an orphan with TEST_ALLOC_ORPHAN.
	(test_operator_copy): Drop pointless NULL parent check.

	* init/tests/test_control.c: Include limits.h

	* init/blocked.c (blocked_new): Take a reference to the message,
	otherwise it will be freed; we free the Blocked structure when we're
	done, so will automatically unref the message.
	* init/tests/test_blocked.c (test_new): Add tests to make sure the
	reference is taken.
	* init/tests/test_job.c (test_start, test_stop, test_restart):
	Make sure the message is referenced when an error is not returned
	but not referenced when one is.
	* init/tests/test_job_class.c (test_start, test_stop)
	(test_restart): Make sure the message is referenced when an error
	is not returned but not referenced when one is.
	* init/tests/test_control.c (test_emit_event): Make sure that
	the message is referenced.

	* init/tests/test_blocked.c: Change nih/dbus.h include to
	nih-dbus/dbus_message.h
	* init/tests/test_control.c: Change nih/dbus.h include to error,
	connection and object; include D-Bus test macros.
	* init/tests/test_job.c: Change nih/dbus.h include to error, message
	and object; include D-Bus test macros
	* init/tests/test_job_class.c: Change nih/dbus.h include to error,
	message and object; include D-Bus test macros

	* init/job_class.h: Change nih/dbus.h include to
	nih-dbus/dbus_message.h and include the actual D-Bus header
	* init/job_class.c: Change nih/dbus.h include to error, message,
	object and util.

	* init/job.h: Change nih/dbus.h include to nih-dbus/dbus_message.h
	and include the actual D-Bus header
	* init/job.c: Change nih/dbus.h include to error, message, object
	and util.

	* init/control.h: Change nih/dbus.h include to nih-dbus/dbus_message.h
	and include the actual D-Bus header
	* init/control.c: Change nih/dbus.h include to error, connection,
	message and object includes.

	* init/blocked.h: Change nih/dbus.h include to nih-dbus/dbus_message.h
	* init/blocked.c: Change nih/dbus.h include to nih-dbus/dbus_message.h

2009-01-27  Scott James Remnant  <scott@netsplit.com>

	* init/Makefile.am: Update paths to libnih-dbus dependencies.

2009-01-26  Scott James Remnant  <scott@netsplit.com>

	* configure.ac (AC_CONFIG_FILES): Add nih-dbus sub-directory
	* Makefile.am (SUBDIRS): Add nih-dbus sub-directory

	* configure.ac: Bump copyright to 2009

	* configure.ac: Matching libnih, we now mandate libtool 2.2.x
	* HACKING: Update dependency requirement to 2.2.4

	* init/init.supp: Adjust suppression for glibc 2.8

	* init/tests/test_event.c (test_finished): Remove erroneous test
	of free'd memory.

	* configure.ac: Bump version to 0.5.1

	* init/tests/test_event_operator.c (test_operator_handle): Add a
	test for duplicate events when already matched.
	* init/event_operator.c (event_operator_handle): Skip if already
	matched.

	* README: Update features and requirements.
	* NEWS: Copy in news from 0.5.0; that release doesn't appear in
	this ChangeLog since it was made on a separate branch.

2009-01-26  Casey Dahlin  <cdahlin@redhat.com>

	* init/environ.c (environ_expand_until): Handle the implicit case
	of the gap in the string being the same size of the value.

	* init/job_process.c (job_process_handler): Handle the case of a
	child being continued by a signal, otherwise we'll assert.

	* init/job_process.c (job_process_run): Double-check that the
	newline(s) we see are at the end of the script before stripping,
	since we can fall through if the newline is mid-script but /dev/fd
	isn't mounted.

2008-07-05  Scott James Remnant  <scott@netsplit.com>

	* TODO: Update.

2008-07-01  Scott James Remnant  <scott@netsplit.com>

	* init/Makefile.am ($(com_ubuntu_Upstart_OUTPUTS)): 
	($(com_ubuntu_Upstart_Job_OUTPUTS)): 
	($(com_ubuntu_Upstart_Instance_OUTPUTS)): Must be newer than the
	source for the dbus tool, and ensure the dbus tool is built

2008-06-30  Scott James Remnant  <scott@netsplit.com>

	* init/Makefile.am: Update along with libnih so that we leave the
	D-Bus bindings in the dist tarball, meaning Python is no longer a
	build-dependency.

2008-06-11  Scott James Remnant  <scott@netsplit.com>

	* Makefile.am (SUBDIRS): List dbus before init in case we need to
	generate anything in that directory later on.
	
	* Makefile.am (SUBDIRS): List po last so that update-po is run after
	generating any sources.

2008-06-08  Scott James Remnant  <scott@netsplit.com>

	* init/Makefile.am (EXTRA_DIST): Ship the built sources, don't
	clean them.
	(maintainer-clean-local): Well, not unless maintainer-clean anyway

	* init/job.c, init/job_class.c: Add missing errno.h include

	* dbus/com.ubuntu.Upstart.Job.xml (GetInstance): Add method to get
	an instance name in the same basic manner as start and stop would,
	though this one's synchronous.
	* init/job_class.c (job_class_get_instance): Implementing by copying
	the relevant bit of Stop.
	* init/job_class.h: Add prototype.
	* init/tests/test_job_class.c (test_get_instance): Add tests.
	* TODO: Continue to document the C&P madness.

	* init/conf.c (conf_reload_path): Read file directly into memory,
	not using mmap.

	* compat/sysv/reboot.c, compat/sysv/runlevel.c, compat/sysv/shutdown.c,
	* compat/sysv/telinit.c: Move into the util directory; we're going
	to support limited SysV-a-like commands without full compatibility
	which is what we always did, and I'm not going to worry about adding
	others.
	* compat/sysv/man/reboot.8, compat/sysv/runlevel.8,
	* compat/sysv/man/shutdown.8, compat/sysv/telinit.8: Move as well.
	* compat/sysv/Makefile.am, util/Makefile.am: Merge.
	* configure.ac: Remove the (commented out) compat/sysv and logd
	Remove the --enable-compat option.
	* Makefile.am (SUBDIRS): Remove (commented out) compat/sysv and logd

	* logd/Makefile.am, logd/main.c, logd/man/logd.8, logd/jobs.d/logd.in:
	Consign logd to oblivion.  We haven't supported it for ages, it has
	non-working issues, and there's got to be a better way to do this.

	* TODO: Update.

	* init/job.c (job_change_goal): Adjust the documentation.  After
	careful thought, there's no way this can return after freeing the
	job, since it'll either block on an event, a process or do nothing.

	* init/job.c (job_start, job_stop, job_restart): Clear the start
	and stop environment, shouldn't necessarily make a difference, but
	it pays to be consistent.

	* dbus/com.ubuntu.Upstart.Job.xml (Start, Stop, Restart): Add methods
	to control jobs, all take an environment array and both Start and
	Restart return an instance path so properties, etc. can be obtained
	afterwards.
	* init/job_class.c (job_class_start, job_class_stop)
	(job_class_restart): Add the code for the top halves of the methods
	* init/job_class.h: Add prototypes for the new methods.
	* init/job.c (job_finished): And the bottom halves go here.
	* init/tests/test_job_class.c (test_start, test_stop)
	(test_restart): Add test cases for the methods.
	* init/blocked.h (blocked_type): Add enums for the new methods.
	* init/blocked.c (blocked_new): Handle the new methods here.
	* init/tests/test_blocked.c (test_new): Add add tests for handling.

2008-06-07  Scott James Remnant  <scott@netsplit.com>

	* init/job_process.c (job_process_terminated): Don't check the goal
	to see whether the main process was allowed to terminate, check the
	state.  A termination is only not a failure if we're on the KILLED
	state (ie. we killed it), otherwise it can still be a failure even
	if it was going to stop anyway.
	* init/tests/test_job_process.c (test_handler): Add a test case.

	* init/control.c (control_emit_event): Use environ_all_valid here(),
	also reorder the blocking stuff to be less strange, it's ok to free
	environment.
	* init/tests/test_control.c (test_emit_event): The event array should
	be a child of message, which means it doesn't matter if the function
	we call frees it.

	* init/environ.c (environ_all_valid): Add a validation function for
	external input.
	* init/environ.h: Add prototype.
	* init/tests/test_environ.c (test_all_valid): Test function.

	* init/environ.c: Note that we can call this in a loop with OOM,
	since the resulting table will always be the same.

	* init/event_operator.c (event_operator_environment): Use
	environ_append(), and while we're at it, there's no reason this should
	use NIH_MUST.
	* init/event_operator.h: Adjust prototype.
	* init/tests/test_event_operator.c (test_operator_environment): Allow
	for failure.
	* init/event.c (event_pending_handle_jobs): Call with NIH_MUST,
	which is actually safe.

	* init/job_class.c (job_class_environment): Use environ_append()

	* init/environ.c (environ_append): There are multiple cases where we
	append one environment table onto another, so we should have a
	function to do that.
	* init/environ.h: Prototype for it.
	* init/tests/test_environ.c (test_append): Test the new function.

	* init/job_process.c (job_process_run): Invert the logic; we nearly
	always want to pass the script with /dev/fd/NNN.  The only times we
	don't are if it doesn't exist, or if we're dealing with a single-line
	shell script.
	* init/tests/test_job_process.c (test_run): Update test cases to
	only expect an argv-execution for single-line scripts.

	* init/job.c (job_restart): Wrote the blocking bit slightly weirdly
	without neededing to, so leave it as it should be.

	* TODO: Update.

	* dbus/com.ubuntu.Upstart.Instance.xml (Start, Stop, Restart): Add
	simple instance control methods, these only change the goal of an
	existing instance - thus cannot pass environment.
	* init/job.c (job_start, job_stop, job_restart): Add methods, which
	look spookily similar to each other, except for the subtle yet
	important differences.
	(job_finished): Implement bottom halves.
	* init/job.h: Add prototypes.
	* init/tests/test_job.c (test_start, test_stop, test_restart): Add
	tests for the new methods.
	* init/blocked.h (blocked_type): Add enums for methods.
	* init/blocked.c (blocked_new): Handle methods here too
	* init/tests/test_blocked.c (test_new): Add tests for them.

2008-06-06  Scott James Remnant  <scott@netsplit.com>

	* init/blocked.h (blocked_type): Having a single message type won't
	work for the job cases, so expand to have many.
	* init/blocked.c (blocked_new): We'll just have to list them all here.
	* init/control.c (control_emit_event): Happily we create them
	individually anyway.
	* init/event.c (event_finished): And since we have to handle them
	individually, it'll actually protect us replying to the wrong one.

	* init/tests/test_conf.c (test_source_reload): Clean up the temporary
	directory.
	* init/tests/test_control.c (test_reload_configuration): That goes
	for this one too.

	* init/tests/test_control.c (my_connect_handler): Use TEST_DBUS_MESSAGE
	instead of a pop/read/write loop.
	(test_emit_event): Renamed TEST_DBUS_CONN to TEST_DBUS_OPEN.
	* init/tests/test_job.c (test_new, test_register)
	(test_change_state): Use TEST_DBUS_OPEN and TEST_DBUS_CLOSE to setup
	and tear down D-Bus connections and TEST_DBUS_MESSAGE instead of
	a loop.
	* init/tests/test_job_class.c (test_consider, test_reconsider)
	(test_register, test_unregister): Likewise.

	* init/control.c (control_get_job_by_name): Sanity check the name
	of a job in the same way; we don't need to sanity check the instance
	name because "" is valid (and the default for singletons).
	* init/tests/test_control.c (test_get_job_by_name): Test.

	* dbus/com.ubuntu.Upstart.xml (EmitEvent): Add an asynchronous
	method to emit an event, providing the name and accompanying
	environment.  No return value, it either works or you get an
	error.
	* init/control.c (control_emit_event): Implement top half of the
	method, blocking the message in the event.
	* init/control.h: Add prototype.
	* init/event.c (event_finished): Implement the bottom half which
	sends the reply or error, these are actually tested along with
	the top for sanity reasons.
	* init/tests/test_control.c (test_emit_event): Test the various
	ways the method may be used and abused; the async nature means
	we actually need a real D-Bus server to do this.
	* TODO: Update.

	* init/event.c (event_new): There's no reason this shouldn't be
	allowed to return insufficient memory, so do so.
	(event_finished): Wrap call.
	* init/tests/test_event.c (test_new): Add alloc failed test.
	* init/job.c (job_emit_event): Must create the event.
	* init/main.c (main, cad_handler, kbd_handler, pwr_handler): Wrap
	with NIH_MUST

2008-06-05  Scott James Remnant  <scott@netsplit.com>

	* TODO: Update.

	* init/job.c (job_unblock): Rename to job_finished, since this
	does not behave like event_unblock but more like event_finished
	(job_change_state, job_failed): Change name in call.
	* init/job.h: Update prototype.
	* init/tests/test_job.c (test_unblock): Rename to test_finished
	* init/event.c (event_pending_handle_jobs): Update calls here.

	* init/job.h (Job): Rename blocked to blocker to match event, since
	it has the same use as event->blockers except it's a toggle
	* init/job.c (job_new, job_change_state): Rename where used
	* init/event.c (event_finished): Rename here also since its reset
	* init/tests/test_job.c, init/tests/test_job_process.c,
	* init/tests/test_event.c: Rename in test cases too.

	* init/job.c (job_emit_event): Add a Blocked record to the event's
	blocking list for the starting and stopping events.
	* init/tests/test_job.c (test_emit_event): Add tests for the record
	being added to the list with the right details.
	(test_change_goal): Make sure that a Blocked record is added
	(test_change_state): Make sure that Blocked records are added
	* init/tests/test_job_process.c (test_handler): Also make sure
	that Blocked records are added.

	* init/event.c (event_finished): Clear jobs referenced in the
	blocking list, rather than iterating the entire jobs hash.
	(event_finished_handle_jobs): Drop this function.
	* init/tests/test_event.c (test_finished, test_finished_handle_jobs):
	Merge tests again and test using both the blocking list and job's
	blocked member.

	* init/event.h (event): Add blocking member.
	* init/event.c (event_new): Initialising blocking list.
	* init/tests/test_event.c (test_new): Make sure it's initialised
	to an empty list.

	* init/tests/test_job_process.c (test_handler): Update tests to use
	Blocked.

	* init/event.c (event_pending_handle_jobs): Collect environment
	and events independantly, which means we don't have to worry about
	the list contents or freeing them up in case of error.
	* init/event_operator.c (event_operator_events): Fix parent.
	* init/tests/test_event.c (test_pending_handle_jobs): Update tests.
	* init/init.supp: Update collect suppression.

	* init/event_operator.c (event_operator_collect): Break in two.
	(event_operator_environment): Collect the environment from the event,
	appending the list of event names if necessary.
	(event_operator_events): Block events and pass them to the
	given list.
	* init/event_operator.h: Update prototypes.
	* init/tests/test_event_operator.c (test_operator_collect): Also
	split into two new functions
	(test_operator_environment, test_operator_events): Adjust

	* init/event_operator.c (event_operator_collect): Placed Blocked
	structures in the list, rather than ordinary entries; I strongly
	suspect that while it's nice to iterate the operator tree only once,
	this needs to be three functions really.
	* init/tests/test_event_operator.c (test_operator_collect): Update
	test suite.

	* init/job.h (Job): Make blocking a statically defined list.
	* init/job.c (job_new): Initialise rather than setting to NULL.
	(job_unblock): Assume that blocking members are Blocked structures
	and that the list itself is always iterable.
	* init/tests/test_job.c (test_new): Check the list is empty, rather
	than NULL.
	(test_change_state, test_failed, test_unblock): Change tests cases
	to expect blocking to always be present, and create members as Blocked
	structures.

	* init/blocked.c (blocked_new): Set destructor (forgotten)

	* init/init.supp: Add setenv, which has crept in

	* init/blocked.h: Header containing enum, struct and prototype.
	* init/blocked.c (blocked_new): Function to allocate the structure
	with the right details.
	* init/tests/test_blocked.c (test_new): Tests for the new function.
	* init/Makefile.am (init_SOURCES): Compile using blocked.c and header
	(TESTS): Build blocked test suite
	(test_process_LDADD, test_job_class_LDADD)
	(test_job_process_LDADD, test_job_LDADD, test_event_LDADD)
	(test_event_operator_LDADD, test_parse_job_LDADD)
	(test_parse_conf_LDADD, test_conf_LDADD, test_control_LDADD):
	Link blocked.o to most test suites.
	(test_blocked_SOURCES, test_blocked_LDFLAGS, test_blocked_LDADD):
	Details for test suite.

	* init/main.c: Also remove SIGTERM handling, we don't re-exec
	properly and this is a dangerous signal to use anyway.
	(term_handler): Drop function.

	* init/main.c: Remove handling for stop/cont; there's no reason
	a user should be able to pause the event queue.
	(stop_handler): Drop function.
	* init/event.c (event_poll): Remove paused handling.

	* init/control.c: Fix doc string.

	* dbus/com.ubuntu.Upstart.xml (ReloadConfiguration): Add method
	that's effectively the same as the HUP signal.
	* init/control.c (control_reload_configuration): Unsurprisingly,
	the implementation is identical.
	* init/control.h: Add prototype.
	* init/tests/test_control.c (test_reload_configuration): Make sure
	the method works as expected.
	(test_get_job_by_name, test_get_all_jobs): Add missing free calls for
	message in cases of out of memory.

	* dbus/com.ubuntu.Upstart.xml (JobAdded, JobRemoved): Add signals
	for when new jobs are added to the known list and when existing jobs
	are removed, this allows GUIs to always show an up-to-date list.
	* dbus/com.ubuntu.Upstart.Job.xml (InstanceAdded, InstanceRemoved):
	Also add matching signals for when instances are added to the list
	for a job and when they're removed again.
	* init/job_class.c (job_class_register): Emit the JobAdded signal
	for this job when registering if the new signal argument is TRUE;
	pass on the signal argument to job_register()
	(job_class_add): Emit signals when registering jobs with existing
	connections.
	(job_class_unregister): Emit signals when unregistering a job.
	* init/job.c (job_register): Likewise, emit the InstanceAdded signal
	for the job class if the new signal argument is TRUE.
	(job_new): Emit signals when registering instances with existing
	connections.
	(job_change_state): Emit the instance removed signal when destroying
	an inactive instance.
	* init/job_class.h, init/job.h: Add signal argument to prototypes
	* init/control.c (control_register_all): When registering job classes
	on a new connection, do not emit a signal since they will already
	exist at the point when the name appears on the bus or the connection
	is complete.
	* init/tests/test_control.c (test_bus_open): Add comment that we
	are testing for signal non-emission already with the fake server,
	since it was this test that actually made me realise we had to
	not emit them :p
	* init/tests/test_job_class.c (test_register): Test that the signal
	is emitted when signal is TRUE and not emitted when signal is FALSE
	(test_unregister): Test that the JobRemoved signal is emitted
	(test_get_instance_by_name, test_get_all_instances): Free message
	if allocation failed.
	(test_consider, test_reconsider): Test that the JobAdded and
	JobRemoved signals are emitted (or not) when appropriate.
	* init/tests/test_job.c (test_register): Make sure that the
	InstanceAdded signal is emitted when TRUE is passed, and not when
	FALSE is passed.
	(test_new): Make sure the InstanceAdded signal is emitted when the
	job is registered on the bus.
	(test_change_state): Make sure the InstanceRemoved signal is sent
	when deleting an instance.

2008-06-02  Scott James Remnant  <scott@netsplit.com>

	* init/tests/test_job.c (test_new, test_register): Also use a private
	dbus server to avoid session bus problems.

	* init/tests/test_job_class.c (test_consider, test_reconsider)
	(test_register, test_unregister): Use a private dbus server instead
	of connecting to the session bus, which might not be there.

	* init/tests/test_control.c (test_disconnected): Simplify using a
	private dbus server rather than faking one.

	* init/tests/test_control.c (test_bus_close): Don't rely on being
	able to connect to the various buses, instead use a special private
	one.

2008-06-01  Scott James Remnant  <scott@netsplit.com>

	* dbus/com.ubuntu.Upstart.Job.xml (GetAllInstances): And also add
	a similar method to return the object path of all instances of a
	particular job.
	* init/job_class.c (job_class_get_all_instances): Implement the
	method, pretty much the same as the other.
	* init/job_class.h: Add prototype.
	* init/control.c: Fix comment.
	* init/tests/test_control.c (test_get_all_jobs): Ensure that the
	individual paths are children of the array.

	* dbus/com.ubuntu.Upstart.xml (GetAllJobs): Add method to return
	the object path of all known jobs.
	* init/control.c (control_get_all_jobs): Implement the method,
	somewhat simple happily.
	* init/control.h: Add prototype for the method.
	* init/tests/test_control.c (test_get_all_jobs): Test that the
	right data is returned.

	* dbus/com.ubuntu.Upstart.xml, dbus/com.ubuntu.Upstart.Job.xml,
	* dbus/com.ubuntu.Upstart.Instance.xml: Add libnih XML NS to the
	files so that we can tag methods as sync or async later.

	* init/control.c (control_get_job_by_name): Remove const from
	return parameter.
	* init/control.h: Update prototype.
	* init/tests/test_control.c (test_get_job_by_name): Remove const
	from path type.

	* init/job_class.c (job_class_get_instance_by_name): Remove wrong
	const from parameter now that we've fixed the bindings generator.
	* init/job_class.h: Update prototype to match.
	* init/tests/test_job_class.c (test_get_instance_by_name): Change
	type of path to match.

	* HACKING (Dependencies): clarify that autoreconf and configure need
	to be run for libnih first.

	* init/Makefile.am (test_process_LDADD, test_job_class_LDADD)
	(test_job_process_LDADD, test_job_LDADD, test_event_LDADD)
	(test_event_operator_LDADD, test_parse_job_LDADD)
	(test_parse_conf_LDADD, test_conf_LDADD, test_control_LDADD): Link
	the auto-generated D-Bus code in, otherwise the tests won't be
	complete.

2008-05-24  Scott James Remnant  <scott@netsplit.com>

	* HACKING: Changed branch location again, of both upstart and
	libnih.

2008-05-16  Scott James Remnant  <scott@netsplit.com>

	* init/job_class.c (job_class_consider, job_class_reconsider): Find
	the best class first and compare against the current class before
	acting, this avoids the re-register jump every time a job stops.
	(job_class_select): Rename to job_class_add() since this is takes
	a class and is the direct opposite to job_class_remove().

2008-05-15  Scott James Remnant  <scott@netsplit.com>

	* init/event.c (event_new): We can't rely on the event poll function
	being the last in the main loop, it's often the first, so after
	adding an event to the queue ensure the loop is iterated at least
	once so that the event poll occurs for it.

2008-05-09  Scott James Remnant  <scott@netsplit.com>

	* TODO (Anytime): Update.

	* dbus/com.ubuntu.Upstart.Instance.xml: format to match others

	* dbus/com.ubuntu.Upstart.Job.xml (GetInstanceByName): Add method
	* init/job_class.c (job_class_get_instance_by_name): Implementation.
	* init/job_class.h: Add prototype.
	* init/tests/test_job_class.c (test_get_instance_by_name): Tests
	for new method.

	* init/job_class.h (JobClass): Make instances a hash table.
	* init/job_class.c (job_class_new): Initialise instances as a hash
	table now.
	(job_class_register): Iterate instances as hash table.
	(job_class_remove): Slightly odd construct needed to return FALSE
	if there's anything in the hash table.
	(job_class_unregister): Likewise to assert on no instances.
	* init/tests/test_job_class.c (test_new): Check that instances is
	now a hash table.
	* init/job.h (Job): Make name the first member.
	* init/job.c (job_new): Add to instances as hash table.
	(job_instance): Drop entirely, replaced by a hash lookup.
	* init/tests/test_job.c (test_instance): Drop.
	* init/job_process.c (job_process_find): Iterate instances as a
	hash table.
	* init/event.c (event_pending_handle_jobs)
	(event_finished_handle_jobs): Iterate instances as hash table.
	(event_pending_handle_jobs): Replace job_instance call with an
	ordinary hash lookup.
	* init/tests/test_event.c: Update to use hash table.
	* init/tests/test_conf.c: Update instances stealing for hash table

	* init/job_class.c (job_class_new): initialise instance to the
	empty string.
	* init/tests/test_job_class.c: Update job_new() calls.
	(test_new): Check instance against the empty string.
	* init/job.c (job_new): name may no longer be NULL.
	* init/tests/test_job.c: Update job_new() calls.
	(test_instance): Reset back to "" when done.
	* init/event.c (event_pending_handle_jobs): Always expand the
	name, since the class->instance is always non-NULL.
	* init/tests/test_event.c: Update job_new calls.
	* init/tests/test_conf.c: Update job_new calls.
	* init/tests/test_job_process.c: Update job_new calls.

	* init/job.c (job_new): Singleton jobs have a fixed name of "",
	rather than a NULL name, and a D-Bus name of "_".
	(job_instance): Which rather simplifies this function (in fact,
	it makes this function look like a common one).
	(job_emit_event): Always set INSTANCE variable.
	(job_name): Still distinguish in output, to avoid ugly "()" but
	check character rather than NULL.
	* init/tests/test_job.c (test_new): Check name is set to ""
	and path to ".../_"
	(test_change_state, test_emit_event): Update test cases to assume
	an empty INSTANCE variable
	(test_instance): Update to pass "" instead of NULL.
	* init/job_process.c (job_process_run): Always set UPSTART_INSTANCE
	* init/tests/test_job_process.c (test_run): Always assume an
	UPSTART_INSTANCE variable, it may just be empty.
	* init/tests/test_event.c (test_pending_handle_jobs): Expect
	the name to be set to the empty string.

	* init/Makefile.am (com.ubuntu.Upstart.c com.ubuntu.Upstart.h)
	(com.ubuntu.Upstart.Job.c com.ubuntu.Upstart.Job.h)
	(com.ubuntu.Upstart.Instance.c com.ubuntu.Upstart.Instance.h):
	Drop setting of data-type, turns out it doesn't work anyway.

	* dbus/Upstart.conf: Add configuration file.
	* dbus/Makefile.am (dbussystemdir, dist_dbussystem_DATA): Install
	the configuration file into the right place.

	* dbus/com.ubuntu.Upstart.xml (GetJobByName): Add method
	* init/control.c (control_get_job_by_name): Implementation.
	* init/control.h: Prototype.
	* init/tests/test_control.c (test_get_job_by_name): Test the
	method using a fake message.

2008-05-08  Scott James Remnant  <scott@netsplit.com>

	* dbus/com.ubuntu.Upstart.xml, dbus/com.ubuntu.Upstart.Job.xml,
	* dbus/com.ubuntu.Upstart.Instance.xml: Add DTDs.

	* init/control.c (manager_interfaces): Export the general
	com.ubuntu.Upstart interface
	* init/job_class.c (job_class_interfaces): Export the
	com.ubuntu.Upstart.Job interface
	* init/job.c (job_interfaces): Export the
	com.ubuntu.Upstart.Instance interface

	* init/Makefile.am (BUILT_SOURCES)
	(com.ubuntu.Upstart.c com.ubuntu.Upstart.h)
	(com.ubuntu.Upstart.Job.c com.ubuntu.Upstart.Job.h)
	(com.ubuntu.Upstart.Instance.c com.ubuntu.Upstart.Instance.h):
	Generate C code and header files from the XML files which produce
	object bindings.
	(init_SOURCES): Link the built sources.
	(CLEANFILES): Clean them up afterwards

	* dbus/com.ubuntu.Upstart.xml: Initially empty description for
	manager object interface(s).
	* dbus/com.ubuntu.Upstart.Job.xml: Initially empty description
	for job class object interface(s).
	* dbus/com.ubuntu.Upstart.Instance.xml: Initially empty
	description for job instance object interface(s).
	* dbus/Makefile.am: Distribute the three interface files,
	they're used as sources elsewhere.
	* configure.ac (AC_CONFIG_FILES): Generate dbus/Makefile
	* Makefile.am (SUBDIRS): Descend into the dbus sub-directory.

	* init/job_class.c (job_class_consider, job_class_reconsider):
	Separate out the actual meat of the functions, since it's largely
	duplicated between the two.  This makes the difference between
	the two functions clearer, consider always stages an election
	no matter which is registered, reconsider only stages an election
	if the current class is registered.
	(job_class_select, job_class_remove): Functions containing the
	common code, which now also handle registering and unregistering
	the class with D-Bus.  Here is the right place, not in new, since
	we only export the current best class of a given name.
	(job_class_register, job_class_unregister): Function to register
	a job and its instances, and to unregister a job (we assert that
	there must be no instances for us to do this).
	* init/job_class.h: Add prototypes.
	* init/tests/test_job_class.c (test_consider, test_reconsider):
	Check that D-Bus registration and unregistration happens as
	expected.
	(test_register, test_unregister): test on their own.
	* init/job.c (job_new): Register instances with D-Bus, since
	instances can only ever exist for active classes, all instances
	are always registered on the bus.
	(job_register): Function to register an instance on the bus.
	* init/job.h: Add prototype.
	* init/tests/test_job.c (test_new): Test creating a job with an
	active d-bus connection, which should have it registered.
	(test_register): Test registration on its own.
	* init/control.c (control_register_all): Make this always succeed,
	and register existing jobs on the new connection.
	(control_server_connect, control_bus_open): registration is
	always successful.
	* init/tests/test_control.c (test_server_connect, test_bus_open):
	Test with existing jobs when we get a connection or create the
	bus connection, ensure that the jobs and instances are registered.

	* init/tests/test_job.c (test_change_state): Check for a bug where
	a job with multiple instances will be freed when one instance is
	deleted rather than the last instance.
	* init/job.c (job_change_state): Add debugging messages when we
	destroy a job that's no longer the current one or an instance
	that's no longer active; also ensure that we never destroy a job
	that's the current one.
	* init/event.c (event_pending_handle_jobs): Add a debugging message
	when we create a new instance of a job.
	* init/conf.c (conf_file_destroy): Add a debugging message when
	we destroy a job that's no longer the current one.

2008-05-07  Scott James Remnant  <scott@netsplit.com>

	* init/control.c (control_server_open, control_server_close)
	(control_server_connect): Create and manage a listening d-bus server
	that is used for private direct connections to Upstart for when the
	d-bus daemon is not available.  Each new connection has the same
	objects as the d-bus system bus, they only differ in their method.
	(control_conns, control_init): Cache the open connections, including
	the bus daemon and any private connections; we'll iterate this list
	when sending signals.
	(control_bus_open): Store connection in the list, don't worry about
	setting close-on-exec, we check that by test case and rely on d-bus
	to do it.
	(control_bus_disconnected): Rename to control_disconnected
	(control_disconnected): Work for system bus and private connections,
	remove from the connections list.
	* init/control.h: Add prototypes, remove global definition of bus
	name to just being private again.
	* init/tests/test_control.c (test_server_open, test_server_close)
	(test_server_connect): Test the new functions.
	(test_bus_open): add check for list entry
	(test_bus_disconnected): rename to test_disconnected
	* init/main.c: Open the listening server, warning if we're unable
	to do so (but we won't treat it as a hard error since there's the
	d-bus daemon as the default anyway).
	* init/init.supp: suppress the fact that the control connections
	list stays around.

	* init/job_process.c (job_process_run): Use NIH_ZERO instead of
	NIH_MUST and == 0

2008-05-06  Scott James Remnant  <scott@netsplit.com>

	* init/environ.c (environ_expand_until): Odd gcc optimiser warning,
	it reckons arg_start and end may be used uninitialised, but I don't
	see how they can be.

	* init/main.c (main): Warn if we can't set the root directory.
	* init/job_process.c (job_process_spawn)
	(job_process_error_abort): loop on the return of write()
	* init/tests/test_job_process.c (child, main): assert getcwd() works
	(test_handler): initialise list and entry for gcc's blind spot.
	(test_run): initialise ret for gcc's blind spot
	* init/tests/test_job.c (test_name): jump through hoops for gcc
	(test_change_state): list and entry.
	* init/tests/test_event.c (test_finished_handle_jobs, test_finished)
	(test_pending_handle_jobs, test_poll, test_pending): initialise to
	NULL and buy gcc glasses
	* init/tests/test_event_operator.c (test_operator_collect): another
	NULL to make gcc happy.

2008-05-01  Scott James Remnant  <scott@netsplit.com>

	* TODO: Update.

	* init/init.supp: Suppress a few test case artefacts caused by
	valgrind hating reachable memory at exec() time.

	* init/tests/test_job_process.c: Fix a few cases where we were
	still dup'ing the name argument to job_new().
	* init/tests/test_parse_job.c: Include missing signal.h

	* init/event.c (event_pending_handle_jobs)
	(event_finished_handle_jobs): Land the old job event handling
	functions here as static functions, right now they're immense but
	we'll actually move much of the code back out again as we go.
	* init/tests/test_event.c (test_pending_handle_jobs)
	(test_finished_handle_jobs): Also land the test cases in renamed
	and somewhat restructued functions, since we now have to do the
	testing through event_poll().
	(test_poll, test_pending, test_finished): It never hurts to improve
	test cases while you're in there.

2008-04-30  Scott James Remnant  <scott@netsplit.com>

	* init/job.c (job_change_state): Change calls to job_process_run
	and job_process_kill.
	* init/main.c: Change to job_process_handler

	* init/job_process.c, init/job_process.h: Land the code from job.c
	and defs from job.h that deal specifically with a job's processes,
	rename the functions to job_process_*() in the process.
	* init/tests/test_job_process.c: And land the test cases as well.

	* init/job.c: Strip of everything not related to creation and finding
	of instances and the core state machine; process stuff will move to
	job_process.c and event handling to event.c, class (nee config) stuff
	is already moved to job_class.c
	(job_new): Don't reparent the name, it doesn't help anything, just
	take a copy.
	(job_name, job_failed, job_unblock, job_emit_event): Make extern since
	we need to use these outside or just want to test them.
	* init/job.h: Clean out also.
	* init/tests/test_job.c: Also clean out.
	(test_name, test_failed, test_unblock, test_emit_event): Add test cases
	for newly extern functions.

	* init/main.c: Include events.h to get the ones we need.

	* init/control.c (control_job_config_path, control_job_path)
	(control_path_append): Drop these functions (replaced by the more
	generic nih_dbus_path() function)
	* init/control.h: Make CONTROL_ROOT public, and drop other prototypes.
	* init/tests/test_control.c (test_job_config_path)
	(test_job_path): Drop tests.

2008-04-29  Scott James Remnant  <scott@netsplit.com>

	* init/event.c, init/event.h, init/tests/test_event.c: Strip out the
	event operator code and events list.

	* init/job_class.c, init/job_class.h: We only need the event operator
	code here now.

	* init/events.h, init/event_operator.c, init/event_operator.h,
	init/tests/test_event_operator.c: Separate out the event operator
	code and the list of events into separate source files.
	* init/Makefile.am (init_SOURCES): Build and link event operator code
	and use the lists of events.
	(TESTS): Build and run the event operator test suite.
	(test_event_operator_SOURCES, test_event_operator_LDFLAGS)
	(test_event_operator_LDADD): Details for the event operator test
	suite.
	(test_process_LDADD, test_job_class_LDADD)
	(test_job_process_LDADD, test_job_LDADD, test_event_LDADD)
	(test_parse_job_LDADD, test_parse_conf_LDADD, test_conf_LDADD)
	(test_control_LDADD): Link the event operator code.

	* init/job_class.c, init/main.c: Correct includes and some function
	names.

	* init/process.c, init/process.h, init/tests/test_process.c: Land
	original Process code (used by job class and similar).

	* init/process.c, init/process.h, init/tests/test_process.c: Break
	into two pieces, one part becomes job_process which requires both
	job information and process information, the other becomes system
	which requires no job information.
	* init/errors.h: Update error name.
	* init/Makefile.am (init_SOURCES): Build and link job process code
	and header along with system code and header.
	(TESTS): Build and run job process and system test suites.
	(test_job_process_SOURCES, test_job_process_LDFLAGS)
	(test_job_process_LDADD): Details for job process test suite.
	(test_system_SOURCES, test_system_LDFLAGS, test_system_LDADD):
	Details for system test suite.
	(test_process_LDADD, test_job_class_LDADD, test_job_LDADD)
	(test_event_LDADD, test_parse_job_LDADD, test_parse_conf_LDADD)
	(test_conf_LDADD, test_control_LDADD): Link job process and system
	code.

	* init/parse_conf.c: Remove parse_job include.

	* init/init.supp: Update leak check for class init; remove
	valgrind workaround since it's gone away with the change of that
	function.

	* init/conf.h (ConfFile): Change type of job member, but leave name.
	Add prototype for new function.
	* init/conf.c (conf_reload_path): Somewhat simplify the case of
	having parsed a job, we only need to call job_class_consider() now
	to have it dealt with.
	(conf_file_destroy): Likewise after removing the ConfFile from the
	source (so it won't get considered) and marking the job class as
	deleted, we only need to call job_class_reconsider() and check the
	return value to see whether we've been replaced.
	(conf_select_job): In return we provide the function to decide which
	of the available job sources is the best one.
	* init/tests/test_conf.c: Update types in tests.
	(test_select_job): Test the new function.

	* init/parse_job.h: Update to include job_class.h and update prototype
	to return JobClass, we'll keep the name though since we'll never
	parse jobs and otherwise things get annoying.
	* init/parse_job.c: Update to work on job classes.
	* init/tests/test_parse_job.c: Update to match.

	* init/job_class.h (JobClass): Factor out old JobConfig object into
	a new JobClass object with the same properties, but in its own source
	file.
	(ExpectType): Rename old JobExpect to this to match other enums.
	(ConsoleType): Move along with the object that uses it.
	* init/job_class.c (job_class_init, job_class_new)
	(job_class_environment): Bring along methods that only operate on
	a JobClass, cleaning them up in the process.
	(job_class_consider, job_class_reconsider): Replace job_config_replace
	with these two functions that may be used for a new job class and
	when discarding or finishing with an old one respectively.
	* init/tests/test_job_class.c: Tests for the functions.
	* init/Makefile.am (init_SOURCES): Build and link job class source
	and header.
	(TESTS): Build and run job class test suite.
	(test_job_class_SOURCES, test_job_class_LDFLAGS)
	(test_job_class_LDADD): Details for job class test suite.
	(test_process_LDADD, test_job_LDADD, test_event_LDADD)
	(test_parse_job_LDADD, test_parse_conf_LDADD, test_conf_LDADD)
	(test_control_LDADD): Link job class code to other tests too.

2008-04-28  Scott James Remnant  <scott@netsplit.com>

	* init/control.c (control_job_config_path, control_job_path): Add
	functions to generate D-Bus object paths for jobs and instances
	(control_path_append): and a static function used by both to append
	escaped path elements.
	* init/control.h: Add prototypes.
	* init/tests/test_control.c (test_job_config_path)
	(test_job_path): Add test cases for the new functions.
	* init/job.h (JobConfig, Job): Add path member to both structures.
	* init/job.c (job_config_new, job_new): Initialise the path members.
	* init/tests/test_job.c (test_config_new, test_new): Make sure
	the path members are initialised to something sensible.
	* init/init.supp: Valgrind whines, I do not know why.

	* init/control.c (control_bus_open): Call out to register objects
	on the new bus connection.
	(control_register_all): Start off by registering the connection
	manager object, no methods/signals for now.
	* init/tests/test_control.c (test_bus_open): Make sure the manager
	object is registered.

2008-04-27  Scott James Remnant  <scott@netsplit.com>

	* init/tests/test_control.c (test_bus_open): Correct name of
	error macro.

	* init/job.c (job_emit_event): Make INSTANCE the second variable.
	* init/tests/test_job.c (test_next_state): Update tests.

2008-04-25  Scott James Remnant  <scott@netsplit.com>

	* init/tests/test_control.c (test_bus_open): Use D-bus macros for
	error strings instead of naming them by hand.

2008-04-22  Scott James Remnant  <scott@netsplit.com>

	* init/tests/test_control.c (test_bus_close): Add another missing
	call to dbus_shutdown.

2008-04-21  Scott James Remnant  <scott@netsplit.com>

	* init/tests/test_control.c (test_bus_open): Under valgrind we seem
	to get NoReply instead of Disconnected which is a wee bit odd.
	Add missing call
	(test_bus_disconnected): Add missing call to dbus_shutdown.

2008-04-19  Scott James Remnant  <scott@netsplit.com>

	* init/process.c: Add missing limits.h include

	* init/job.h (JobConfig): Merge instance and instance_name; if
	instance is set, the job is multi-instance with the name derived
	from that; if unset the job is singleton.  We will not support
	unlimited instances.
	* init/job.c (job_config_new): Initialise instance to NULL.
	(job_new): Assert that name is set for instance jobs.
	(job_instance): Alter to only deal with singleton and instance
	jobs, the unlimited instances case is gone.
	(job_handle_event): Use instance instead of instance_name
	* init/tests/test_job.c (test_config_new): Check instance is NULL
	(test_find_by_pid): Adjust the way instance jobs are made, which
	means we have to pass a name to job_config_new now.
	(test_instance): Adjust tests to remove unlmited-instance tests
	and pass name to job_config_new
	(test_change_state, test_run_process): Pass instance name to
	job_new as an allocated argument rather than waiting to set it
	until afterwards.
	(test_handle_event): Set instance instead of instance_name
	* init/parse_job.c (stanza_instance): Make the argument mandatory.
	* init/tests/test_parse_job.c (test_stanza_instance): Remove the
	checks for without argument, and make sure that without argument
	is an error.

	* init/parse_job.c (stanza_oom): Oops, forgot to free never arg.

	* init/job.h (JobConfig): NihList is rather overkill for emits,
	which is static configuration; turn into a NULL-terminated array
	which'll make it easier to turn into a D-Bus property later.
	* init/job.c (job_config_new): Initialise to NULL now.
	* init/tests/test_job.c (test_config_new): Make sure it's NULL.
	* init/parse_job.c (stanza_emits): Store in an array instead.
	* init/tests/test_parse_job.c (test_stanza_emits): Redo tests.

	* init/job.c (job_emit_event): Append exported variables to the
	job event without overwriting the builtins.
	* init/tests/test_job.c (test_change_state): Check that exported
	environment is added to the job events.

	* init/parse_job.c (stanza_export): Parse a new export stanza,
	which takes one or more environment variable names.
	* init/tests/test_parse_job.c (test_stanza_export): Test the new
	stanza.

	* init/job.h (JobConfig): Add new export member.
	* init/job.c (job_config_new): Initialise to NULL.
	* init/tests/test_job.c (test_config_new): Make sure it's NULL.

	* init/environ.c (environ_add, environ_set): Add a replace argument
	which when FALSE does not replace existing entries in the environment
	table.
	* init/environ.h: Adjust prototypes.
	* init/tests/test_environ.c (test_add): Add tests for non-replacement
	mode, including corner cases.
	(test_set): Replace should be TRUE in this test.
	* init/event.c (event_operator_collect): Always replace existing
	environment members.
	* init/job.c (job_config_environment, job_run_process): Always replace
	existing environment members.
	(job_emit_event): Always replace existing environment members, and
	rework this function to get rid of the confusing gotos.

	* init/tests/test_job.c (test_change_state): Add tests to make sure
	we include the INSTANCE variable in the event environment.

2008-04-18  Scott James Remnant  <scott@netsplit.com>

	* init/process.c (process_kill): Make sure we do send the signal to
	the process group; in practice this makes no difference, but it pays
	to be explicit in such things.
	* init/tests/test_process.c (test_kill): Add a test case for when
	the session leader is no more.

	* init/job.h (JobConfig): Another day, another obscure job config
	detail.  This one is for adjusting how likely you are to be killed
	by the OOM Killer.
	* init/job.c (job_config_new): Set to zero by default.
	* init/tests/test_job.c (test_config_new): And make sure it is zero.
	* init/parse_job.c (stanza_oom): And it helps to have a function
	to set that one.
	* init/tests/test_parse_job.c (test_stanza_oom): Test it.
	* init/errors.h: And we need an error if its out of bounds.
	* init/conf.c (conf_reload_path): Which also needs to be caught.
	* init/process.c (process_spawn): Of course, we have to do something
	with the oom adjustment.
	(process_error_read): message for failure error.
	* init/process.h (processErrorType): And need an error if it fails

	* init/main.c: Drop the legacy configuration directory, the format
	of jobs has changed sufficiently to not support it.
	* init/Makefile.am (AM_CPPFLAGS): Remove LEGACY_CONFDIR definition.
	(install-data-local): Don't create it, either.

	* init/enum.c, init/enum.h, init/tests/test_enum.c: Remove these
	source files, a hold-over from when we had them in a separate
	library and passed around the integer values.
	* init/job.c, init/job.h, init/tests/test_job.c: Restore in their
	proper place.
	* init/Makefile.am: Remove enum.* from build instructions.

	* init/main.c: Attempt to connect to the system bus on startup,
	but don't expect it to work.

	* init/control.c (control_bus_open, control_bus_disconnected)
	(control_bus_close): Functions to open a connection to the D-Bus
	system bus, clean up if disconnected or disconnect ourselves
	explicitly.
	* init/control.h: Prototypes.
	* init/tests/test_control.c (test_bus_open)
	(test_bus_disconnected, test_bus_close): Test the functions using
	a fake D-Bus system bus daemon.
	* init/errors.h: Add error for "name taken".
	* init/Makefile.am (init_SOURCES): Build and link control.c and
	control.h
	(TESTS): Build and run control test suite.
	(test_control_SOURCES, test_control_LDFLAGS, test_control_LDADD):
	Details for control test suite.
	(test_process_LDADD, test_job_LDADD, test_event_LDADD)
	(test_parse_job_LDADD, test_parse_conf_LDADD, test_conf_LDADD):
	Link control.o

2008-04-16  Scott James Remnant  <scott@netsplit.com>

	* init/job.h (JobConfig): Add leader member.
	* init/job.c (job_config_new): Initialise leader to FALSE.
	* init/tests/test_job.c (test_config_new): Make sure leader is FALSE.
	(test_change_goal, test_change_state, test_run_process)
	(test_kill_process, test_child_handler, test_handle_event)
	(test_handle_event_finished): Jobs have to be leaders now to allow
	waitpid() to work in test cases.
	* init/parse_job.c (stanza_session): Parse "session leader" stanza
	to set to TRUE.
	* init/tests/test_parse_job.c (test_stanza_session): Test new
	stanza parsing.
	(test_stanza_console): Add missing "missing argument" test.
	* init/process.c (process_error_read): Deal with new fork error.
	(process_spawn): If we're not to be a session leader, fork again and
	write the pid back on the open socket.
	* init/process.h (ProcessErrorType): Introduce new fork error.
	* init/tests/test_process.c (test_spawn): Test that we can't start
	a non-session-leader and still have process details.
	(test_spawn, test_kill): Other jobs have to be leaders now to
	allow waitpid() to work.
	* init/tests/test_event.c (test_poll): Jobs have to be leaders now
	to allow waitpid() to work.

2008-04-12  Scott James Remnant  <scott@netsplit.com>

	* configure.ac (NIH_INIT): Require that libnih build D-Bus support,
	failing configure if we can't get it.
	* init/Makefile.am (AM_CFLAGS): Build with D-Bus CFLAGS,
	(init_LDADD, test_process_LDADD, test_job_LDADD, test_event_LDADD)
	(test_parse_job_LDADD, test_parse_conf_LDADD, test_conf_LDADD): and
	link with libnih-dbus.la and D-Bus LIBS.
	(init_LDFLAGS): No need for -static now since libnih will only exist
	statically anyway.

	* init/main.c: Use a better name for kbdrequest
	* init/event.h (KBDREQUEST_EVENT): Rename event to keyboard-request

	* init/main.c: Drop the attempt to rescue a crashed system by
	carrying on with no state
	(crash_handler): After the child has core dumped, the parent will
	die and the kernel will panic.  That's the best we can do, I think.

	* init/job.c (job_change_state): Don't generate the stalled event;
	there's nothing useful you can do with it other than start a root
	shell and that's just a security hole waiting to happen.
	(job_new): Don't increment the instances counter.
	* init/job.h: Remove extern for instances counter.
	* init/tests/test_job.c (test_new): Remove the check that the
	instance counter is incremented.
	(test_change_state): Remove the test for the stalled event.
	* init/event.h (STALLED): Remove stalled event definition,
	* TODO: Update.

	* init/job.h (Job): And while we're at it, the instance name is
	guaranteed unique for a given job name, which is also guaranteed
	to be unique - so don't bother with job ids either, since they
	also get reused in bad cases.
	* init/job.c (job_next_id): Drop this function.
	(job_new): Don't assign an id anymore.
	(job_find_by_id): Drop this function.
	(job_run_process): Set UPSTART_INSTANCE to the instance name if set.
	(job_name): Function to create the string used in messages.
	(job_change_goal, job_change_state, job_run_process)
	(job_kill_process, job_kill_timer, job_child_handler)
	(job_process_terminated, job_process_trace_new)
	(job_process_trace_new_child, job_process_trace_signal)
	(job_process_trace_fork, job_process_trace_exec): Use the instance
	name in messages (if set) in place of the job id.
	* init/tests/test_job.c (test_new): Drop checks on the id field.
	(test_find_by_id): Drop test.
	(test_run_process): Check that UPSTART_INSTANCE is set only for
	named job instances, and contains the instance name.
	(test_change_state, test_run_process, test_child_handler): Remove
	id setting and update error message checks.
	* TODO: Update.

	* init/event.h (Event): We don't use the id field for anything;
	and it can't be guaranteed to be unique since it can wrap over
	and get reused.  Drop it.
	* init/event.c (event_next_id): Drop this function.
	(event_new): Don't assign an id anymore.
	(event_find_by_id): Drop this function.
	* init/tests/test_event.c (test_new): Drop checks on the id field
	(test_find_by_id): Drop test.
	(test_poll): Drop id setting which was needless anyway.

2008-04-11  Scott James Remnant  <scott@netsplit.com>

	* init/tests/test_job.c (test_child_handler): Add tests to make
	sure that respawn works for both services and tasks; the only
	difference we want for tasks is that zero is a normal exit code.
	* init/job.c (job_process_terminated): Status need not be non-zero
	if the job is not a task.

	Change the default job type from task to service, which will
	finally match people's expectations.

	* init/job.h (JobConfig): Replace service member with task
	* init/job.c (job_config_new): Initialise task to FALSE
	(job_change_state): Unblock if not a task instead of if a service
	* init/tests/test_job.c (test_config_new): Make sure task is FALSE
	(test_change_state): Check service by default, task with flag;
	this also means we expect blockers to be cleared if we end up in
	running for the other checks
	(test_child_handler): Expect blockers to be cleared if we end up
	in running now that service is the default.
	* init/tests/test_event.c (test_poll): Test with a task since
	we want to remain blocked for longer.
	* init/parse_job.c (stanza_respawn): Don't set service to TRUE
	(stanza_service): Rename to stanza_task and set task flag instead
	* init/tests/test_parse_job.c (test_stanza_respawn): Remove checks
	for setting of service flag
	(test_stanza_service): Rename to test_stanza_task and test task

	* init/job.c (job_init): Create hash using nih_hash_string_new()
	* init/conf.c (conf_source_new): Likewise.

2008-03-08  Scott James Remnant  <scott@netsplit.com>

	* HACKING: Terminology changes: Bazaar-NG is now just Bazaar;
	Malone is now just Launchpad's bug tracking system.  Update bugs
	URL to match modern form.

	* init/enum.h (JobWaitType): Rename to JobExpect
	* init/job.h (JobConfig): Rename wait_for to expect
	* init/job.c (job_config_new, job_change_state, job_run_process)
	(job_process_stopped, job_process_trace_new_child): Rename wait_for
	to expect in all occurances.
	* init/tests/test_job.c: Likewise rename all occurances.
	* init/parse_job.c (stanza_wait): Rename to stanza_expect and drop
	the intermediate argument.
	* init/tests/test_parse_job.c (test_stanza_wait): Rename to
	test_stanza_expect and adjust tests to match new syntax.
	* init/tests/test_process.c (test_spawn): Remove set of wait_for.

	* doc/states.dot: Remove the state transition from starting to
	waiting ("emit_stopped" in the graph); we don't have a "respawning
	too fast" exit here anymore, so always go to stopping.
	* doc/states.png: Regenerate.

	* TODO: Document the problems with overflowing ids and instance
	counter before I forget about them.

2008-03-07  Scott James Remnant  <scott@netsplit.com>

	* TODO: Update.

	* init/job.h (JobConfig): Add instance_name member.
	(Job): Add name member.
	* init/job.c (job_config_new): Initialise instance name to NULL.
	(job_new): Accept the name as an argument, reparenting and stealing
	(job_handle_event): Expand the instance name and pass to job_new
	(job_instance): Accept a name and look that up in the list of current
	instances returning the instance if found.
	* init/tests/test_job.c: Add extra argument to all job_new calls
	(test_config_new): Make sure instance name is initialised to NULL.
	(test_handle_event): Make sure the job name is set from the instance,
	and make sure an existing instance is reused if we can.
	(test_instance): Make sure that the existing instance is returned.
	* init/parse_job.c (stanza_instance): Check for an optional argument
	and store it in the instance_name member if it exists, otherwise
	free and reset the instance_name member.
	* init/tests/test_parse_job.c (test_stanza_instance): Check the new
	argument is handled properly and stored in the right place.
	* init/tests/test_conf.c (test_source_reload_job_dir)
	(test_file_destroy): Add extra NULL to job_new
	* init/tests/test_event.c (test_poll): Add extra NULL to job_new

	* init/event.c (event_operator_match): Accept an environment array
	and expand the operator value against it before attempting to match.
	(event_operator_handle): Also accept the environment array and pass
	through to calls to event_operator_match().
	* init/event.h: Update prototypes.
	* init/tests/test_event.c (test_operator_match): Add extra NULL
	argument to most tests, and add tests for known and unknown variable
	references.
	(test_operator_handle): Add extra NULL arguments to most tests, and
	add test for passing of environment through.
	(test_operator_reset): Add extra NULL argument to call.
	* init/job.c (job_handle_event): Pass the job environment for the
	stop event handling, but NULL for the start event.
	* init/tests/test_job.c (test_handle_event): Make sure that a stop
	operator is expanded from the job environment before being matched
	against the stop event.

	* init/event.c, init/event.h, init/environ.c: Documentation tweaks.

	* init/job.c (job_change_state): Remove the code to check for runaway
	jobs from here, we'll always let people explicitly start an instance.
	(job_process_terminated): Call job_catch_runaway when actually doing
	the respawn instead.
	* init/tests/test_job.c (test_change_state): Remove "too fast" checks,
	we're going to allow start/stop requests to restart jobs as much as
	they like since this is an external request.
	(test_handle_event, test_handle_event_finished): No need to remove
	a respawn limit with this behaviour.
	(test_child_handler): Instead check that the respawn counter is
	dealt with by the child handler.

	* TODO: Update, I found a bug with the current model.

	* init/tests/test_environ.c (test_expand): Check that a string
	without an expansion still works ok.

2008-03-06  Scott James Remnant  <scott@netsplit.com>

	* init/event.c (event_operator_collect): Just use strcat functions.

2008-03-03  Scott James Remnant  <scott@netsplit.com>

	* init/environ.c (environ_valid): New function to check the validity
	of an environment variable name, should call before accepting any.
	(environ_expand_until): New function to expand variable references
	in a string using an environment table; supports a few common
	shell-like expressions.
	(environ_getn): Change to return the value of the string, not the
	entire environment string.
	* init/environ.h: Add prototypes.
	* init/errors.h: Add errors raised by new functions.
	* init/tests/test_environ.c (test_valid, test_expand): Add test
	cases for the new functions.
	(test_get, test_getn): Change test case to check for the variable
	value instead of returning the whole string.

	* TODO: Add thoughts on blocking commands.

	* TODO: Update.

	* init/event.h (Event): Remove the refs member; we now never hold
	a reference to an event we're blocking since we always copy the
	environment out if we want to keep it.
	(EventOperator): Events are always blocked while we hold them,
	so drop the blocked member.
	(EventProgress): The done state is no longer needed, we can free
	in finished now.
	* init/event.c (event_ref, event_unref): Drop these functions.
	(event_new): Don't ininitialise the refs member since it's gone.
	(event_poll): Remove the done state since it's directly freed
	in event_finished again
	(event_finished): No done state, event is freed before return.
	(event_operator_new): No blocked member.
	(event_operator_copy): Always block the event after copying.
	(event_operator_destroy): Simply unblock.
	(event_operator_handle): Simply block the event on match.
	(event_operator_collect): Always block the copied event
	(event_operator_unblock): This function is no longer required, since
	it has an identical effect to reset.
	(event_operator_reset): Simply unblock the event.
	* init/tests/test_event.c (test_new): Drop the check for refs
	being initialised to zero.
	(test_ref, test_unref, test_operator_collect): Drop test for
	functions that have been dropped in the code.
	(test_operator_new): Drop the check for blocked being initialised
	to FALSE.
	(test_block, test_unblock, test_operator_destroy): Drop any references
	to the refs member.
	(test_operator_destroy): Actually fix the function to test things.
	(test_poll): Drop the check for remaining in the done state.
	(test_operator_new, test_operator_copy): Drop the checks for blocked.
	(test_operator_handle, test_operator_collect, test_opreator_reset):
	Drop references to refs and blocked.
	* init/job.c (job_unblock, job_handle_event): Drop the call to
	event_unref() since the next call was always event_unblock() and
	that's the one that we didn't delete.
	* init/tests/test_job.c (test_change_state, test_child_handler)
	(test_handle_event, test_handle_event_finished): Events don't
	have references anymore, so remove calls to reference, unreference
	and checks for the reference count - it's all done with blocks now.
	(test_new): Remove check that the operator is not blocked for a
	new job since there's no such thing now.
	(test_handle_event): Operators don't have a blocked member anymore,
	if there's an event, it's blocked.

	* init/job.c (job_change_state): Don't reference the event we're
	blocked on, we'll always know when it's finished.
	(job_handle_event_finished): Likewise no reason to unreference it.
	* init/tests/test_job.c (test_change_goal, test_child_handler)
	(test_handle_event, test_change_state)
	(test_handle_event_finished): Remove the expectation that the blocked
	event is referenced by the job.
	* init/tests/test_event.c (test_poll): Don't reference the event,
	since the job would not have.

	* init/job.c (job_emit_event): Use environ_add/set for style
	reasons.

	* init/job.c (job_handle_event): Reset the stop_on operator after
	processing the event, thus the expression needs to be completely
	reevaluated before the job can be stopped again by it.  At last,
	correct behaviour!
	(job_change_state): No reason to reset the stop_on operator when
	starting since it's always reset after evaluating to TRUE now;
	likewise no reason to reset on re-entering running or waiting,
	job_unblock() is sufficient.
	(job_failed): No reason to iterate stop_on to set failed, it's
	empty - job_unblock() does what we want.
	* init/tests/test_job.c (test_handle_event): Check that the operator
	is actually reset and the event not referenced when handling from
	the event.
	(test_change_state, test_child_handler): Don't put anything in stop_on
	and thus don't expect anything to come out of it -- event environment
	is all done in stop_env and blocking done in blocking.

	* init/job.c (job_handle_event): Collect the stop events and store
	them in the blocking list, unblocking any that were there before
	such as the start events.
	(job_change_state): Unblock blocking events when returning to running
	from pre-stop.
	* init/tests/test_job.c (test_handle_event): Make sure the stop
	events are collected and replace any previously blocking events.
	(test_change_state, test_child_handler): Test that stop events in
	the blocking list are kept and unblocked when necessary.

2008-03-02  Scott James Remnant  <scott@netsplit.com>

	* init/job.c (job_change_state): Shouldn't emit the started event
	on pre-stop cancellation, and shouldn't unblock the job because
	it's a service.

	* init/job.c (job_change_state): Throw away the stop environment
	when starting and returning to running.
	* init/tests/test_job.c (test_change_state): Make sure the stop
	environment is actually thrown away.

	* init/job.c (job_run_process): Append the environment from the
	stop events if given the pre-stop process to run; do this before
	the special events so they can never be overriden.
	* init/tests/test_job.c (test_run_process): Check that the stop event
	environment is included for pre-stop and not for other jobs.

	* init/job.c (job_handle_event): Remove setting of UPSTART_JOB
	and UPSTART_JOB_ID, we set that when we run the process.
	* init/tests/test_job.c (test_handle_event): Don't check for
	UPSTART_JOB and UPSTART_JOB_ID since we no longer copy it in here.

	* init/job.c (job_run_process): Copy the environment to pass it to
	the job, appending the UPSTART_JOB and UPSTART_JOB_ID variables here;
	we never want to be able to match these, etc.
	* init/tests/test_job.c (test_run_process): Add tests to make sure
	that the environment is actually set in the processes we run.

	* init/job.h (Job): Add stop_env member to store environment from
	stop events for the stop script.
	* init/job.c (job_new): Initialise stop_env to NULL.
	(job_handle_event): Copy environment from the stop_on operator into
	the stop_env member.
	* init/tests/test_job.c (test_new): Check that stop_env is NULL.
	(test_handle_event): Add lots of tests to make sure that the
	environment is collected from the events and stored in stop_env
	properly, overwriting what was there already if necessary.

	* init/init.supp (job-run-process-args): Add a suppression for the
	fact that job_run_process will leak its arguments to a new process
	assuming that it will call exec() or exit()

	* init/tests/test_job.c (test_child_handler): Remove bogus free tag
	of the list, which we don't use in this test (valgrind failure)

	* init/job.h (Job): Remove the start_on member.
	* init/job.c (job_new): Don't initialise start_on since it's gone.
	(job_change_state): Drop call to unblock the start_on operator since
	the events are already unblocked by job_unblock.
	(job_failed): Drop setting of start_on events to failed since this
	is already done by job_unblock.  This results in a slight change in
	behaviour, now when a job fails to start - the event or command will
	be immediately unblocked since there's no point waiting until it
	stops again - it was waiting for it to start.
	* init/tests/test_job.c (test_new): Remove start_on checks
	(test_change_state, test_child_handler, test_handle_event): Remove
	all references to start_on, instead relying on the blocking checks
	instead.
	* init/tests/test_event.c (test_poll): Remove solitary reference
	to job's start_on, this wasn't necessary anyway - we proved that it
	was the right event by affecting the job.  Revert previous commit
	that temporarily increased the number of references, they should be
	one again now only the blocking list holds them.

	* init/job.h (job): Add blocking member, a list of events that we're
	blocking from finishing.
	* init/job.c (job_new): Initialise blocking member to NULL.
	(job_handle_event): Collect the list of events from the operator
	and store them in the job's blocking list (unblocking any existing
	first); if the job is already running, unblock unref and discard.
	(job_unblock): New function to deal with unblocking the events we're
	holding onto and resetting the blocking list; this will be extended
	later to also unblock any command.
	(job_change_state): Unblock events in running for services and in
	waiting for everything.
	(job_failed): Unblock events and mark them as failed.
	* init/tests/test_job.c (test_new): Check that it's initialised to NULL
	(test_handle_event): Extend the test cases to check the value of the
	blocking list, and to make sure that the previous blocking list is
	overwritten when necessary.
	(test_change_state, test_child_handler): Extend test cases so that
	wherever we're had a blocked event in start_on, we also have that in
	the blocking list.
	* init/tests/test_event.c (test_poll): Temporarily increase the
	expected number of references/blockers to the event in the poll
	test.

	* init/job.h (Job): Add start_env member, this stores the environment
	to use when starting the event so it doesn't overwrite the current
	environment of a restarting job.
	* init/job.c (job_handle_event): Do the heavy lifting of starting a
	new job instance here; construct the environment from the built-ins
	and configured, append that collected from the start events, locate
	or create a new instance, add the job name and id then copy into
	the new start_env member before starting the job.  At some point
	this will probably all become a function since it'll be similar for
	the control functions.
	(job_change_state): Copy the start_env member into the env member
	when in the starting state; thus the job environment remains the same
	until restarted.
	(job_new): Remove code to initialise the environment, we now do that
	when actually starting the instance.
	* init/tests/test_job.c (test_handle_event): Add test cases for
	starting the job, making sure that the environment is correctly
	copied into the right field and also checking what happens if it's
	already stopping or running.
	(test_change_state): Make sure that start_env is correctly copied
	over into env, overwriting what is there if non-NULL or keeping it
	if NULL.
	(test_new): Remove checks for environment setup, since we don't do
	that anymore here; replace with checking for NULL and restore the
	alloc fail tests.
	* TODO: Update.

	* init/environ.c (environ_add): Allow it to accept NULL length, since
	we can't always keep that around.

	* init/process.c (process_spawn): Accept the environment list as
	a parameter, then finally we can change this function to take a
	JobConfig as the first argument.
	(process_error_read): Remove the associated error handler.
	* init/process.h: Change prototype.
	(ProcessErrorType): Remove error enum for environment.
	* init/tests/test_process.c (test_spawn): Update calls in test to
	just pass in an environment array (direct testing).
	* init/job.c (job_run_process): Pass configuration and environment
	to process_spawn.

	* init/process.c (process_spawn): Take the environment directly out
	the job structure, rather than recreating it.
	(process_environment): Drop function, absorbed elsewhere.
	* init/process.h: Remove prototype.
	* init/tests/test_process.c (test_spawn): Set the job_id variable
	before calling job_new and set config->start_on instead of
	job->start_on so that job_new can pick up both.
	(test_environment): Remove test cases.

	* init/job.h (Job): finally gains env pointer of its own.
	* init/job.c (job_new): Initialise the environment, moving the last
	of the code from process_environment -- this is only temporary
	though in the interests of refactoring, it'll move out of here again
	soon enough.
	* init/tests/test_job.c (test_new): Make sure that the environment is
	set in a manner which tests the overriding of things by other things;
	we have to temporarily comment out the alloc fail stuff though :-(

	* init/event.c (event_operator_collect): Make list the last argument
	for consistency with future functions.
	* init/event.h: Update prototype.
	* init/tests/test_event.c (test_operator_collect): Swap arguments.
	* init/process.c (process_environment): Update.

	* init/job.c (job_config_environment): Function to generate an
	environment table from a JobConfig, code largely moved from process.c
	* init/job.h: Add protoyype.
	(JOB_DEFAULT_ENVIRONMENT): List of environment variables to always
	copy from the environment (moved from process.h)
	* init/tests/test_job.c (test_config_environment): Add test case,
	again largely copied from test_process.c
	* init/process.c (process_environment): Call job_config_environment
	instead of the code moved out.
	* init/process.h (PROCESS_ENVIRONMENT): Move to job.h
	* TODO: Update.

	* TODO: Update.

2008-03-01  Scott James Remnant  <scott@netsplit.com>

	* init/event.c (event_operator_collect): Create a mega-function to
	iterate an EventOperator tree (filtering out those bits that aren't
	TRUE) and collect the events, adding them to a linked list, adding
	their environment to a table and making a string list for another
	environment variable.  Fundamentally this function marshals data
	out of the Event subsystem into the right format for the Job subsystem.
	* init/event.h: Add prototype.
	* init/tests/test_event.c (test_operator_collect): Tests for the
	collector function; some bits may seem similar to test_process.c
	* init/process.c (process_environment): Use event_operator_collect
	to gather the environment, instead of its own code (which pretty
	much got pasted into event_operator_collect anyway).  Force everything
	else to allocate matching the caller.
	* init/tests/test_process.c (test_spawn, test_environment): Had
	forgotten to set the value of the intermediate AND operator to TRUE,
	necessary now.

	* init/process.c (process_environment_add): Move and rename this
	function, since it's not really process associated
	(process_environment): Change to use environ_add or environ_setf
	instead.
	* init/process.h: Remove prototype.
	* init/environ.c (environ_add): New name/location of
	process_environment_add, modified to not take a copy of the string
	(environ_set): Wrapper for the above for common dealing with
	environment we want to set from a format string.
	(environ_get, environ_getn, environ_lookup): Functions to get an
	environment variable entry; largely cripped from event.c but
	bug-fixed at the same time.
	* init/environ.h: Function prototypes.
	* init/event.c (event_operator_match): Change to use environ_lookup
	* init/tests/test_process.c (test_environment_add): Move the tests.
	* init/tests/test_environ.c: Test suite for environment handling
	* init/Makefile.am (init_SOURCES): Build environ.c and environ.h
	(TESTS): Build environment test suite
	(test_environ_SOURCES, test_environ_LDFLAGS, test_environ_LDADD):
	Details for environment test suite
	(test_process_LDADD, test_job_LDADD, test_event_LDADD)
	(test_parse_job_LDADD, test_parse_conf_LDADD, test_conf_LDADD):
	Link environ.o to other test suites

	* init/job.c (job_new): Increment the number of instances.
	(job_instance): Simplify the function, it now only returns the
	existing instance or NULL.  This makes it easier to extend when
	we have env-limited instances later on.
	(job_handle_event): If job_instance returns NULL, create
	a new instance with job_new() and always reset the operator afterwards.
	* init/tests/test_job.c (test_new): Check that the instances variable
	is incremented when a new job is created.
	(test_instance): Change to check that it returns NULL when there is
	no active instance, or for multi-instance jobs, instead of creating
	a new one itself.
	(test_config_replace, test_find_by_pid)
	(test_find_by_id, test_change_goal, test_change_state)
	(test_next_state, test_run_process, test_kill_process)
	(test_child_handler, test_handle_event)
	(test_handle_event_finished): Call job_new to create a new instance
	from a config, instead of job_instance.

	* init/tests/test_conf.c (test_source_reload_job_dir)
	(test_file_destroy): Call job_new to create a new instance from a
	config, instead of job_instance.
	* init/tests/test_event.c (test_poll): Call job_new to create a new
	instance from a config, instead of job_instance.
	* init/tests/test_process.c (test_spawn, test_environment): Call
	job_new to create a new instance from a config, instead of job_instance

2008-02-29  Scott James Remnant  <scott@netsplit.com>

	* configure.ac: Compare the evaluated $sbindir against the common
	things we put in PATH, if it doesn't match, define EXTRA_PATH to
	contain it.
	* init/paths.h: Append EXTRA_PATH to PATH if defined.

	* init/Makefile.am (AM_CPPFLAGS): Replace TELINIT definition with
	SBINDIR, pointing at the common directory.
	* compat/sysv/Makefile.am (AM_CPPFLAGS): Replace SHUTDOWN definition
	with SBINDIR, pointing at the common directory.
	* init/paths.h (TELINIT): Redefine to be SBINDIR with "/telinit"
	on the end; define SBINDIR if necessary.
	* compat/sysv/reboot.c (SHUTDOWN): Redefine to be SBINDIR with
	"/shutdown" on the end; define SBINDIR if necessary.

2008-02-22  Scott James Remnant  <scott@netsplit.com>

	* init/event.c (event_operator_match): Rewrite to match both
	positionally and by name.
	* init/tests/test_event.c (test_operator_match): Update tests to
	check the new behaviour works.

	* init/parse_job.c (parse_on_operand): Add arguments to env list
	rather than args; sanity check afterwards to ensure that positional
	doesn't follow name-based -- when parsing the job is the right place
	to catch this.
	* init/tests/test_parse_job.c (test_stanza_start)
	(test_stanza_stop): Change args to env when checking operators.
	Check that arguments may be quoted in manners that we expect to be
	sane.  Check that positional arguments cannot follow name-based ones.
	* init/errors.h: Add new error.
	* init/conf.c (conf_reload_path): Treat expected variable as a
	permanent error.

	* init/tests/test_process.c (test_spawn, test_environment): 
	Update event_new() calls to remove extra argument.

	* init/main.c (main, cad_handler, kbd_handler, pwr_handler):
	Update event_new() calls to remove extra argument.

	* init/job.c (job_change_state): Update event_new () call.
	(job_emit_event): Update to put failure information in environment.
	* init/tests/test_job.c (test_new, test_instance)
	(test_child_handler, test_handle_event)
	(test_handle_event_finished): Remove extra argument to event_new,
	rename args to env in operator where necessary.
	(test_change_state): Update to check emitted event by full environment.

	* init/event.h (Event): Remove args member.
	(EventOperator): Rename args member to env.
	Update prototypes to match.
	* init/event.c (event_new): Remove args member.
	(event_finished): Remove copying of args member to failed event.
	(event_operator_new): Rename args member to env.
	(event_operator_copy): Rename args copying to env.
	(event_operator_match): ??
	* init/tests/test_event.c (test_new): Update test to remove args.
	(test_operator_new): Update test to rename args to env.
	(test_operator_copy): Update test to rename args to env.
	(test_operator_match): ???

	* TODO: Update with job atomicity notes.

2008-02-20  Scott James Remnant  <scott@netsplit.com>

	* init/job.c: Switch around job_find_by_pid and job_find_by_id
	* init/job.h: Likewise.

	* init/job.h: Update prototypes to match variable names in the
	code.

2008-02-17  Scott James Remnant  <scott@netsplit.com>

	* init/process.c (process_kill): Change to accept a JobConfig rather
	than a Job, since in theory this should only ever need that in a
	future where we can specify a kill signal (right now it's not used
	for anything!)
	* init/process.h: Update prototype.
	* init/tests/test_process.c (test_kill): Update test cases.
	* init/job.c (job_kill_process, job_kill_timer): Pass in JobConfig
	instead of Job.

	* init/process.c (process_spawn): Accept trace as an argument instead
	of using a random piece of job state to determine whether to trace
	or not.
	* init/process.h: Update prototype.
	* init/tests/test_process.c (test_spawn): Update tests to pass in
	via argument whether to trace the job or not.
	* init/job.c (job_run_process): Pass in the trace variable rather
	than relying on it working it out for itself; this means we don't
	need to set the state until after, therefore don't need to reset it.

	* AUTHORS, logd/jobs.d/logd.in: Update e-mail addresses.

	* README: Update kernel recommendation to 2.6.24, since that's
	the oldest version that the test suite will complete under.

2008-01-17  Scott James Remnant  <scott@netsplit.com>

	* TODO: Update.

	* init/job.c (job_run_process): Don't append the list of event
	names, they can be found in $UPSTART_EVENTS now.  This is better
	since it's consistent for exec and script.
	* init/tests/test_job.c (test_run_process): Drop test case.

	* init/process.c (process_environment): Function to build an
	environment table for a job containing built-in variables, those
	from the configuration, events and finally the upstart job ones.
	(process_environment_add): Helper function for the above that
	handles adding a variable to the array; dealing with fetching the
	value from init's environment if necessary.
	(process_setup_environment): This function now gets dropped in
	favour of the new ones.
	(process_spawn): Call the new process_environment() function and set
	the environ variable directly.
	* init/process.h (PROCESS_ENVIRONMENT): Define built-in environment
	variables that are always copied from our own environment.
	Add prototypes.
	* init/tests/test_process.c (test_environment): Check that the
	environment is built correctly and that each bit overrides the
	right other bit.
	(test_environment_add): Check that the array is built correctly.
	(test_spawn): Adjust order and values of expected environment
	to match what's now set.

2008-01-16  Scott James Remnant  <scott@netsplit.com>

	* init/job.c (job_failed): Separate the logic that marks the job
	and its associated events as failed into its own function, since
	it's a large enough amount of code that we were otherwise duplicating
	everywhere else (and in a few places, failing to mark the events as
	failed as well).
	(job_change_state, job_process_terminated): Call job_failed instead
	of doing it ourselves.
	(job_emit_event): De-nest the logic and fix so that we don't add
	environment to the failed respawn event.
	* init/tests/test_job.c (test_change_state): Add checks on whether
	the event was marked as failed or not.

	* TODO: Update.

	* configure.ac (AC_COPYRIGHT): Update copyright to 2008.

	* TODO: Update.

	* init/tests/test_job.c (test_child_handler): Don't run the signal
	and ptrace tests while in valgrind, sometimes signals (specifically
	SIGCONT after SIGSTOP) don't behave right and we kinda need that
	reliability.

	* init/tests/test_job.c (test_child_handler): After adding extra
	processes, make sure we clean up again so each test is roughly
	independant.  Fix the final test case to not rely on previous
	setup and work on its own.

	* init/tests/test_job.c (test_change_state): Remove useless check
	of job->start_on from a killed/post-stop check (noticed while
	writing the other).

	* init/job.c (job_change_state): Check the return value of
	job_run_process() and if particular processes fail, change the
	goal to stop and push the job into the next state; setting the job
	as failed along the way.
	(job_emit_event): If the exit_status is -1 then it means the job
	failed to spawn, so don't place EXIT_SIGNAL or EXIT_STATUS in the
	event environment.
	* init/tests/test_job.c (test_change_state): Check what happens when
	each process type fails, make sure that the job is stopped for
	pre-start, spawned and post-stop and the failure is ignored for
	post-start and pre-stop.

2008-01-15  Scott James Remnant  <scott@netsplit.com>

	* init/main.c: Selectively compile out certain pieces when make is
	run with CPPFLAGS=-DDEBUG, giving us a build that'll happily run from
	a user terminal.
	* init/event.h: Change the startup event to "debug" when built like
	that, so we don't accidentally do bad things.

	* init/job.c (job_run_process): Catch PROCESS_ERROR and abort the
	attempt to run the process, returning a non-temporary error condition.
	* init/tests/test_job.c (test_run_process): Add test case for
	attempting to spawn a file that doesn't exist.

	* init/process.c (process_error_read): Avoid the word process, since
	it's likely included in the higher error message.

	* init/process.c (process_spawn): Call process_error_abort() on any
	error condition.
	* init/tests/test_process.c (test_spawn): Add a test case for failing
	to spawn a process and receiving ProcessError correctly; fix other
	cases to ensure they return a pid.

	* init/errors.h: Add PROCESS_ERROR to the enum, but not to the string
	list since there's no specific defined string for this one.
	* init/process.h (ProcessError): Structure that builds on NihError
	to add additional information for a process error.
	(ProcessErrorType): enum of different process error types.
	* init/process.c (process_spawn): After forking read the error in
	the parent, returning if we raise one.
	Ensure we close the pipe if the fork fails.
	Re-order so that we set the environment, umask and priority after the
	resource limits (which should apply to them).
	(process_error_abort): New function to immediately abort with an
	error, writing it on the pipe first.
	(process_error_read): Counterpart function to read the error from
	the pipe and raise it, with appropriate error messages.

	* init/process.c (process_spawn): Create a pipe to use for
	communication with the child, ensuring its closed before the parent
	returns and ensuring that the writing end is close-on-exec in the
	child.

	* init/job.c (job_run_process): Change to return a value indicating
	whether there's been a non-temporary error (always returns zero so
	far).
	* init/job.h: Update prototype.
	* init/tests/test_job.c (test_run_process): Check that job_run_process
	always returns zero.

	* init/job.c (job_change_goal): Document in which states this function
	has unexpected side-effects such as freeing the job, since we do
	attempt to call it from within job_change_state().

	* init/process.c (process_setup_limits): Integrate this function back
	into process_spawn() since there's no reason for it to be separate.
	(process_setup_console): Alter this function so it closes the original
	console descriptors, opens the new ones and can reset them to if
	required -- in particular, this no longer takes a Job parameter.
	(process_spawn): Use the new process_setup_console function and
	integrate code from process_setup_limits().
	* init/process.h: Update function prototype.
	* init/main.c (main): Use the new process_setup_console() argument
	form.  Move syslog opening to the end of the function, rather than
	where it is now where it could be at risk of being closed again
	immediately.  Change the root directory in case we're run in some
	weird way.
	(reset_console): Remove function since the code is now in
	process_setup_console()
	* init/enum.h (console_type): Remove CONSOLE_LOGGED and make the
	CONSOLE_NONE constant be zero.
	* init/parse_job.c (stanza_console): Drop parsing of "logged"
	* init/tests/test_parse_job.c (test_stanza_console): Drop testing
	of "logged" parsing.

2008-01-14  Scott James Remnant  <scott@netsplit.com>

	* HACKING: Correct bzr URLs to trunk.

2007-12-15  Scott James Remnant  <scott@netsplit.com>

	* init/process.c (process_spawn): Fix some documentation strings.
	
	* init/process.c (process_kill): Move to beneath the process setup
	functions.
	* init/process.h: Adjust ordering here too.

	* init/process.c (process_spawn): Group console closing and setup
	together, becoming the session and process group leader first.

2007-12-07  Scott James Remnant  <scott@netsplit.com>

	* init/process.c (process_spawn): Drop the debug message since
	it's always repeated by the caller.
	* init/job.c (job_run_process): Drop the word Active which is a
	hold-over from when we had different process states.

	* TODO: Update.

	* init/job.c (job_child_handler): Add code to handle the trapped
	signal and ptrace event cases, distinguishing between a trapped
	signal and process stopped after exec or fork using our trace
	state member.  Call out to other functions to do the work.
	(job_process_trace_new): Called after the first exec to set the
	ptrace options, update the trace state and allow the process to
	continue without delivering the signal.  Also called after the
	fork to do the same.
	(job_process_trace_new_child): Called after a fork for the new child;
	increments the fork counter and if it goes over the number we want,
	detaches from the process and allows it to move to running.  Otherwise
	calls job_process_trace_new() instead.
	(job_process_trace_signal): Called when a signal is trapped, simply
	delivers it to the process unchanged.
	(job_process_trace_fork): Called before a fork for the parent, obtains
	the new child process id from the event, updating the job structure,
	and detaches from the parent which we're no longer interested in.
	(job_process_trace_exec): Called after an exec other than the first,
	assumed to be the end of forking so detaches from the process and
	allows it to move to running.
	* init/tests/test_job.c (test_child_handler): Add test cases for
	the various ptrace states.

	* init/job.c (job_run_process): Set process trace state to new for
	the main job if we need to wait for the daemon or fork; otherwise
	reset the state.
	* init/tests/test_job.c (test_run_process): Add test cases to make
	sure the trace state is set right and picked up by process_spawn.

	* init/process.c (process_spawn): Set a ptrace before execing the
	binary if the trace state is TRACE_NEW, set by the caller.
	* init/tests/test_process.c (test_spawn): Make sure that a job is
	ptraced if set up properly.
	(child): Add a simple case that just exits immediately for testing
	the above.

	* init/job.h (Job): Add new trace_forks member to keep count of how
	many forks we've seen and trace_state member to track whether we've
	just started the trace or just forked.
	* init/enum.h (TraceState): Add enumeration to keep track of ptrace
	state to differentiate between a signal and an event.
	* init/job.c (job_new): Initialise new members.
	* init/tests/test_job.c (test_new): Check new members are initialised

	* init/enum.h (JobWaitType): Add new daemon and fork wait types.
	* init/parse_job.c (stanza_wait): Add parsing for daemon and fork.
	* init/tests/test_parse_job.c (test_stanza_wait): Add tests too.

	* init/job.h (JobConfig): Remove daemon and pid members.
	(Job): Remove pid_timer member.
	(JOB_DEFAULT_PID_TIMEOUT): Remove this constant.
	* init/job.c (job_config_new, job_new): Remove initialisation of
	removed members.
	(job_change_state): Stay in spawned unless we're not waiting for
	anything -- remove the daemon flag.
	* init/tests/test_job.c (test_config_new, test_new): Remove checks
	for initialisation of removed members.
	(test_change_state): Remove daemon flag stays in spawned check since
	the daemon flag has gone.
	* init/parse_job.c (stanza_daemon, stanza_pid): Remove these
	functions since they have no members to set.
	* init/tests/test_parse_job.c (test_stanza_daemon, test_stanza_pid):
	Remove the tests for the now non-existant functions.

	* init/process.c (process_spawn): raise the system error before
	calling another syscall, in case we overwrite errno.

2007-12-06  Scott James Remnant  <scott@netsplit.com>

	* init/job.c (job_child_handler): Implement a combined child event
	handler to replace the multiple separate ones.  This handler deals
	with adding appropriate messages to the log and decoding any state
	information before calling specific action functions.
	(job_child_reaper): Remove, moving the bulk of the code into new
	(job_process_terminated): function that handles it cleanly.
	(job_child_minder): Remove, moving the bulk of the code into new
	(job_process_stopped): function that's a lot cleaner.
	* init/job.h: Update prototypes.
	* init/tests/test_job.c (test_child_reaper, test_child_minder):
	Combine unit tests from both functions into single new
	(test_child_handler): function.
	* init/main.c (main): Call the combined function on child events
	instead of separate ones.

	* init/job.c (job_child_minder): Add informational message and
	improve style and documentation.

2007-12-02  Scott James Remnant  <scott@netsplit.com>

	* init/enum.h (JobWaitType): Introduce a new enum that specifies
	how to transition the job from spawned to running; either we don't
	wait, or we wait for it to emit the stopped signal.
	* init/job.h (JobConfig): Add the wait_for member.
	Add protoype for job_child_minder.
	* init/job.c (job_config_new): Initialise to JOB_WAIT_NONE.
	(job_child_minder): New function to catch when a process is stopped
	by a signal, and move it to the next state when it does so.
	* init/tests/test_job.c (test_config_new): Check the initialisation
	of wait_for to JOB_WAIT_NONE.
	(test_child_minder): Tests for the new function.
	(test_change_state): Copy the daemon test case to refer to waiter.
	* init/main.c (main): Call job_child_minder whenever the job is
	stopped by a signal
	* init/parse_job.c (stanza_wait): Parse a new "wait" stanza that
	specifies what to wait for before leaving the spawned state.
	* init/tests/test_parse_job.c (test_stanza_wait): Check the new
	stanza.

2007-11-29  Scott James Remnant  <scott@netsplit.com>

	* init/tests/test_job.c (test_change_state): Add a few sets to NULL
	so gcc is happy.

2007-11-15  Scott James Remnant  <scott@netsplit.com>

	* init/job.c (job_child_reaper): Update argument names and types
	to match new NihChildHandler pattern; switch on event instead,
	which can now have three values not two (it always could, this was
	a bug) to output warning and assume that status is always non-zero
	if killed so no need to check that separately.
	* init/job.h: Update prototype.
	* init/tests/test_job.c (test_child_reaper): Update calls to
	job_child_reaper to pass an NihChildEvents member instead of FALSE
	or TRUE for killed.
	* init/main.c: Adjust call to nih_child_add_watch to indicate which
	events we want to pass to the reaper; we don't use NIH_CHILD_ALL
	since we're going to add ptrace stuff to a different function.

2007-11-07  Scott James Remnant  <scott@netsplit.com>

	* init/main.c (main): Tidy up.

2007-11-04  Scott James Remnant  <scott@netsplit.com>

	Complete the simplification of job config; rather than try and
	precompute job replacements, keeping them all in the same hash table
	and chaining them together, we just work it out when it's actually
	necessary based on what's in the conf_sources list.

	* init/job.h (JobConfig): Remove the replacement and replacement_for
	members and put a deleted member in instead.
	* init/job.c (job_config_new): Initialise deleted to FALSE; don't
	replace the job into the hash table, since we only want the current
	one in there now.
	(job_config_find_by_name): Now that there is only ever one job
	config in the hash table, we don't need any special function and
	can just use nih_hash_lookup directly, so drop this function.
	(job_config_should_replace): Rename to job_config_replace
	(job_config_replace): Rework, it now checks to see whether there
	are instances, and if not removes the job from the hash table
	before selecting a new one (which might be the same job).
	* init/tests/test_job.c (test_config_new): Update test to check
	deleted starts off as FALSE and that the job isn't in the hash.
	(test_config_find_by_name): Drop.
	(test_config_should_replace): Rename and rewrite to test replacement
	actually works as we expect.
	(test_change_state): Update tests for entering the waiting mode and
	replacing jobs.
	(test_find_by_pid, test_find_by_id, test_handle_event)
	(test_handle_event_finished): Add jobs to the hash table, otherwise
	we can't find them
	(test_child_reaper): Add job to the hash table, and also create a
	source for it since we end up with it in the waiting state so need
	to be able to keep it.
	* init/Makefile.am (test_process_LDADD, test_job_LDADD)
	(test_event_LDADD): Need the full .o file list now.
	* init/conf.c (conf_file_destroy): Rewrite to mark the job deleted,
	call job_config_replace if it's the current job and free it if
	it isn't the current job either before or after that call.
	(conf_reload_path): Handle job replacement here; look up the
	old job in the hash table, if it exists attempt a replacement
	otherwise add the new job to the hash table.
	* init/tests/test_conf.c (test_source_reload_job_dir)
	(test_source_reload_conf_dir, test_source_reload_file): Update
	tests to check job->deleted and use nih_hash_lookup to see whether
	it's the current job.
	(test_file_destroy): Write tests to check the common cases, we don't
	need to worry about the intermediate now since they can't happen.
	* init/parse_job.c (parse_job): Massively simplify, this only creates
	the config and parses it now.
	* init/tests/test_parse_job.c (test_parse_job): Remove the replacement
	checks.
	* init/tests/test_event.c (test_poll): Add configs to the hash
	table so they can be found.
	* TODO: Update.

2007-11-03  Scott James Remnant  <scott@netsplit.com>

	* init/conf.h (ConfSource): Remove priority, we'll place these
	in a linked list and use that order instead.
	(ConfSourcePriority): Drop accordingly.
	(ConfItem): Drop this structure; permitting jobs and states to be
	defined inside larger conf files made things complicated for no
	benefit; move the item union into
	(ConfFile): here, instead of the items list.
	(ConfItemType): Drop accordingly.
	* init/conf.c (conf_init): Store sources in a linked list, instead
	of a hash table; no idea why it ever was.
	(conf_source_new): Drop priority argument and add to list not hash.
	(conf_file_new): Set data to NULL instead of initialising items,
	set destructor to conf_file_destroy.
	(conf_item_destroy): Rename to conf_file_destroy
	(conf_file_destroy): and adjust to refer to ConfItem instead,
	getting the item type through the source.
	(conf_item_new): Drop.
	(conf_reload): Iterate as linked list not hash table.
	(conf_reload_path): Simplify handling of old files and items a
	little, just look it up and always free if it exists before parsing
	the new file.
	(conf_file_get): No longer any need for this function.
	* init/tests/test_conf.c (test_file_get, test_item_new): Drop
	test functions for those that have been removed.
	(test_item_destroy): Rename to test_file_destroy.
	(test_source_new): Don't pass or check priority, or hash lookup.
	(test_file_new): Check data is set correctly.
	(test_source_reload_job_dir, test_source_reload_conf_dir)
	(test_source_reload_file): Update tests accordingly.
	* init/parse_conf.c (stanza_job): Drop the job stanza, jobs
	may only be defined in dedicated directories.  
	* init/tests/test_parse_conf.c (test_parse_conf): Simply check to only
	make sure the file is parsed.
	(test_stanza_job): Drop function.
	* init/main.c: Update calls to conf_source_new.
	* init/init.supp: Update intermediate function in suppression.

2007-10-26  Scott James Remnant  <scott@netsplit.com>

	* init/process.c (process_spawn): Mask out all signals across the
	fork() rather than just SIGCHLD; reset the signal handlers to default
	before unmasking again.  The original rationale was we needed to
	avoid SIGCHLD occurring before we'd stashed the pid, but that's no
	longer a problem; the new rationale is that we want to avoid the
	signal handlers running in the newly forked child.

2007-10-20  Scott James Remnant  <scott@netsplit.com>

	* init/job.c (job_init): The job's name is the first item in the
	structure again, so we can use nih_hash_string_key.
	(job_config_name): Drop this function, then.

	* init/conf.h (ConfSourcePriority): Add a priority enum
	(ConfSource): Add priority member.
	* init/conf.c (conf_source_new): Take priority as an argument and
	set it in the structure.
	* init/tests/test_conf.c (test_source_new): Make sure priority
	is set from the argument.
	(test_file_new, test_file_get, test_item_new)
	(test_source_reload_job_dir, test_source_reload_conf_dir)
	(test_source_reload_file, test_source_reload, test_item_destroy):
	Pass in a priority when creating a ConfSource.
	* init/tests/test_parse_conf.c (test_parse_conf): Likewise.
	* init/main.c (main): Set relative priorities for the configuration
	directories.

	* init/conf.h (conf_file, conf_item): Add source and file members
	respectively that point to the parent structure.
	* init/conf.c (conf_file_new, conf_item_new): Set the members.
	* init/tests/test_conf.c (test_file_new, test_file_get)
	(test_item_new): Make sure the new members are set properly.

	* util/Makefile.am (install-data-hook, install-exec-hook): Apply
	transform to source and destination of both manpage and program
	symlinks.
	* compat/sysv/Makefile.am (install-data-hook, install-exec-hook): 
	Likewise for the compatibility symlinks.

	* TODO: Update.

	* init/tests/test_process.c (test_spawn): Make the event a child
	of the operator so it doesn't get freed first.

	* init/job.c (job_instance): Increment an instances counter each
	time we spawn an instance.
	(job_change_state): Decrement the instances counter again.
	(job_detect_stalled): Drop the main loop function, since we perform
	active detection of stall now.
	* init/job.h: Update header.
	* init/tests/test_job.c (test_change_state): Check that we get the
	stalled event for the last instance.
	(test_detect_stalled): Drop the test.
	* init/main.c: Remove job_detect_stalled from the main loop.

	* init/event.c (event_operator_destroy): Destructor for an
	EventOperator that unblocks and unreferences the event first.
	(event_operator_new): Set the operator.
	(event_operator_copy): Remove error handling since it's unnecessary
	with the destructor in place.
	* init/event.h: Add prototype.
	* init/tests/test_event.c (test_operator_destroy): Make sure it
	works properly.
	(test_operator_copy): Don't unblock or unref events before freeing
	them, since that's now taken care of when it's referenced.
	* init/job.c (job_new): Remove unnecessary error handling.
	* init/tests/test_job.c (test_run_process): Reference the event
	when setting it, otherwise we'll assert when we try to free it.
	* TODO: Update.

	* init/job.c (job_new): Drop the parent argument for consistency.
	(job_instance): Update call to job_new.
	* init/job.h: Update prototype.
	* init/tests/test_job.c (test_new): Adjust call, check the parent
	and make sure that start_on and stop_on are copied over properly.
	* TODO: Update.

	* init/conf.c (conf_file_get): Split out the allocation code from here
	(conf_file_new): into this new function.
	* init/conf.h: Add prototype.
	* init/tests/test_conf.c (test_file_new): New tests.
	* TODO: Update.

	* init/job.c (job_change_state): Hardcode the next state when we
	catch a runaway job to be JOB_WAITING.
	(job_next_state): Change next state for JOB_STARTING when goal is
	JOB_STOP to be JOB_STOPPING for consistency with the others; otherwise
	if our goal is stopped during our starting event, we'll never emit
	a stopping event to match it.
	* init/tests/test_job.c (test_next_state): Update test case.
	* doc/states.dot: Adjust the state transitions.
	* doc/states.png: Regenerate.
	* TODO: Update.

2007-10-19  Scott James Remnant  <scott@netsplit.com>

	Dealing with instances has always been tricky since they're copies
	that exist in the hash table; this patch changes that so the job's
	configuration is separated from its state.  The only difference
	between instance and non-instance jobs now is that non-instance
	jobs only ever have one entry in their instances list.

	* init/job.h (Job): Separate out the members that come from the
	configuration into a new JobConfig structure which can be shared
	amongst all of the instances; this means we can drop instance_of.
	(JobConfig): Add instances list.
	(JobProcess): Remove pid member, replaced by pid list in Job.
	Update prototypes of functions to match.
	* init/job.c (job_new): Split off initialisation of configuration
	pieces into new job_config_new function leaving the state here;
	copy the start_on and stop_on members from JobConfig
	(job_copy): Drop this function, we don't need to copy jobs now.
	(job_name): Rename to job_config_name.
	(job_init): Set key function to job_config_name.
	(job_process_new): Drop initialisation of pid.
	(job_process_copy): Drop this function entirely, we don't need it.
	(job_find_by_name): Rename to job_config_find_by_name; massively
	simplify now we won't find instances or deleted jobs in the list.
	(job_should_replace): Rename to job_config_should_replace; simplify
	now that we can do a simple check to see whether a job exists or not
	(job_find_by_pid, job_find_by_id): Loop through the instances after
	looping through the hash table.
	(job_instance): Simplify, now all it needs to do is call job_new()
	if there isn't anything in the instances list, or it's multi-instance.
	(job_change_goal): Document that job should not be used on return.
	No need to check for instance jobs anymore.  Place the job id in
	the output.
	(job_change_state): Document that job should not be used on return.
	Place the job id in the output.  Check for information in the job's
	config.  Merge the waiting and deleted states, so that a job instance
	is automatically deleted when it finishes.
	(job_next_state): Assert that we never call job_next_state when
	in JOB_WAITING since there's no possible next state.  Check config
	for whether a main process exists.
	(job_emit_event): Obtain config-replaced pieces from the job's config
	(job_run_process): Obtain process information from the job's config
	but store the pid in the Job.  Put job id in the output.
	(job_kill_process, job_kill_timer): We don't need to obtain the
	JobProcess just the pid from the job.  Put job id in the output.
	(job_child_reaper): Put job id in the output.  Check job config.
	(job_handle_event): Iterate job instances and process their stop_on
	operators, but process the start_on from the job configs.
	(job_handle_event_finished): Loop through the instances too.
	(job_detect_stalled): Check start_on from the config and just
	check whether there are any instances in the list.
	(job_free_deleted): No deleted state, so drop this function.
	* init/tests/test_job.c (test_new): Split into test_new and
	new test_config_new function.  Create JobConfig object and spawn
	Job instances from that.
	(test_copy): Drop the tests.
	(test_process_new): Drop check of pid.
	(test_process_copy): Drop test.
	(test_find_by_name): Rename to test_config_find_by_name.
	(test_should_replace): Rename to test_config_should_replace.
	(test_instance): Create JobConfig object, and adjust tests to ensure
	that we always get a Job object.
	(test_find_by_pid, test_find_by_id, test_change_goal): Create
	JobConfig object and spawn Job instances from that.
	(test_change_state): Create JobConfig object and spawn Job
	instances from that.  Adjust tests that previously checked for
	JOB_WAITING to check for job being freed.  Drop checks for JOB_DELETED.
	(test_next_state): Create JobConfig object and spawn Job instances
	from that.  Drop JOB_DELETED and JOB_WAITING checks.
	(test_run_process, test_kill_process, test_child_reaper)
	(test_handle_event, test_detect_stalled): Create JobConfig object
	and spawn Job instances from that.
	(test_free_deleted): Drop.
	* init/main.c: Don't add job_free_deleted to the main loop.
	* init/enum.h (JobState): Drop JOB_DELETED.
	* init/enum.c (job_state_name, job_state_from_name): Drop JOB_DELETED.
	* init/tests/test_enum.c (test_state_name, test_state_from_name):
	Drop tests that use the JOB_DELETED value.
	* init/process.c (process_spawn, process_setup_limits)
	(process_setup_environment, process_setup_console): Get details
	from the job config.  Put job id in the output.
	* init/tests/test_process.c (test_spawn, test_kill): Create
	a JobConfig object and make Job instances from that.
	* init/tests/test_event.c (test_poll): Create a JobConfig object
	and make Job instances from that.
	(test_operator_copy): Set pointers to NULL to avoid gcc complaining.
	* init/conf.h (ConfItem): Make the type for a job be JobConfig.
	* init/conf.c (conf_item_destroy): Don't attempt to replace the
	new middle-man target, if it was due to be replaced it would have
	already been.  If we can replace the config, ensure nothing points
	at it and then free it, rather than kicking state.
	* init/tests/test_conf.c (test_source_reload_job_dir)
	(test_source_reload_conf_dir, test_source_reload_file)
	(test_source_reload, test_item_destroy): Call job_config_new to
	create JobConfig objects, track when they are freed rather than
	marked in the deleted state.  Create instances with job_instance,
	and fetch from the instances list.  Expect the job to be freed
	with the item.
	* init/tests/test_parse_conf.c (test_parse_conf)
	(test_stanza_job): Change expected type from Job to JobConfig.
	* init/parse_job.c: Update prototypes of all functions to refer to
	JobConfig instead of Job.
	(parse_job): If the old job already has a replacement, remove the
	replacement from the hash table -- but don't free it because it's
	linked by a ConfItem -- this is temporary.  Likewise for when we
	replace the old job.
	* init/parse_job.h: Update prototype.
	* init/tests/test_parse_job.c: Update all functions to use JobConfig
	instead of Job.
	(test_parse_job): Create an instance.
	* doc/states.dot: Remove the deleted state.
	* doc/states.png: Regenerate.
	* TODO: Update with notes from the conversion.

2007-10-16  Scott James Remnant  <scott@netsplit.com>

	Update to catch up with changes in libnih that make code a little
	bit easier to follow (we hope).

	* init/tests/test_process.c (test_spawn, test_kill): Replace calls
	to nih_list_free() with nih_free()
	* init/event.c (event_poll): Replace nih_list_free with nih_free
	since the former function has gone from libnih.
	(event_new): Adjust setting of the destructor.
	(event_operator_new): Set destructor for the tree node.
	* init/tests/test_event.c (test_new, test_find_by_id, test_ref)
	(test_unref, test_block, test_unblock, test_poll)
	(test_operator_match): Replace nih_list_free with nih_free.
	(test_poll): Use TEST_FREE_TAG and TEST_FREE rather than abusing
	destructors.
	* init/job.c (job_new): Set destructor to nih_list_destroy.
	(job_copy, job_free_deleted): Use nih_free instead of nih_list_free
	* init/tests/test_job.c (test_new, test_copy, test_find_by_name)
	(test_find_by_pid, test_find_by_id, test_instance)
	(test_change_goal, test_change_state, test_next_state)
	(test_should_replace, test_run_process, test_kill_process)
	(test_child_reaper, test_handle_event)
	(test_handle_event_finished, test_detect_stalled)
	(test_free_deleted): Replace all uses of nih_list_free with nih_free
	(test_child_reaper, test_free_deleted): Replace destructor abuse
	with TEST_FREE, etc.
	* init/conf.c (conf_reload_path): Use nih_free instead of nih_list_free
	(conf_source_new, conf_file_get, conf_item_new): Set destructor
	(conf_source_reload, conf_delete_handler): Use nih_free not the
	custom conf_file_free() function.
	(conf_reload_path): Use nih_free not the custom conf_item_free()
	function.
	(conf_delete_handler): Use nih_free not nih_watch_free()
	(conf_source_free, conf_file_free): Drop these functions, since
	all the free chaining happens properly with destructors.
	(conf_item_free): Rename to conf_item_destroy and turn into destructor
	* init/conf.h: Update prototypes.
	* init/tests/test_conf.c (test_source_new, test_file_get)
	(test_item_new, test_source_reload_job_dir)
	(test_source_reload_conf_dir, test_source_reload_file)
	(test_item_free): Replace nih_list_free calls with nih_free
	(test_source_reload_job_dir, test_source_reload_conf_dir)
	(test_source_reload_file, test_source_reload, test_item_free): Replace
	calls to conf_source_free with nih_free
	(test_source_free, test_file_free): Drop functions.
	(test_item_free): Rename to test_item_destroy
	(test_item_new): Assign a job before freeing, otherwise the destroy
	function will foul up as it expects one.
	* init/parse_conf.c (stanza_job): Replace nih_list_free with nih_free
	* init/tests/test_parse_conf.c (test_parse_conf)
	(test_stanza_job): Replace conf_source_free() with nih_free()
	(test_parse_conf, test_stanza_job): Replace conf_item_free()
	with nih_free()
	* init/parse_job.c (parse_job, parse_on_paren, parse_on_collect):
	Replace nih_list_free with nih_free
	(parse_on): always cut out the stack head before returning (it won't
	be empty on error) otherwise we end up with a bunch of list entries
	pointing to it -- and it's way out of scope when we try and free them
	(parse_on_operator, parse_on_operand): Use the job as the context
	not the operator for consistency of freeing.
	* init/tests/test_parse_job.c: Replace all instances of nih_list_free
	with nih_free (too many functions to list).

2007-10-15  Scott James Remnant  <scott@netsplit.com>

	Strip out all of the IPC code, removing it and consigning it to the
	great revision control history in the sky.  We're going to switch
	from home-brew to D-BUS. so all this is somewhat obsolete.  Rather
	than maintain this while we carry on developing, we'll strip it out
	now and put the D-BUS code in ater once the rest of the core changes
	are done (otherwise we'd just be dragging those through maintenance
	too).

	* Makefile.am (SUBDIRS): Remove the upstart sub-directory entirely;
	comment out util, compat/sysv & logd since we'll fix them up later
	* configure.ac (AC_CONFIG_FILES): Remove from here too.
	* upstart/enum.c, upstart/enum.h, upstart/tests/test_enum.c: Move
	these files into the init/ sub-directory; strictly speaking we'll
	probably need to share them again later in some way, but for now
	they can live with the rest of the daemon code.
	* upstart/: Delete.
	* init/Makefile.am (init_SOURCES): Remove control.c, control.h,
	notify.c and notify.h;  add enum.c and enum.h
	(TESTS): Remove test_control and test_notify; add test_enum
	(test_control_SOURCES, test_control_LDFLAGS, test_control_LDADD)
	(test_notify_SOURCES, test_notify_LDADD): Remove.
	(test_enum_SOURCES, test_enum_LDFLAGS, test_enum_LDADD): Add details
	(init_LDADD): Remove libupstart
	(test_process_LDADD, test_job_LDADD, test_event_LDADD)
	(test_parse_job_LDADD, test_parse_conf_LDADD, test_conf_LDADD): Remove
	libupstart, control.o and notify.o; add enum.o
	* init/control.c, init/control.h, init/tests/test_control.c: Delete
	* init/notify.c, init/notify.h, init/tests/test_notify.c: Delete
	* init/enum.c, init/job.c, init/job.h: Update include path for enum.h
	* init/parse_job.c: Remove unnecessary enum.h include
	* init/tests/test_enum.c: Update to reflect where it is.
	* init/main.c (main): Drop control socket opening.
	* init/tests/test_job.c: Remove unnecessary control.h include
	* init/event.c (event_pending, event_finished): Remove calls to
	notify_event and notify_event_finished
	* init/job.c (job_change_goal, job_change_state): Remove calls
	to notify_job.
	* init/tests/test_parse_conf.c: Remove calls to notify_init
	* init/tests/test_parse_job.c: Remove calls to notify_init
	* init/tests/test_event.c (test_poll): Strip out the part of the
	test that checks processes are notified.
	(check_event, check_event_finished): Remove.

	* configure.ac: Bump Autoconf dependency to 2.61 to match libnih
	* HACKING: Bump dependency in docs too.

	* NEWS: Copy in news from 0.3.9; that release doesn't appear in
	this ChangeLog since it was made on a separate branch by backporting
	bug fixes made here.
	* configure.ac: Bump version to 0.5.0, which is where development
	is heading for.

2007-10-12  Scott James Remnant  <scott@netsplit.com>

	* HACKING: Change URL for libnih.

2007-10-08  Scott James Remnant  <scott@netsplit.com>

	* configure.ac (AM_GNU_GETTEXT_VERSION): Bump to 0.16.1 since this
	version of gettext is needed for compatibility with Automake 1.10
	* HACKING: Bump version in the docs too.

	* compat/sysv/Makefile.am: Only create symlinks if COMPAT_SYSV is
	enabled, otherwise we leave dangling ones.

	* Makefile.am (ACLOCAL_AMFLAGS): Specify that aclocal install
	ordinarily system-wide macros into m4 (libtool.m4, specifically).
	This makes it easier for packagers to modify autoconfery since
	aclocal is no longer a destructive event.
	* configure.ac (AM_INIT_AUTOMAKE): Increase Automake requirement to
	1.10 to ensure we have aclocal --instal
	* HACKING: Increase Automake version in the docs.

2007-09-21  Scott James Remnant  <scott@netsplit.com>

	* init/job.c (job_detect_stalled, job_free_deleted): Call job_init()
	on entry, since we don't have a Job pointer passed to us, we need
	to make sure we don't dereference a potentially NULL list.

2007-06-22  Scott James Remnant  <scott@netsplit.com>

	* TODO: Update.

	* init/job.h: Update prototype of job_change_goal.
	(Job): Remove cause member.
	* init/job.c (job_change_goal): Drop additional argument since cause
	is no longer used.
	(job_change_state, job_child_reaper, job_handle_event): Only pass
	two arguments to job_change_goal.
	* init/control.c (control_job_start, control_job_stop): Only pass
	two argumenst to job_change_goal.
	* init/tests/test_job.c (test_change_goal, test_change_state): Only
	pass two arguments to job_change_goal.

	* init/job.c (job_new): Drop setting of cause.
	(job_change_cause): Drop this function entirely.
	(job_change_goal, job_change_state): Drop calls to job_change_cause
	(job_change_state, job_child_reaper): Don't pass job->cause to
	job_change_goal calls.

	* init/tests/test_job.c: Remove all tests that checked the value of
	job->cause, since that variable is going away.
	(test_change_goal): Remove the specific tests that checked whether
	cause was updated or not.

	* init/job.c (job_run_process): Replace the arguments from the event
	with a list of event names.
	* init/tests/test_job.c (test_run_process): Update test case to
	supply arguments from the list of events.

	* init/process.c (process_setup_environment): Drop the UPSTART_EVENT
	environment variable; it doesn't make sense when you can have multiple
	events.
	(process_setup_environment): Put all variables from the job's start
	events into the job's environment; replacing the UPSTART_EVENT variable

	* init/job.c (job_change_cause): Don't notify the job event
	subscribers when changing the cause.
	* init/notify.c (notify_job_finished): Instead notify them when
	the job reaches a rest state.

	* init/notify.c (notify_job): Call notify_job_event regardless,
	since this now looks over the start_on and stop_on fields.
	(notify_job_event): Rewrite to iterate over start_on and stop_on,
	and notifying for each cause event found.
	(notify_job_event_caused): Static function that is the guts of the
	above function.
	* init/tests/test_notify.c (test_job, test_job_event): Modify tests
	to refer exclusively to the start_on/stop_on expressions rather than
	the cause.

	* init/job.c (job_change_cause): Only notify the job event and
	update the cause member, we don't need to ref or block it anymore
	since that's handled by start_on and stop_on.
	* init/tests/test_job.c (test_change_goal): Drop checks on cause
	being referenced and blocked.
	(test_change_state, test_child_reaper, test_handle_event): Update
	test cases to not reference ->cause, and not count any references
	or blockers towards it.
	* init/tests/test_event.c (test_poll): Update expected reference
	and block counts for events handled by jobs.
	
	* init/tests/test_process.c (test_kill): Make sure that all processes
	in the process group are killed, rather than just the lone one.
	* init/process.c (process_kill): Send the signal to all processes
	in the same process group as the pid.
	* init/tests/test_job.c (test_change_state, test_kill_process):
	After spawning a child, call setpgid() to put it in its own process
	group otherwise we could end up TERMing ourselves.

	* init/tests/test_job.c (test_child_reaper): Update test cases to
	include checking of the start_on and stop_on expression trees.
	* init/job.c (job_child_reaper): Mark all blocked events in the
	start_on and stop_on trees as failed; since these are copies of
	the cause event, we can drop that setting already.

	* TODO: Update again, still thinking about the atomicity of event
	expressions.

2007-06-21  Scott James Remnant  <scott@netsplit.com>

	* init/tests/test_job.c (test_change_state): Include tests on a job's
	start_on and stop_on event expression trees, and make sure that events
	are unblocked and unreferenced at the appropriate moments.
	* init/job.c (job_change_state): Unblock the events that started the
	job in running (if a service), and reset when we reach waiting (leave
	referenced otherwise so the environment is always present).
	Unblock and unreference the events that stopped the job in
	starting (for restarting), running (if coming from pre-stop) and
	waiting.
	
	* init/tests/test_job.c (test_handle_event): Rewrite tests using
	event expressions, and make sure events are referenced and blocked
	correctly matching how jobs are affected.  Include tests for correct
	instance behaviour.
	(test_instance): Make sure that instances copy across the expression
	state, and reset the parent.
	* init/job.c (job_instance): After spawning a new instance, reset
	the start_on expression of the master job.

	* init/event.c (event_operator_copy): Change to making the parent
	of copies nodes be the actual tree parent, rather than the top
	parent; otherwise you can't free an entire tree in one go.
	* init/tests/test_event.c (test_operator_copy): Check parents of
	copied nodes.
	* init/tests/test_job.c (test_copy): Update parent checks here too.

	* init/tests/test_job.c (test_copy): Make sure that the job copy
	references and blocks the event; and in the event of failure, doesn't
	* init/job.c (job_copy): Reset the start_on and stop_on expressions
	in the event of failure.

2007-06-20  Scott James Remnant  <scott@netsplit.com>

	* TODO: Update.

	* init/parse_job.c (parse_on): New generic parsing function to deal
	with event expressions, including operators, parentheses, etc.
	(parse_on_operator): Function called by parse_on() to deal with an
	operator or operand.
	(parse_on_paren): Function called by parse_on() to deal with a
	parenthesis.
	(parse_on_operand): Function called by parse_on_operator() to deal
	with a non-operator token.
	(parse_on_collect): Function called by all of the above to collect
	the operators on the stack and deposit them into the output box,
	either for collection by a later operator or for returning from
	parse_on().
	(stanza_start, stanza_stop): Call the new parse_on() function to
	deal with "start on" and "stop on", storing it in the appropriate
	part of the job.
	* init/tests/test_parse_job.c (test_parse_job): Replace list empty
	checks for start_events/stop_events with NULL checks on the new
	start_on/stop_on members.
	(test_stanza_start, test_stanza_stop): Test new stanza code.

	* init/errors.h (PARSE_EXPECTED_EVENT, PARSE_EXPECTED_OPERATOR)
	(PARSE_MISMATCHED_PARENS): Add numerics and strings for the errors
	that can be generated by parsing an event expression.
	* init/conf.c (conf_reload_path): Handle the new errors properly,
	including the line number where they occurred.
	* logd/jobs.d/logd.in: Update "stop on" to work with the new parser.

	* init/parse_job.c (stanza_emits): Each entry in the emits list
	is now an NihListEntry with the event name as the string data
	pointer, rather than an EventInfo structure (since that structure
	is gone).
	* init/tests/test_parse_job.c (test_stanza_emits): Update test
	case to check for NihListEntry structures.

	* init/parse_job.c: Where the stanza function parses an argument and
	can possibly reject it, save the position and line number and do not
	return that unless we're happy with the argument.  This ensures errors
	are raised pointing *at* the argument, rather than past it.
	* init/tests/test_parse_job.c: Fix several test case errors where
	the buffer was built incorrectly.  Pedantically check pos and lineno
	after successful parsing, and after errors, to make sure they are
	where they should be.

2007-06-18  Scott James Remnant  <scott@netsplit.com>

	* init/job.h (Job): Replace the start_events and stop_events NihLists
	with start_on and stop_on EventOperators.
	* init/job.c (job_new): Drop list initialising, and instead just set
	the new start_on/stop_on members to NULL.
	(job_copy): Copy the entire event operator tree to the new job,
	including references and blockers.  emits has changed to a list of
	NihListEntry with embedded strings, so copy them that way.
	(job_run_process): Drop "->info."
	(job_handle_event): Instead of iterating the events lists, call
	event_operator_handle and check the return value and top node value.
	(job_detect_stalled): Modify to iterate the start_on tree.
	* init/tests/test_job.c (test_change_state, test_detect_stalled): 
	Drop references to "->info." since we can get the variables directly.
	(test_new): Check that start_on and stop_on are NULL.
	(test_copy): Adjust tests of copying start_on and stop_on trees as
	well as the emits list.
	(test_handle_event, test_handle_event_finished) 
	(test_detect_stalled): Change references from start_events to start_on,
	stop_events to stop_on and construct using EventOperators instead.
	(test_handle_event): Update number of blockers now that the event
	expressions themselves will block the event.
	* init/tests/test_event.c (test_poll): Update number of blockers since
	both the events and cause will block it for now; also change
	start_events and stop_events to start_on and stop_on respectively.

	* init/event.c (event_operator_copy): Copy the children nodes as well.
	* init/tests/test_event.c (test_operator_copy): Test copying
	with children nodes.

	* init/tests/test_control.c (test_event_emit): Drop "->info."

	* init/notify.c (notify_event, notify_event_finished): Drop
	"->info." from event references.

	* init/process.c (process_setup_environment): Drop "->info." from
	cause references
	* init/tests/test_process.c (test_spawn): Likewise.

	* init/event.h (Event): Directly include the name, args and env
	fields rather than using an interim structure; this makes more sense
	since we use them differently than a match does.
	(EventOperatorType, EventOperator): New structure to build event
	expression trees that combine a match with "or" and "and" boolean
	operators; solve some problems by holding the reference and blocker
	on the matched event inside this structure directly and provide
	methods to unblock and reset them.
	(EventInfo): Drop this structure completely now that it is unused.
	* init/event.c (event_info_new): Rename this structure to
	event_operator_new() and initialise the new fields properly.
	(event_info_copy): Likewise rename to event_operator_copy and deal
	with copying event references and blockers over to the new structure,
	since the state is useful to copy.
	(event_match): Rename to event_operator_match and switch the arguments
	around since it makes slightly more sense that way.
	(event_operator_update): Function to update the value of an EVENT_OR
	or EVENT_AND operator based on the value of the two children.
	(event_operator_handle): Function to iterate an entire expression
	tree looking for a given event, and update the values of other
	operators if matched.
	(event_operator_unblock): Function to iterate an expression tree
	and release any events we're blocking.
	(event_operator_reset): Function to iterate an expression tree,
	unreferencing any events and resetting all values back to FALSE.
	(event_new, event_pending, event_finished): Update references to
	the Event structure to discard the intermediate "->info."
	* init/tests/test_event.c (test_info_new): Rename to
	test_operator_new() and test various features of the function added
	in the converstion.
	(test_info_copy): Likewise rename to test_operator_copy() and add a
	few more tests, especially that blockers and references are copied.
	(test_match): Rename to test_operator_match() and adjust argument
	order to match the change.
	(test_new) Call event_init() to avoid a valgrind error and update
	references to drop "->info."
	(test_poll): Use EventOperators in the job to test event polling,
	rather than the old structures.
	(test_operator_update, test_operator_handle, test_operator_unblock)
	(test_operator_reset): Test behaviour of the new functions.

2007-06-13  Scott James Remnant  <scott@netsplit.com>

	* TODO: Update utmp/wtmp thoughts.

2007-06-12  Scott James Remnant  <scott@netsplit.com>

	* init/paths.h: Remove extra /, oops.
	* init/Makefile.am (install-data-local): Make destination
	configuration directories as part of "make install".
	(AM_CPPFLAGS): Define LEGACY_CONFDIR to be $(sysconfdir)/event.d
	* logd/Makefile.am (jobs.d/logd): Replace mkdir_p with MKDIR_P
	* init/main.c: Use macro to pick up /etc/event.d so it can be moved
	by configure

	* TODO: Update.

	* init/Makefile.am (AM_CPPFLAGS): Define CONFDIR to be
	$(sysconfdir)/init, replacing the old CFG_DIR definition.
	* init/paths.h (CFG_DIR): Replace with CONFDIR definition,
	and set the default to /etc/init
	* init/main.c: Load configuration from /etc/init/init.conf,
	/etc/init/conf.d and /etc/init/jobs.d; retain loading from /etc/event.d
	for the time being.
	* init/man/init.8: Change reference to directory.
	* logd/Makefile.am: Replace references of eventdir with jobsdir,
	and event.d with jobs.d
	* logd/event.d: Rename to logd/jobs.d

	* init/conf.c (conf_reload): Ignore ENOENT, it's not interesting
	in the general case.

	* init/tests/test_conf.c (test_source_reload): Test the general
	reload function.

	* init/tests/test_conf.c (test_source_free): s/unlink/rmdir/
	(test_source_reload_file): Test that configuration files work, and
	are parsed with anything alongside ignored automatically.
	* init/conf.c (conf_file_filter): As well as not filtering out the
	source path itself, we also need to not filter out the path we're
	watching which is different in the case of files; we need to know
	about it because we handle its removal.
	(conf_delete_handler): Compare the path deleted against the path
	we're watching, rather than the source path, since this means the
	watch needs to be freed.

	* compat/sysv/shutdown.c: Use nih pidfile functions since they're
	more reliable than doing it ourselves.

2007-06-11  Scott James Remnant  <scott@netsplit.com>

	* init/conf.c (conf_reload_path): Call parse_conf for mixed files
	and directories.  Make a correction to the old_items code, was
	passing the wrong arguments to nih_list_add; the effect we wanted
	was that we add the old items head into the list, and remove the
	existing head (what we did was add the first item to the old_items
	list and then cut the rest out).
	* init/tests/test_conf.c (test_source_reload_dir): Rename to
	test_source_reload_job_dir, since that's what this does.
	(test_source_reload_conf_dir): Add another function that tests
	directories of mixed configuration.

	* init/parse_conf.c (parse_conf): Parse a configuration file that
	defines jobs by name.
	(stanza_job): Job stanza, slightly trickier than it would appear to
	need to be, to parse the block in-place and keep pos/lineno
	consistent.
	* init/parse_conf.h: Prototype for external function.
	* init/tests/test_parse_conf.c: Test suite for mixed configuration
	parsing.
	* init/Makefile.am (init_SOURCES): Build and link parse_conf.c and
	parse_conf.h
	(TESTS): Build and run parse_conf tests
	(test_parse_conf_SOURCES, test_parse_conf_LDFLAGS) 
	(test_parse_conf_LDADD): Details for parse_conf test suite.
	(test_conf_LDADD): Add parse_conf.o and conf.o since this calls
	them now.

	* init/conf.c (conf_source_reload, conf_source_reload) 
	(conf_reload_path): Add some debugging messages.

	* init/conf.c (conf_source_new): Add missing call to conf_init()

	* init/conf.c (conf_item_new): Drop source parameter, since it's
	unused in the function and makes it harder to call this when we
	only have one data pointer.
	(conf_reload_path): Drop source from conf_item_new() call.
	* init/conf.h: Update prototype.
	* init/tests/test_conf.c (test_item_new, test_item_free) 
	(test_file_free): Drop source parameter from calls.

2007-06-10  Scott James Remnant  <scott@netsplit.com>

	* init/main.c (main): Add a handler for the SIGHUP signal
	(hup_handler): Handler for SIGHUP, just calls conf_reload().

	* init/main.c (main): Read the configuration again.

	* TODO: Update.

	* init/tests/test_conf.c (test_source_reload_dir): Reset the priority
	and clean up consumed inotify instances.
	(test_source_free, test_file_free, test_item_free): Test the free
	functions on their own, paying special attention to conf_item_free()
	even though this really duplicates other tests.

	* init/conf.c (conf_reload_path): In the case where we fail to map
	the file into memory, we still need to purge all the items that
	previously existed.
	* init/tests/test_conf.c (test_source_reload): Rename to
	test_source_reload_dir, so that we can keep this and the file
	tests separate to make it easier to deal with.
	(test_source_reload_dir): Add tests for physical and parse errors
	when re-loading jobs with and without inotify, and for inotify-based
	modification handling of jobs.

	* init/tests/test_conf.c (test_source_reload): Add test for walk
	of non-existant directory with and without inotify; also test for
	what happens when the top-level directory is deleted, again with
	and without inotify.
	* init/conf.c (conf_delete_handler): Handle the case of the top-level
	directory being deleted by freeing the watch (so next time we asked
	to reload, we can restore it).

	* init/tests/test_conf.c (test_source_reload): Add a test for
	deletion of a running job.

	* init/conf.c (conf_item_free): Fix this up; when deleting an item
	from a source, we first mark it for deletion unless it's already
	marked for replacement.  Then if it's the replacement for something
	else, we mark that to be replaced by whatever we're being replaced
	by (so there are no references to us) and change that state if
	necessary.  Finally we replace our own item and free the record
	before returning.
	* init/tests/test_conf.c (test_source_reload): Check that we handle
	the cases of modiciation of a running job, modification of a
	replacement of a running job and deletion of a replacement for a
	running job.

	* init/parse_job.c (parse_job): Instead of freeing the previous
	replacement, which could leave invalid references to it, mark it
	for deletion and change the state.
	* init/tests/test_parse_job.c (test_parse_job): Adjust the test so
	that we hold a reference to the replacement job and make sure that
	the state is changed to deleted, rather than checking for a destructor
	being called on it.

	* init/init.supp (conf-init): Add valgrind suppression for the
	configuration sources hash table.

	* init/conf.c (conf_item_free): Don't overwrite any previous
	replacement, only mark us for deletion if we wouldn't otherwise
	be replaced.  Add some commented possible code for testing.
	* init/tests/test_conf.c (test_source_reload): Test replacement of
	jobs works properly; test modification with direct write and with
	atomic rename replace; test deletion.

	* init/conf.c (conf_reload_path): It turns out that the flag trick
	doesn't work for items since we often reparse them within the same
	file tag (it works with files because they're atomic and reparsed).
	Store the old items in a different list instead.
	(conf_source_free): We need to be careful about freeing sources,
	so have a function to do it properly.
	(conf_item_new): Since the flag member isn't useful, don't bother
	setting it.
	* init/conf.h: Add conf_source_free prototype.
	(ConfFile): Remove flag member.
	* init/tests/test_conf.c (test_source_reload): Add test for inotify
	create detection.

	* init/conf.c (conf_file_delete): Rename to conf_file_free and match
	the pattern of those kinds of functions.
	(conf_item_delete): Likewise rename to conf_item_free and match the
	pattern of these kinds of functions.
	* init/conf.h: Add prototypes.

	* init/conf.c (conf_reload_path): Fix bug with job name generation.
	Allow non-parsing errors to be returned from the function.
	(conf_item_delete): Drop all replacement management code, we'll put
	this back through testing.
	* init/tests/test_conf.c (test_source_reload): Test reloading adds
	the right inotify watch and parses the files, also check that loading
	without inotify and mandatory reloading work.

	* init/conf.c (conf_source_reload): Move the item deletion detection
	code from this function, where it would only happen on a mandatory
	reload
	(conf_reload_path): to this function, where it will happen every time
	the file is parsed; which is actually what we want.

2007-06-08  Scott James Remnant  <scott@netsplit.com>

	* init/conf.h (ConfItem): Drop the name and replace it with a type.
	(ConfItemType): Enum for different types of configuration items
	(ConfFile): Change items from a hash table to a list.
	* init/conf.c (conf_file_get): Initialise the items member as a list.
	(conf_item_set): Rename to conf_item_new again.
	(conf_item_new): Allocates a new ConfItem and adds it to the file's
	list, we won't reuse items anymore since it doesn't really make sense.
	(conf_source_reload): Adjust clean-up code now that items is a list.
	(conf_reload_path): Work out the name of jobs found by filename,
	allocate a new item for them and parse the job into it.  Perform
	handling of errors by outputting a warning.
	(conf_item_delete): Takes both source and file so we can make
	intelligent decisions.
	(conf_file_delete): Takes a source and passes it to conf_item_delete
	(conf_delete_handler): Pass both source and file to conf_file_delet
	* init/tests/test_conf.c (test_file_get): Check that the items
	list is empty; rather than the hash being unallocated.
	(test_item_set): Rename back to test_item_new and only allocate a
	single item which should get added to the list.

2007-06-06  Scott James Remnant  <scott@netsplit.com>

	* init/parse_job.c (stanza_respawn): Permit the word "unlimited",
	raise a specific error for illegal limit and illegal interval.
	(stanza_pid, stanza_kill, stanza_normal, stanza_umask) 
	(stanza_nice, stanza_limit): Raise specific errors rather than
	a generic "illegal value" error.
	* init/tests/test_parse_job.c (test_stanza_respawn): Check that
	we can use "unlimited", also check for new error return.
	(test_stanza_pid, test_stanza_kill, test_stanza_normal) 
	(test_stanza_umask, test_stanza_nice, test_stanza_limit): Check
	for new specific errors.
	* init/errors.h: Replace CFG_ILLEGAL_VALUE with a series of parse
	errors.

	* init/conf.c: Comments.

	* init/conf.c (conf_item_set): Call out to conf_item_delete() to
	handle unsetting of an item's data.
	(conf_source_reload): Add code to deal with mandatory reloading,
	calls conf_file_delete() and/or conf_item_delete() as appropriate.
	(conf_delete_handler): Call conf_file_delete() on the ConfFile that
	we find.
	(conf_file_delete): Function to delete all items in a file.
	(conf_item_delete): Placeholder function to delete an item.

	* init/conf.c (conf_file_new): Rename to conf_file_get; in practice
	we never just want to allocate one of these, we always want to
	return the existing entry if it exists.
	(conf_item_new): Rename to conf_item_set; again in practice we always
	want to update an existing item.  This function will grow the "deal
	with replacement" stuff.
	(conf_reload): Start putting in place the code that will allow
	mandatory reloads, as well as initial setup.  This function iterates
	over the sources and deals with errors.
	(conf_source_reload): Function to reload an individual source, calls
	out to one of the following two functions and will eventually perform
	the deleted items scan.
	(conf_source_reload_file): Set up a watch on a file, and reload it.
	(conf_source_reload_dir): Set up a watch on a directory and reload it.
	(conf_file_filter): Filter for watching parent directory of files.
	(conf_create_modify_handler): File creation and modification handler.
	(conf_delete_handler): File deletion handler.
	(conf_file_visitor): Tree walk handler.
	(conf_reload_path): Function that deals with files themselves,
	currently just sorts out the ConfFile structure and maps the file
	into memory.
	* init/conf.h: Add new prototypes, update existing ones.
	* init/tests/test_conf.c (test_file_new): Rename to test_file_get,
	also test repeated calls when already in the table.
	(test_item_new): Rename to test_item_set, also test repeated calls
	when already in the table.
	(test_source_reload): Start of test for reloading sources.

2007-06-05  Scott James Remnant  <scott@netsplit.com>

	* init/conf.c: Make a start on the new configuration management
	routines, which will allow finer-grained tracking of configuration
	and support mandatory reloading.
	(conf_source_new, conf_file_new, conf_item_new): Start off with the
	functions to allocate the tracking structures we need to use.
	* init/conf.h: Structures and prototypes
	* init/tests/test_conf.c: Test suite for allocation functions.
	* init/Makefile.am (init_SOURCES): Build and link conf.c and conf.h
	(TESTS): Run the conf test suite.
	(test_conf_SOURCES, test_conf_LDFLAGS, test_conf_LDADD): Details for
	the conf test suite.

2007-06-04  Scott James Remnant  <scott@netsplit.com>

	* init/parse_job.c (stanza_description, stanza_author, stanza_version)
	(stanza_chroot, stanza_chdir, stanza_pid): Instead of erroring when
	the string has already been allocated, free it and replace it with the
	new one. Attempting to forbid duplicates is just too inconsistent,
	especially for the integer ones which we compare against the default;
	using the last one allows us to be entirely consistent.
	(stanza_daemon, stanza_respawn, stanza_service, stanza_instance):
	Don't error if the flag is already set, just ignore it.
	(stanza_respawn, stanza_pid, stanza_kill, stanza_console) 
	(stanza_umask, stanza_nice): Don't compare the current value against
	the default, just overwrite it!
	(parse_exec, parse_script): Free existing process command string
	before setting a new one over the top.
	(parse_process, stanza_exec, stanza_script, stanza_limit): Instead of
	erroring if the structure is already set and allocated, just don't
	allocate a new one and allow its members to be overwritten.
	* init/tests/test_parse_job.c (test_stanza_exec) 
	(test_stanza_script, test_stanza_pre_start) 
	(test_stanza_post_start, test_stanza_pre_stop) 
	(test_stanza_post_stop, test_stanza_description) 
	(test_stanza_author, test_stanza_version, test_stanza_daemon) 
	(test_stanza_respawn, test_stanza_service, test_stanza_instance) 
	(test_stanza_pid, test_stanza_kill, test_stanza_console) 
	(test_stanza_umask, test_stanza_nice, test_stanza_limit) 
	(test_stanza_chroot, test_stanza_chdir): Replace tests that check
	for an error in the case of duplicate stanzas with tests that make
	sure the last of the duplicates is used.
	* init/errors.h (CFG_DUPLICATE_VALUE, CFG_DUPLICATE_VALUE_STR): Drop
	this error, since we don't consider this a problem anymore.

	* upstart/Makefile.am (libupstart_la_LIBADD): Add $(LTLIBINTL)
	* init/Makefile.am (init_LDADD): Reorder and add $(LTLIBINTL)
	* util/Makefile.am (initctl_LDADD): Reorder and add $(LTLIBINTL)
	* compat/sysv/Makefile.am (reboot_LDADD): Reorder and add $(LTLIBINTL)
	(runlevel_LDADD): add $(LTLIBINTL)
	(shutdown_LDADD): Reorder and add $(LTLIBINTL)
	(telinit_LDADD): Reorder and add $(LTLIBINTL)
	* logd/Makefile.am (logd_LDADD): Add $(LTLIBINTL)

2007-06-03  Scott James Remnant  <scott@netsplit.com>

	* init/tests/test_job.c (test_run_process): Add a test case for a
	crasher when the event has no arguments.
	* init/job.c (job_run_process): Fix the bug, we need to check the
	arguments before trying to append them.

	* init/cfgfile.c, init/cfgfile.h, init/tests/test_cfgfile.c: Rename
	to parse_job and strip out all functions except the parsing and stanza
	ones.
	* init/Makefile.am (init_SOURCES): Build and link parse_job.c and h
	(TESTS): Run the parse job test suite
	(test_cfgfile_SOURCES, test_cfgfile_LDFLAGS, test_cfgfile_LDADD):
	Rename and update.
	* init/parse_job.c: Rename all cfg_stanza_*() functions to just
	stanza_*(), rename all cfg_parse_*() functions to just parse_*().
	(parse_job, parse_process, stanza_exec, stanza_script, stanza_start)
	(stanza_stop, stanza_emits, stanza_normal, stanza_env, stanza_limit):
	Don't use NIH_MUST, it's fine to be out of memory and we should fail
	in that case with a useful error.  The user can always reload the
	config file.
	(cfg_read_job, cfg_watch_dir, cfg_job_name, cfg_create_modify_handler)
	(cfg_delete_handler, cfg_visitor): Drop these functions for now.
	* init/parse_job.h: Update so it just contains the one prototype.
	* init/tests/test_parse_job.c: Update all tests to pass a string
	to parse_job(), and check errors raised; rather than mucking around
	with file descriptors all of the time.  Spend the effort while we're
	in here to run TEST_ALLOC_FAIL where we can.
	* init/main.c: Drop config file loading for now since it's missing.

2007-05-27  Scott James Remnant  <scott@netsplit.com>

	* init/cfgfile.h (CFG_DIR): Drop this define, since it's in paths.h
	(CfgDirectory): 

	* init/cfgfile.c (cfg_read_job): Separate out the job-handling code
	into a new function that we could call from a stanza if we want
	later; this one now just maps the file into memory and deals with
	exceptions from the parsing.
	(cfg_parse_job): Function containing the seperated out code; parses
	a new job, marking it as a replacement for any existing job with the
	same name.  Drop the warnings for using pid options without a daemon,
	since these are actually useful for other things later.
	* init/tests/test_cfgfile.c (test_read_job): Drop the check on
	unexpected daemon options, since we don't issue these warnings
	anymore.

2007-05-20  Scott James Remnant  <scott@netsplit.com>

	* init/event.c (event_match): Change to accept Event as the first
	argument and EventInfo as the second, making it obvious that this
	matches a received Event against known EventInfo rather than just
	comparing two info structs (since the order matters).
	* init/event.h: Update prototype.
	* init/tests/test_event.c (test_match): Update test accordingly.
	(test_poll): Fix typo.
	* init/job.c (job_handle_event): Pass in the event as the first
	argument to event_match, rather than its info.
	* TODO: Update.

	* init/job.c (job_emit_event): Return the event that we emit; don't
	bother tracking block status or setting blocked, leave that to the
	state loop so things are more obvious.
	(job_change_state): Set the blocked flag here for starting and stopping
	to the return value of job_emit_event().

	* init/event.c (event_ref, event_unref): Reference counting of events
	so we don't free those we still need.
	(event_block, event_unblock): Blocker counting that replaces the
	previous jobs member.
	(event_new): Initialise refs and blockers fields.
	(event_emit_finished): Remove this function.
	(event_poll): Handle the new done state, and deal with the blockers
	and references counts; turns out that we can fall all the way through
	this switch if these are zero without needing to check again.
	(event_pending): Remove call to event_emit_finished, the event_poll()
	loop handles this case now.
	(event_finished): Set progress to done on the way out.
	* init/event.h (EventProgress): Add new done state
	(Event): Add refs and blockers members, replacing jobs
	* init/tests/test_event.c (test_new): Check refs and blockers are
	initialised to zero.
	(test_ref, test_unref, test_block, test_unblock): Check the ref
	counting function behaviours.
	(test_emit_finished): Drop this function since it's not used
	* init/job.c (job_change_cause): Reference and block the event,
	and unblock and unreference before changing.
	(job_emit_event): Reference the event that blocks the job from
	continuing.
	(job_handle_event_finished): Unreference the blocking event again.
	(job_change_state): Make sure that blocked has been cleared before
	allowing a state change.
	* init/tests/test_job.c: Change tests to use refs/blockers on the
	cause event when counting, and also to follow the status of blocked
	since that is now ref-counted as well.

2007-05-18  Scott James Remnant  <scott@netsplit.com>

	* init/main.c (main, cad_handler, kbd_handler, pwr_handler): Use
	event_new rather than event_emit.
	* init/job.h (Job): Change type of cause and blocked to Event
	* init/job.c (job_change_goal, job_change_cause, job_emit_event) 
	(job_handle_event, job_handle_event_finished): Update all references
	to EventEmission to use Event instead.
	(job_detect_stalled): Call event_new instead of event_emit
	(job_run_process): Use the info member of cause, not event member
	* init/tests/test_job.c (test_change_goal, test_change_state) 
	(test_run_process, test_child_reaper, test_handle_event) 
	(test_handle_event_finished): Update all references to EventEmission
	to use Event instead.
	(test_detect_stalled): Correct to use right structure types.
	* init/process.c (process_setup_environment): Use cause's info member,
	rather than event member.
	* init/tests/test_process.c (test_spawn): Update to use Event.
	* init/notify.h (NotifySubscription): Change member to event
	* init/notify.c (notify_subscribe_event) 
	(notify_subscription_find, notify_job_event, notify_event) 
	(notify_event_finished): Update functions to use event member and
	Event structures.
	* init/tests/test_notify.c (test_subscribe_event) 
	(test_subscription_find, test_job, test_job_event, test_event) 
	(test_event_finished): Update to use Event instead of EventEmission
	* init/control.c (control_event_emit): Update to use event_new.
	* init/tests/test_control.c (test_event_emit) 
	(test_subscribe_events, test_unsubscribe_events): Update to use
	Event rather than EventEmission.

	* init/event.h: Fix up a few references.
	* init/tests/test_event.c (test_new): Remove reference to emission.

	* init/event.h (EventEmission): Rename to Event, and rename event
	member to info.
	* init/event.c (event_emit_next_id): Rename to event_next_id
	(event_emit): Rename to event_new, and add standard parent argument.
	(event_emit_find_by_id): Rename to event_find_by_id
	(event_poll): Iterate over Events in the list
	(event_pending, event_finished): Operate on Event
	* init/tests/test_event.c (test_emit): Rename to test_new and
	adjust for names and arguments.
	(test_emit_find_by_id): Rename to test_find_by_id and adjust for
	names.
	(test_emit_finished, test_poll): Adjust names.

	* init/cfgfile.c (cfg_stanza_start, cfg_stanza_stop) 
	(cfg_stanza_emits): Convert to use EventInfo and event_info_*.
	* init/job.c (job_copy): Use EventInfo and event_info_copy.
	(job_handle_event, job_detect_stalled): Iterate EventInfo structures
	* init/tests/test_cfgfile.c (test_stanza_start, test_stanza_stop) 
	(test_stanza_emits): Update to use EventInfo
	* init/tests/test_job.c (test_copy, test_handle_event) 
	(test_handle_event_finished, test_detect_stalled): Update to use
	EventInfo and event_info_new
	* init/event.c (event_copy): Use nih_str_array_copy here, to make the
	code somewhat simpler.
	(event_finished): Copy the arguments and environment from the old
	event, rather than stealing and reparenting.
	* init/job.c (job_copy): Use nih_str_array_copy here too.
	(job_run_process): Use nih_str_array_append to add the arguments from
	the emission onto the command run.

	* init/event.h (Event): Rename to EventInfo, since this structure
	representations information about an event, rather than an actual
	event in progress.
	* init/event.c (event_new): Rename to event_info_new, also now can
	take arguments and environment like event_emit() can.
	(event_copy): Rename to event_info_copy.
	* init/tests/test_event.c (test_new): Rename to test_info_new,
	update names in test and test being given args or env.
	(test_copy): Rename to test_info_copy and update names in test.
	(test_match, test_poll): Use EventInfo.

	* TODO: Update.

2007-04-24  Scott James Remnant  <scott@netsplit.com>

	* configure.ac: Add AM_PROG_CC_C_O since we use per-target flags
	for one of the test cases.

2007-03-16  Scott James Remnant  <scott@netsplit.com>

	* upstart/message.c (upstart_message_newv): Add va_end to match
	va_copy because the standard says so.
	* upstart/wire.c (upstart_push_packv, upstart_pop_packv): Add
	va_end here as well.

2007-03-13  Scott James Remnant  <scott@netsplit.com>

	* init/main.c: Wait until we've closed inherited standard file
	descriptors and opened the console instead before trying to open the
	control socket; otherwise we end up closing it by accident if we
	weren't opened with sufficient descriptors in the first place.
	Also wait until we've set up the logger before trying to parse the
	configuration.  In fact both of these things need to be pretty low
	down the main() function.

	* init/tests/test_job.c (test_run_process): Skip /dev/fd test cases
	if that's not available.

	* init/tests/test_control.c (test_log_priority): Make sure we know
	that the message has been sent before calling the watcher.

	* init/cfgfile.c (cfg_watch_dir): We get ENOSYS for missing inotify
	support, not EOPNOTSUPP.
	* init/tests/test_cfgfile.c (test_watch_dir): Actually make the
	directory tree before testing for inotify, since we use the same
	tree there too.

	* util/initctl.c (job_info_output): Restructure so gcc doesn't think
	name can be used uninitialised.
	* init/tests/test_cfgfile.c (test_watch_dir): Correct an error where
	i wouldn't be initialised if we skipped the inotify tests.

	* util/initctl.c (job_info_output): Restructure so gcc doesn't think
	* init/process.c (process_setup_environment): job id fits inside
	a %u now

	* upstart/message.h: Style; always refer to "unsigned int" as
	"unsigned int", and never "unsigned.
	* upstart/tests/test_message.c (my_handler): Catch a stray couple
	of "unsigned"s

	* init/control.c (control_job_query, control_job_start) 
	(control_job_stop): Change type of id argument to unsigned int,
	and call printf with %u to output it.
	* init/tests/test_control.c (check_job, check_job_instance) 
	(check_job_instance_end, check_job_status__waiting) 
	(check_job_status_end__waiting, check_job_status__starting) 
	(check_job_status_end__starting, check_job_status__running) 
	(check_job_status_end__running, check_job_status__pre_stop) 
	(check_job_status_end__pre_stop, check_job_status__stopping) 
	(check_job_status_end__stopping, check_job_status__deleted) 
	(check_job_status_end__deleted, check_job_unknown) 
	(check_job_invalid, check_job_unchanged, check_event): Change
	type of id arguments to unsigned int.
	(check_list): Change type of id to unsigned int.
	* init/tests/test_notify.c (check_job_status) 
	(check_job_status_end, check_job_finished, check_event) 
	(check_event_caused, check_event_finished): Change type of id
	arguments to unsigned int.

	* init/job.h (Job): Change the type of the id to unsigned int.
	* init/job.c (job_next_id): Change ids to be unsigned ints, and now
	we can just use %u in the nih_error call.
	(job_find_by_id): Change argument to be unsigned int
	* init/tests/test_job.c (test_find_by_id): Change id type to unsigned
	int.
	* init/event.h (Event): Change the type of the id to unsigned int.
	* init/event.c (event_emit_next_id): Change ids to be unsigned ints,
	and now we can just use %u in the nih_error call.
	(event_emit_find_by_id): Change argument to be unsigned int
	* init/tests/test_event.c (test_emit, test_emit_find_by_id) 
	(check_event, check_event_finished): Change id type to unsigned int.

	* util/initctl.c (output_name): Use an unsigned int for the job id,
	which means we can use ordinary %u for the printf argument.
	(handle_job, handle_job_finished, handle_job_instance) 
	(handle_job_instance_end, handle_job_status) 
	(handle_job_status_end, handle_job_unknown, handle_job_invalid) 
	(handle_job_unchanged, handle_event, handle_event_caused) 
	(handle_event_finished): Change argument type of id from uint32_t
	to unsigned int.
	(job_info_output): Change output type of id from %zu to %u

	* upstart/message.c (upstart_message_handle): Use unsigned int for
	ids, rather than a fixed-width type.
	* upstart/tests/test_message.c (my_handler): Use unsigned int for
	the ids, and give "unsigned int" instead of "unsigned" to va_arg as
	a matter of style.

	* upstart/wire.c (upstart_push_int, upstart_pop_int): Send over the
	wire using a plain old integer type, instead of a fixed width type;
	there's no advantage to using the fixed-width type and we could hurt
	ourselves if we tried running on ILP64.
	(upstart_push_unsigned, upstart_pop_unsigned): Likewise use a plain
	unsigned int over the wire.
	(upstart_push_string, upstart_pop_string): Use an unsigned int for
	the length of the string, technically this means that we silently
	truncate any string that's greater than 4GB on 64-bit platforms;
	it's either that or make the test cases harder (we did this before
	anyway).
	(upstart_push_header, upstart_pop_header): Type is always an unsigned
	int (best conversion from an enum)

2007-03-11  Scott James Remnant  <scott@netsplit.com>

	* configure.ac: Bump version to 0.3.9

	* NEWS: Update.

	* util/man/initctl.8: Document the new commands.

	* TODO: Update.

	* init/job.c (job_handle_event): Correct the function so we don't
	try and stop the master of an instance, and cause an assertion error.

	* util/initctl.c: Oops, correct function pointers in command table

	* util/tests/test_initctl.c (test_version_action): 

	* util/initctl.c (handle_version): Handle receipt of the version
	reply.
	(version_action): Send the version-query message to the server and
	expect one response.
	(log_priority_action): Parse the single argument into an NihLogLevel
	and send it to the server.

	* init/control.c (control_version_query, control_log_priority):
	Functions to handle the new messages from the server pov
	* init/tests/test_control.c (test_version_query) 
	(test_log_priority): Test the new messages are handled properly.
	(check_version): Check the version string matches.
	* upstart/message.h: Add messages for querying the version of the
	init daemon and changing the log priority.
	* upstart/message.c (upstart_message_newv)
	(upstart_message_handle): Marshal the new messages.
	* upstart/tests/test_message.c (test_new, my_handler) 
	(test_handle): Test the marshalling of the new messages,

	* upstart/libupstart.ver: Add enum functions to the global list.

	* util/initctl.c (start_action, stop_action): Imply --no-wait if
	we take the job id or name from an environment variable, since we'd
	end up waiting for ourselves otherwise
	* util/tests/test_initctl.c (test_start_action, test_stop_action):
	Update test cases to make sure no-wait is implied.

2007-03-09  Scott James Remnant  <scott@netsplit.com>

	* configure.ac: Bump version to 0.3.8

	* NEWS: Updated.
	* configure.ac: Increase version to 0.3.7

	* init/tests/test_job.c (test_change_state): Add a test case for
	deleting the last instance of a replaced job.
	* init/job.c (job_change_state): When moving a instance of a job into
	the deleted state, check whether we should replace the job it's an
	instance of, and if so, change that job's state too.
	* TODO: Update.

	* util/initctl.c (handle_job_list): Always allocate current_list,
	since we need it to be the parent of pointers we attach to it.
	(handle_job_list_end): Always free the current list, only suppress
	output if there aren't any entries in it.
	(initctl_recv): Check the current_list pointer, no need for in_list
	(handle_job_instance, handle_job_instance_end, handle_job_status):
	Check current_list not in_list.
	* util/tests/test_initctl.c: Correct some memory leaks.

	* init/process.c (process_setup_environment): Set the UPSTART_JOB_ID
	environment variable to the job's unique id.
	* init/tests/test_process.c (test_spawn): Make sure it's set.

	* util/man/initctl.8: Update the initctl manpage.
	* compat/sysv/man/reboot.8: Correct a minor grammar error.
	* compat/sysv/man/shutdown.8: Fix reference from runlevel to telinit.

	* README: Add a README that copies the text from the web page and
	adds some notes about recommended operating system versions.

	* util/initctl.c: Completely rewrite initctl, top to bottom; handling
	of the new messages is done natively, meaning that the commands just
	vary the requests send and number of responses expected.
	* util/tests/test_initctl.c: Test all of the new code.

	* init/main.c: Improve restarting and rescuing a little; store the
	program path in a static variable so we can always access it, and
	use the exported loglevel to pass the same to the new process.
	* TODO: Update.

	* compat/sysv/shutdown.c: More error/fatal adjustments.
	* compat/sysv/telinit.c: More error/fatal adjustments.

2007-03-08  Scott James Remnant  <scott@netsplit.com>

	* init/main.c (main, crash_handler): Promote deadly errors to nih_fatal
	* logd/main.c (main): Promote deadly errors to nih_fatal
	* compat/sysv/reboot.c (main): Promote deadly errors to nih_fatal
	* compat/sysv/shutdown.c (main, shutdown_now): Promote deadly errors
	to nih_fatal
	* compat/sysv/telinit.c (main): Promote deadly errors to nih_fatal

	* init/event.c (event_pending): The message that we're handling an
	event should be logged with --verbose.

	* init/cfgfile.c (cfg_parse_script): Remove the unnecessary check for
	a token inside a script block.

	* TODO: Update.

	* init/control.c (control_watch_jobs): Rename to control_subscribe_jobs
	and update to handle new event name.
	(control_unwatch_jobs): Rename to control_unsubscribe_jobs and update
	to handle the new event name.
	(control_watch_events): Rename to control_subscribe_events and update
	to handle the new event name.
	(control_unwatch_events): Rename to control_unsubscribe_events and
	update to handle the new event name.
	* init/tests/test_control.c (test_watch_jobs): Rename to
	test_subscribe_jobs and update to new event name.
	(test_unwatch_jobs): Rename to test_unsubscribe_jobs and update to 
	new event name.
	(test_watch_events): Rename to test_subscribe_events and update to
	new event name.
	(test_unwatch_events): Rename to test_unsubscribe events and update
	to new event name.

	* upstart/message.h: Rename the watch commands to subscribe/unsubscribe
	and regroup with new message numbers.
	* upstart/message.c (upstart_message_newv) 
	(upstart_message_handle): Marshal the updated subscription messages.
	* upstart/tests/test_message.c (test_new, my_handler) 
	(test_handle): Update tests to new names and numbers.
	* TODO: Update.

	* upstart/message.c (upstart_message_handle): Raise a the unknown
	message error if the type is unknown, rather than the invalid message
	error.
	* upstart/tests/test_message.c (test_handle): Correct test case.

	* init/job.c (job_change_state): Correct a problem here too, when
	moving from pre-stop to running, we don't want to emit a started event
	since we never emitted a stopping event and never killed the process
	anyway.  We do need to notify the job as finished, since the process
	that tried to stop it will need to be told not to wait any longer.
	* init/tests/test_job.c (test_change_state): Add a test for pre-stop
	back to running.

	* doc/states.dot: Fix an error in the state diagram; when moving from
	starting back to waiting, due to a failed respawn, we need to emit
	the stopped event otherwise it will never happen.
	* doc/states.png: Update.

2007-03-05  Scott James Remnant  <scott@netsplit.com>

	* upstart/message.c (upstart_message_new): Make this a wrapper around
	(upstart_message_newv): which has all the old code, but accepts a
	va_list instead of making its own.
	* upstart/message.h: Add prototype.

	* init/main.c (crash_handler): Simply trying to leave a SEGV handler
	doesn't work so well, we end up repeating the problem instruction.
	We really can't resume from this point, and can't even jump elsewhere
	since our state is probably buggered up.  Only thing for it is to
	re-exec ourselves with a clean state.

	* init/cfgfile.c (cfg_read_job, cfg_delete_handler): Don't try and
	free the magic (void *)-1 replacement (delete).

	* util/events.c, util/events.c, util/jobs.c, util/jobs.h: With the
	new message responses, that intermix event and job information freely,
	it no longer makes sense to distinguish between them.  So fold these
	files back into the main initctl.c
	* util/initctl.h: Drop unused header.
	* util/Makefile.am (initctl_SOURCES): Update sources list.
	(TESTS): Change which tests we build
	(test_initctl_SOURCES, test_initctl_CFLAGS, test_initctl_LDFLAGS) 
	(test_initctl_LDADD): Build the new combined test case binary, use
	an automake feature to rebuild initctl.c with -DTEST and a different
	.o file, and thus be able to define out main()

	* util/tests/test_events.c, util/tests/test_jobs.c: Collapse the two
	test case files into one single
	* util/tests/test_initctl.c

	* init/control.c (control_job_find): And implement the find function
	that returns a list of jobs matching an optional pattern.
	* init/tests/test_control.c: Make sure we do send all messages.
	(check_list): Complex function to check the responses to a job list
	(test_job_find): Test a couple of job lists.
	* init/tests/test_notify.c: Make sure we do send all messages.

	* init/control.c (control_job_query): Implement the query message,
	this just needs to return the status or instance set.
	* init/tests/test_control.c (test_job_query): Test the query command.
	(check_job_status__deleted, check_job_status_end__deleted): Pair of
	functions to check we can query deleted jobs directly.

	* init/control.c (control_send_instance): Function to send an instance
	job, collating all of its instances together.
	* init/control.h: Update.
	* init/tests/test_control.c (test_send_instance): Check we receive
	the right messages.
	(check_job_instance, check_job_instance_end): Pair of functions to
	check the instance messages.

	* upstart/message.h: Add new UPSTART_JOB_INSTANCE and
	UPSTART_JOB_INSTANCE_END messages which we'll use to communicate that
	a job is an instance, and group the instances of it together.
	* upstart/message.c (upstart_message_new, upstart_message_handle):
	Marshal the new instance messages.
	* upstart/tests/test_message.c (test_new, my_handler) 
	(test_handle): Test the new message types.

	* upstart/message.h: Restore arguments to JOB_LIST, but rename to
	pattern since that's what it is.
	* upstart/message.c (upstart_message_handle): Restore arguments
	with updated name.
	* upstart/tests/test_message.c (test_new, my_handler) 
	(test_handle): Restore tests for arguments, rename and make sure we
	include a wildcard.

2007-03-04  Scott James Remnant  <scott@netsplit.com>

	* upstart/message.h: Drop arguments to JOB_LIST.
	* upstart/message.c (upstart_message_new, upstart_message_handle):
	Drop arguments to JOB_LIST.
	* upstart/tests/test_message.c (test_new, my_handler) 
	(test_handle): Drop the arguments from the test.

	* init/control.c (control_job_start): Update to return INVALID for
	instances and replacements; add the forgotten UPSTART_JOB message.
	(control_job_stop): Update to return INVALID for replacements; add
	the forgotten UPSTART_JOB message.  Deal with instance masters
	magically by iterating all instances and stopping those instead.
	* init/tests/test_control.c (check_job_deleted): Rename to 
	check_job_invalid and check that message.
	(check_job): Function to check the job we've acted upon.
	(test_job_start): Check that we get the UPSTART_JOB message first,
	restore the check on deleted jobs causing an error and add checks
	that instance and replacement jobs also cause an error.
	(test_job_stop): Check that we get the UPSTART_JOB message first,
	restore the check on deleted jobs causing an error.  Make sure
	instances are handled.

	* upstart/message.h: More message changes; add a JOB_FIND message
	and replace UPSTART_JOB_DELETED with UPSTART_JOB_INVALID since there's
	a few more problem conditions.
	* upstart/message.c (upstart_message_new, upstart_message_handle):
	Marshal the new message and update names.
	* upstart/tests/test_message.c (test_new, my_handler) 
	(test_handle): Update tests to check the new message and update the
	values and names of the existing ones.

	* init/job.h (Job): Remove the delete flag, add replacement and
	replacement_for pointers instead.
	* init/job.c (job_new): Initialise replacement and replacement_for
	pointers to NULL.
	(job_find_by_name): Update to return what job the one we found is
	a replacement for, and to skip DELETED jobs.
	(job_instance): Make it simply illegal to call this for deleted jobs,
	instances or replacements.
	(job_change_goal): Make it illegal to change the goal of a replacement
	job.
	(job_free_deleted): Remove the previous code to handle deleted instance
	masters, because it's now bogus.
	(job_should_replace): New function to determine whether a job is
	replaceable.
	* init/tests/test_job.c (test_new): Check pointers are set.
	(test_copy): Check that replacement and replacement_for are not
	copied, since their state of an individual job.
	(test_find_by_name): Update tests to make sure we ignore deleted jobs,
	instances and replacements.
	(test_instance): Remove test that will now cause an assertion,
	and no longer check delete is set.
	(test_change_goal): Remove test that will now cause an assertion.
	(test_free_deleted): Remove test cases for deleted masters.
	(test_should_replace): Test the new check function.
	(test_change_state): Make sure that we end up in deleted for instances
	and replaced jobs, and that replacements become the real job.
	* init/cfgfile.c (cfg_read_job): Update to handle replacement jobs;
	the old job's previous replacement is discarded, and set to the
	current job; and then if the job should be replaced, it's moved
	to deleted (which should promote the new job).
	(cfg_delete_handler): Handle deletion of a job in a similar manner,
	except we sent the replacement pointer to the special -1 value since
	we have no actual replacement.
	* init/tests/test_cfgfile.c (test_watch_dir): Update tests to make
	sure that deletion and modification are handled wrt replacement.
	(test_read_job): Make sure that reparsing an existing file is handled.
	* init/tests/test_control.c (test_job_start): Remove checks that
	delete gets set to true for instances.
	(test_job_stop, test_job_start): Temporarily comment out deleted
	job behaviour, since that's been somewhat changed.

	* upstart/message.h: We're not going to return JOB_LIST for JOB_STOP
	since that's just awkward for the client; just act on the master,
	and return JOB_UNCHANGED.

	* init/notify.c (notify_job_status): Move this function to
	* init/control.c (control_send_job_status): here, since we need it for
	the new control responses.
	(control_job_query): New single function to list all jobs or a
	particular job.
	* init/control.h: Add prototype.
	* init/tests/test_control.c (test_error_handler): Simplify this a
	little to just sending a NO_OP message, since we can send an entire
	stream of messages and leave them in the queue.
	(check_job_status__stopping, check_job_process) 
	(check_job_status_end__stopping): Trio of check functions for a job
	status that's stopping, with an active main process.
	(test_send_job_status): Test the now global status function.
	(check_job_status__starting, check_job_status_end__starting): Pair
	of check functions for a starting job with no process yet.
	(test_watch_jobs, test_unwatch_jobs): Update to expect the full new
	job status messages, with an optional process part as well.
	(check_event): Function to check an event.
	(test_watch_events): Minor update to use above function.
	(check_job_status__waiting, check_job_status_end__waiting): Pair of
	check functions for the first step in starting a job (goal change only)
	(check_job_unknown, check_job_deleted, check_job_unchanged): Trio
	of functions to check common error responses.
	(test_job_start): Update tests to newer behaviour.
	(check_job_status__running, check_job_status_end__running) 
	(check_job_status__pre_stop, check_job_status_end__pre_stop): Checks
	for the states we go through when stopping a job.
	(test_job_stop): Update tests to newer behaviour.
	* init/notify.c (notify_job, notify_job_event, notify_job_finished):
	Update to call the newly exported function.
	* init/job.c: Make job_id and job_id_wrapped externally available.
	* init/job.h: Update.
	* init/event.c: Make emission_id and emission_id_wrapped externally
	available.
	* init/event.h: Update.

	* upstart/message.h: Rename UPSTART_JOB_INVALID to
	UPSTART_JOB_UNCHANGED, as it's not really invalid just a no-op
	* upstart/message.c (upstart_message_new, upstart_message_handle):
	Update the constant, fields are unchanged,
	* upstart/tests/test_message.c (test_new, my_handler) 
	(test_handle): Rename constants/messages.

	* upstart/message.h: Turns out we need extra errors to indicate that
	the job was deleted or already at that goal, otherwise the client
	would sit there waiting for the finished event.	
	* upstart/message.c (upstart_message_new, upstart_message_handle):
	Marshal the new error messages.
	* upstart/tests/test_message.c (test_new, my_handler) 
	(test_handle): Test the handling of the new messages.

	* init/tests/test_job.c (test_free_deleted): Found a bug; because
	master instances never change state, they never end up in the deleted
	state so are never reaped.  Add some test cases for cleaning them up,
	but not while they have remaining instances.
	* init/job.c (job_free_deleted): Implement the bug fix.

	* init/job.c (job_instance): Split out the instance spawning code
	into its own function, as we'll frequently need a pointer to the
	instance before we try and change the goal.
	(job_change_goal): Clean this function back up again, it no longer
	needs to return values and can assert that it's never called for
	deleted jobs or instance mastersr.
	(job_handle_event): Spawn an instance when we get a start event.
	* init/job.h: Update.
	* init/tests/test_job.c (test_instance): Check instance creation.
	(test_change_goal): Update tests now that it doesn't return a value
	again, and doesn't spawn instances itself.
	(test_handle_event): Make sure instances are spawned.

	* init/tests/test_event.c (test_poll): Needs a slight fix now that
	we generate more events than we check, and that subscriptions go
	away automatically.

	* init/notify.c (notify_job_status): Static function to handle
	sending the more complicated job status message series 
	(notify_job): Call notify_job_status() to send the new-style message
	(notify_job_event): Send the new UPSTART_EVENT_CAUSED message with
	the emission id, then call notify_job_status() to send the new-style
	common status message.
	(notify_job_finished): New function to be called when we reach the
	job rest state, notifies and unsubscribes directly subscribed
	processes, and includes failed information.
	(notify_event_finished): Unsubscribe processes after sending the
	finished event, since the event has gone away.  Also don't send
	this to processes subscribed to all events, since it's not useful
	for them.
	* init/notify.h: Add prototype.
	* init/tests/test_notify.c: Update all test cases and helper
	functions to the new message types.
	(test_job_finished): Check the new finished message is sent with
	a status message preceeding it.
	* init/job.c (job_change_state, job_change_state): Notify subscribed
	processes with notify_job_finished() when in the running (for service)
	or waiting states, just before we drop the cause.

	* upstart/message.h: Add failed, failed_process and exit_status
	arguments to UPSTART_JOB_FINISHED.
	* upstart/message.c (upstart_message_new, upstart_message_handle): 
	Marshal the new arguments.
	* upstart/tests/test_message.c (test_new, my_handler) 
	(test_handle): Test the new arguments.

	* upstart/message.h: Update the message types, introducing a more
	structured job message set and replacing the UPSTART_EVENT_JOB_STATUS
	message with UPSTART_EVENT_CAUSED which will be immediately followed
	by an ordinary UPSTART_JOB_STATUS message.
	* upstart/message.c (upstart_message_new, upstart_message_handle):
	Marshal the new messages.
	* upstart/tests/test_message.c (test_new, my_handler) 
	(test_handle): Test the new message types.
	* TODO: Update.

2007-03-03  Scott James Remnant  <scott@netsplit.com>

	* TODO: Update.

	* init/cfgfile.c (cfg_parse_exec, cfg_parse_script): Separate out
	the parsing of an exec or script stanza into separate functions,
	seeing as this is quite a common operation.  This also means we
	just need to change them in one place now.
	(cfg_parse_process): Function to call either of the above depending
	on the next argument.
	(cfg_stanza_exec): Call cfg_parse_exec instead.
	(cfg_stanza_script): Call cfg_parse_script instead.
	(cfg_stanza_pre_start, cfg_stanza_post_start) 
	(cfg_stanza_pre_stop, cfg_stanza_post_stop): Call cfg_parse_process
	with the right arguments instead of doing by hand in each function.

	* init/event.c (event_emit_next_id): Split the id assigning code into
	a static inline function for easier modification.
	* init/job.c (job_next_id): Use the same style function here too.

2007-03-02  Scott James Remnant  <scott@netsplit.com>

	* init/event.c (event_emit): Port the slightly more efficient in the
	early case code from job_new.

	* init/job.h (Job): Add a unique id to the job structure.
	* init/job.c (job_new): Assign an incrementing id to each new job
	allocated.
	(job_find_by_id): Locate a job by its unique id, sadly not very
	efficient in a hash table ;-)
	(job_name): New hash key function since name isn't the first entry
	anymore.
	(job_init): Change hash key function.
	* init/tests/test_job.c (test_find_by_id): Make sure we can find a
	job by its id.

	* init/job.c (job_change_goal): Return the new instance in that
	circumstance, and clean up a little bit.
	* init/job.h: Update prototype.
	* init/tests/test_job.c (test_change_goal): Update tests.

	* init/job.c (job_find_by_name): Skip jobs marked for deletion too.
	* init/tests/test_job.c (test_find_by_name): Update test case.

	* init/event.h, init/notify.h, upstart/message.h: Provide C-level names
	for enums, this makes the compiler generate things that gdb can get.

	* init/job.c (job_run_process, job_kill_process, job_kill_timer):
	Change process argument to be a plain ProcessType, this means we
	know exactly which process we're trying to run or kill.
	(job_change_state): Update calls to job_run_process
	and job_kill_process
	* init/tests/test_job.c (test_run_process, test_kill_process): Update
	function calls to just pass a ProcessType in.

	* upstart/enum.h: Rename JobAction to ProcessType.
	* upstart/enum.c (job_action_name): Rename to process_name.
	(job_action_from_name): Rename to process_from_name.
	* upstart/tests/test_enum.c (test_action_name, test_action_from_name):
	Rename and update to match.
	* init/job.c (job_new, job_copy, job_change_state) 
	(job_next_state): Change JOB_*_ACTION constants to PROCESS_*.
	(job_find_by_pid): Change JobAction argument to ProcessType.
	(job_emit_event): Call process_name on the failed process.
	(job_child_reaper): Update to use ProcessType instead of JobAction.
	* init/job.h (Job): Change type of failed_process to ProcessType.
	* init/tests/test_job.c (test_find_by_pid): Update to use ProcessType
	instead of JobAction in tests.
	(test_new, test_copy, test_change_goal, test_change_state) 
	(test_next_state, test_run_process, test_kill_process) 
	(test_child_reaper, test_handle_event_finished): Change JOB_*_ACTION
	constants to PROCESS_*
	* init/cfgfile.c (cfg_stanza_exec, cfg_stanza_script) 
	(cfg_stanza_pre_start, cfg_stanza_post_start) 
	(cfg_stanza_pre_stop, cfg_stanza_post_stop): Change JOB_*_ACTION
	constants to PROCESS_*
	* init/tests/test_cfgfile.c (test_stanza_exec) 
	(test_stanza_script, test_stanza_pre_start) 
	(test_stanza_post_start, test_stanza_pre_stop) 
	(test_stanza_post_stop, test_read_job, test_watch_dir): Change
	JOB_*_ACTION constants to PROCESS_*
	* init/tests/test_event.c (test_poll): Change JOB_*_ACTION constants
	to PROCESS_*
	* init/tests/test_control.c (test_job_start, test_job_stop): Change
	JOB_*_ACTION constants to PROCESS_*

	* init/cfgfile.c (cfg_watch_dir): Restore the prefix argument; pass
	as the data pointer to the inotify callbacks and visitor function.
	Change the return value to be the watch structure.
	(cfg_job_name): Add prefix argument and prepend to relative path.
	(cfg_create_modify_handler, cfg_delete_handler, cfg_visitor): Get
	the prefix for the job names from the data pointer and pass to
	cfg_job_name().
	* init/cfgfile.h: Update prototypes.
	* init/tests/test_cfgfile.c (test_watch_dir): Actually test the
	watch functions.
	* init/main.c (main): Pass NULL for the prefix for the global job
	directory, compare the return value against (void *)-1.
	* TODO: Update.

	* init/cfgfile.c (cfg_stanza_on): Drop the simple on stanza.
	* init/tests/test_cfgfile.c (test_stanza_on): Remove test case.

	* TODO: Update.

2007-03-01  Scott James Remnant  <scott@netsplit.com>

	* util/jobs.c (handle_job_status): Drop the process field from the
	output for now.
	* util/events.c (handle_event_job_status): Likewise
	* util/tests/test_jobs.c (test_start_action, test_list_action) 
	(test_jobs_action): Drop pid from messages we simulate.
	* util/tests/test_events.c (test_emit_action): Likewise.

	* upstart/message.c (upstart_message_new, upstart_message_handle):
	Remove the pid field from the job status and event job status
	messages.
	* upstart/message.h: Update description of job status and event
	job status message to remove the pid field.
	* upstart/tests/test_message.c (test_new, my_handler) 
	(test_handle): Remove checks using the pid field.

	* init/control.c (control_job_start, control_job_stop) 
	(control_job_query, control_job_list): Remove the pid field from
	the messages, it'll come back later when we get better message
	formats.
	* init/tests/test_control.c (check_job_status, check_job_waiting) 
	(check_job_started, check_job_stopped): Remove checks on the process
	id, since that field is gone from the message.
	(test_job_stop): Use the pid field of the main process.
	(test_job_start): Initialise the main action process.

	* init/notify.c (notify_job, notify_job_event): Remove the pid field
	from the message, it'll come back later when we get better message
	formats.
	* init/tests/test_notify.c (check_job_status) 
	(check_event_job_status): Remove checks on the pid, since that field
	is no longer present.

	* init/job.c (job_process_copy): Use job_process_new here, oops.

	* init/cfgfile.c (cfg_stanza_exec, cfg_stanza_script) 
	(cfg_stanza_pre_start, cfg_stanza_post_start) 
	(cfg_stanza_pre_stop, cfg_stanza_post_stop): Use job_process_new
	to allocate process structures and store in the process array.
	* init/tests/test_cfgfile.c (test_read_job, test_stanza_exec) 
	(test_stanza_script, test_stanza_pre_start) 
	(test_stanza_post_start, test_stanza_pre_stop) 
	(test_stanza_post_stop): Update test cases to use process array
	member information.

	* init/tests/test_event.c (test_poll): Update to use newer job process
	array and find the pid under there.

	* init/job.h (Job): Remove the pid and aux_pid fields; replace the
	individual JobProcess pointers with an array of them of a fixed
	minimum size; replace failed_state with failed_process.
	(JobProcess): add a pid field here, so now we can obtain the pid on
	an individual process/action basis rather than global.
	* init/job.c (job_process_new): Function to create a JobProcess
	structure, setting the initial values to FALSE/NULL/0.
	(job_process_copy): Function to copy a JobProcess.
	(job_new): Don't initialise the pid or aux_pid members, initialise
	the process array to a fixed initial size and set the members to NULL,
	initialise the failed_process member to -1.
	(job_copy): Update to use job_process_copy and copy the process array.
	(job_find_by_pid): Look through the process structures in the job's
	process array to find the pid, and optionally return which action it
	was.
	(job_change_state): Call job_kill_process in the JOB_KILLED state if
	we have a main process and that has a pid, pass in the main process.
	(job_next_state): Check the process id of the main process when
	deciding what the next state is for running.
	(job_run_process): Store the process id in the process structure
	(job_kill_process): Accept a process structure and use that to obtain
	the process id we need to send TERM too.  Remove the code that forced
	a state change if kill() failed, since we will get a child signal
	anyway and should do it there.
	(job_kill_timer): Likewise, accept a process structure and don't
	forcibly change the state anymore.
	(job_child_reaper): Rewrite to switch based on the action that died,
	rather than the state we were in; assert that the state is what we
	expected.
	(job_emit_event): The argument to the failed event is now the action
	name, rather than the state name; an action of -1 indicates that
	respawn failed.
	* init/tests/test_job.c (test_process_new, test_process_copy): Make
	sure the structure is created and copied properly.
	(test_new, test_copy): Drop checks on the pid and aux_pid members,
	add checks for the process array and pid members of processes.
	(test_find_by_pid): Update test case to make sure we can find the pid
	of any process, returning the action index rather than the process
	pointer.
	(test_run_process, test_kill_process, test_change_goal)
	(test_change_state, test_next_state, test_child_reaper): Update test
	cases to use pid fields inside process structures rather than the
	pid or aux_pid members.
	(test_handle_event, test_handle_event_finished) 
	(test_free_deleted): Update to avoid pid field checks.

	* upstart/enum.h (JobAction): Enumeration of different actions.
	* upstart/enum.c (job_action_name, job_action_from_name): Enumeration
	to string conversion functions.
	* upstart/tests/test_enum.c (test_action_name) 
	(test_action_from_name): Tests for the new functions.

	* init/cfgfile.c (cfg_read_job): Instead of trying to copy over an
	old job's state and instances into the new one, mark the old job
	as deleted.  This ensures we never end up applying a new post-stop
	script to a job started with an old pre-start script, etc.  It also
	makes life so much simpler.
	* init/tests/test_cfgfile.c (test_read_job): Update tests to make
	sure the old job is marked for deletion, instead of freed.
	* TODO: Update.

	* init/notify.c (notify_job): Split out notification to processes
	subscribed to the cause event into a new function
	(notify_job_event): We can call this when we change cause.
	* init/job.c (job_change_state): Notify anyone subscribed to the
	job after we've changed the state, rather than before, otherwise
	we won't know the new pids or anything.
	(job_change_cause): Call notify_job_event before changing the cause
	so that subscribers get a final status update.
	* init/tests/test_notify.c (test_job_event): Check the new function.
	* TODO: Update.

	* init/cfgfile.c (cfg_stanza_respawn): Remove the shortcut that
	lets you specify "respawn COMMAND".  It was confusing as it hid
	the common "[when] exec"/"[when] script" syntax, made it non-obvious
	that "exec" and "respawn" were the same flag, etc.
	* init/tests/test_cfgfile.c (test_stanza_respawn): Update tests.
	(test_stanza_service): Fix test case to not use shortcut.
	* logd/event.d/logd.in: Update to not use respawn shortcut.

2007-02-25  Scott James Remnant  <scott@netsplit.com>

	* init/job.c (job_child_reaper): Shift the signal value into the
	higher byte to make it easier to detect, and not stamp over exit
	statuses between 128 and 255.
	(job_emit_event): Detect the signal stored in the new way.
	* init/cfgfile.c (cfg_stanza_normal): Store signal in the higher bytes.
	* init/tests/test_job.c (test_copy, test_change_state) 
	(test_child_reaper): Update test cases.
	* init/tests/test_cfgfile.c (test_stanza_normal): Update test.

	* TODO: Update.

	* init/event.h (PWRSTATUS_EVENT): Add new power-status-changed event.
	* init/main.c (pwd_handler): Handle the SIGPWR signal by generating
	the new event, leave it up to a job to parse the file and do
	whatever it likes.

	* TODO: Update.

2007-02-13  Scott James Remnant  <scott@netsplit.com>

	* upstart/tests/test_message.c (test_reader, test_handle_using)
	(test_handle); Usual fix for gcc optimiser thinking that fixed
	for loops might not be.
	* init/tests/test_job.c (test_run_process, test_kill_process):
	Likewise.
	* init/tests/test_notify.c (test_subscription_find): I still don't
	know what a type-punned pointer is, nor why dereferencing such a
	thing would break strict-aliasing rules.
	* init/tests/test_cfgfile.c (test_read_job): More type-punning.
	* util/tests/test_jobs.c (test_start_action): More for-loop action.
	* util/tests/test_events.c (test_emit_action): And again.

2007-02-11  Scott James Remnant  <scott@netsplit.com>

	* init/job.c (job_change_goal): We need to be able to stop a running
	job without a process, because that's what a job-as-state is!  The
	check was added because job_child_reaper calls job_change_goal and
	then job_change_state immediately after, we should fix that instead.
	(job_child_reaper): If we call job_change_goal while in the running
	state, it will call job_change_state for us; so check for that first
	and don't change the state!
	* init/tests/test_job.c (test_change_goal): Update the test to ensure
	that we can stop a job with no running process.

	* init/cfgfile.c (cfg_stanza_normalexit): normalexit is inconsistent,
	change to "normal exit"
	* init/tests/test_cfgfile.c (test_stanza_normalexit): Update.

	* init/cfgfile.c (cfg_stanza_start, cfg_stanza_stop) 
	(cfg_stanza_pre_start, cfg_stanza_post_start) 
	(cfg_stanza_pre_stop, cfg_stanza_post_stop, cfg_stanza_respawn):
	We're not going to allow stanza keywords to be quoted, since this
	gives us an easy way to allow users to make something explicitly
	not a keyword.

2007-02-10  Scott James Remnant  <scott@netsplit.com>

	* configure.ac: Bump version to 0.3.6

	* configure.ac: Increase version to 0.3.5
	* NEWS: Update.
	* TODO: Update.

	* TODO: More notes.

	* TODO: Note an issue with using JobProcess->pid

	* init/cfgfile.c (cfg_stanza_pre_start, cfg_stanza_post_start) 
	(cfg_stanza_pre_stop, cfg_stanza_post_stop): Add a needed check
	for a token when parsing "exec".  Correct line number we expect
	to see the duplicated value on.  Correct expected error for missing
	argument from "Unexpected token" to "Expected token".

	* init/tests/test_cfgfile.c (main): Actually invoke the tests for
	the scripts.

	* init/cfgfile.c (cfg_read_job): Correct type of lineno in error.

	* TOOD: Minor notify bug

	* TODO: Big update.

	* init/tests/test_job.c (test_child_reaper): Make sure that we can
	reap post-start and pre-stop processes, and have only the aux_pid
	changed.  Also make sure that if the running process dies while
	in these states, with or without an aux process, that we don't
	transition badly.

	* init/job.c (job_find_by_pid): Check aux_pid as well.
	* init/tests/test_job.c (test_find_by_pid): Make sure we can find it.

	* init/job.h (Job): Add an auxiliary pid member.
	* init/job.c (job_new): Initialise the aux_pid member.
	(job_change_state): Run the post-start and pre-stop scripts when we
	enter the state with the same name (assuming they exist).
	(job_run_process): Store the pid in aux_pid when starting the
	post-start or pre-stop processes.
	* init/tests/test_job.c (test_change_state): Add tests for running
	the new post-start and pre-stop scripts; which get their process ids
	stored in aux_pid instead of pid.
	(test_new): Make sure the aux_pid member is initialised properly.
	(test_copy): Make sure the aux_pid member is not copied.

	* TODO: Update.

	* init/tests/test_job.c (test_change_state): Add a check for the
	daemon stanza holding the job in spawned; we snuck this in a while
	back and never tested it (there's no support to get it out of
	spawned yet).

	* init/job.h (Job): Add new post_start and pre_stop scripts.
	* init/job.c (job_new): Initialise new scripts to NULL.
	(job_copy): Copy the information from the new scripts over as well.
	* init/tests/test_job.c (test_new): Check they're initialised.
	(test_copy): Check that the information is copied properly.
	* init/cfgfile.c (cfg_stanza_post_start, cfg_stanza_pre_stop): Add
	new script stanza functions for the additional two scripts that
	we want.
	* init/tests/test_cfgfile.c (test_stanza_post_start) 
	(test_stanza_pre_stop): Add tests for the new stanzas.

	* init/cfgfile.c (cfg_stanza_exec, cfg_stanza_script): Rewrite to
	allocate a JobProcess and parse the command or script into it.
	(cfg_read_job): Fix the long broken assumption that pid_file and
	pid_binary are required for respawn, when they're actually required
	for daemon.
	(cfg_stanza_start, cfg_stanza_stop): Remove script second-level.
	(cfg_stanza_respawn): Parse into the job's process.
	(cfg_stanza_pre_start, cfg_stanza_post_stop): New stanzas for the
	processes alone.
	* init/tests/test_cfgfile.c (test_read_job): Update a few test
	cases to match reality.
	(test_stanza_start, test_stanza_stop): Remove script-related checks.

2007-02-09  Scott James Remnant  <scott@netsplit.com>

	* init/tests/test_job.c (test_kill_process): Poll the event queue
	after each test to get rid of the allocated events and make valgrind
	happy.
	* init/tests/test_control.c (test_job_start, test_job_stop)
	(test_event_emit): Poll the event queue after each test to get rid
	of the allocated events, as they make valgrind complain.
	(test_event_emit): Free args and env when done.

	* init/job.h (JobName): Drop obsolete structure
	(JobProcess): Add a new structure to represent a single process
	within the job, instead of using two variables to pick either the
	script or command.
	(Job): Change command and script to a single JobProcess called process;
	change start_script and stop_script to a JobProcess called pre_start
	and post_stop respectively.
	* init/job.c (job_new): Initialise new members to NULL.
	(job_copy): Copy the process structures across, including contents.
	(job_change_state): Call job_run_process passing in the structure;
	rather than fiddling with if statements.
	(job_run_script, job_run_command, job_run_process): Combine all of
	these three functions into a single new job_run_process function.
	* init/tests/test_job.c (test_new, test_copy, test_change_goal) 
	(test_change_state, test_child_reaper) 
	(test_handle_event_finished): Change to using JobProcess for when
	we need to construct a command.
	(test_run_script, test_run_command): Merge into single new
	(test_run_process) function.
	* init/tests/test_event.c (test_poll): Replace command with process.
	* init/tests/test_control.c (test_job_start): Change to using
	JobProcess to specify the command.

	* init/main.c (main): Run job_free_deleted each time through the
	main loop.

	* init/job.c (job_change_goal): Minor tweak to the logic; we may
	have just made the job an instance, that should still let us stop
	the one underneath.

	* TODO: Update.

	* util/jobs.c (do_job): Always expect a list of replies.

	* init/control.c (control_job_status, control_job_stop)
	(control_job_query): Reply with information about all instances of
	the job.
	* init/tests/test_control.c (test_job_status, test_job_stop)
	(test_job_query): Make sure we get the list end even for a single job;
	and make sure we get details of all instances attached to the job.

	* init/tests/test_job.c (test_change_goal): Check that starting
	an instance job actually starts a new instance of it.

	* init/cfgfile.c (cfg_stanza_limit): Support the word "unlimited" in
	limit arguments for both the soft and hard values.
	* init/tests/test_cfgfile.c (test_stanza_limit): Make sure that we
	can make limits be unlimited.

	* init/event.c (event_copy): Function to copy an event structure.
	* init/event.h: Add prototype.
	* init/tests/test_event.c (test_copy): Make sure we copy the event
	correctly, with or without arguments and/or environment.
	* init/job.c (job_copy): Function to copy a job structure, leaving
	the state as it is.
	* init/job.h: Add prototype.
	* init/tests/test_job.c (test_copy): Make sure that we copy the
	job details whether they are NULL or non-NULL, but don't copy the
	state.
	* init/init.supp: Update supression.
	* init/job.c (job_find_by_name): If we get a job that's an instance,
	return what it's an instance of.
	* init/tests/test_job.c (test_find_by_name): Restore accidentally
	deleted test function; test that we get the real job, not an instance.

	* init/job.c (job_new): instance_of is initialised to NULL.
	* init/job.h: Add a new instance_of pointer, pointing to the parent
	that we're an instance of.
	* init/tests/test_job.c (test_new): Check that.
	* init/tests/test_cfgfile.c (test_read_job): Make sure instance_of
	pointers are updated.

	* init/job.c (jobs): Store jobs in a hash table.
	(job_new): Add to hash table, not to a list.
	(job_handle_event, job_handle_event_finished, job_detect_stalled) 
	(job_free_deleted): Iterate across the hash table, rather than list.
	(job_find_by_name): Use nih_hash_lookup, we keep this function because
	we'll add "is instance or not" smarts soon!
	(job_find_by_pid): Iterate across the entire hash table.
	* init/tests/test_job.c (test_find_by_name): Drop test since this
	function is now gone.
	(test_free_deleted): Can't assume things are in a line now.
	* init/control.c (control_job_list): Iterate the hash table.

	* init/event.c: Don't hide the events list anymore
	* init/event.h: Publish it and the init function.
	* init/job.c: Don't hide the jobs list anymore.
	(job_list): Since we don't hide it, we can drop this.
	* init/job.h: Publish it and the init function.
	* init/notify.c: Don't hide the subscriptions list anymore.
	* init/notify.h: Publish it and the init function.
	* init/control.c (control_job_list): Iterate the job list directly
	* init/tests/test_control.c (test_event_emit): Use the events list
	available to us.
	* init/tests/test_event.c (test_poll): Call job_init directly and
	just use the events list available to us.
	* init/tests/test_job.c (test_new): Call job_init directly.
	(test_change_state): Use the events list available to us.
	* init/tests/test_notify.c (test_unsubscribe): Use the subscriptions
	list available to us.

	* doc/states.dot: Add updated state graph.
	* doc/Makefile.am (EXTRA_DIST): Ship the states diagram.
	(states.png): Include rules to build the png, we'll put it in bzr
	anyway, but this is useful.

	* init/cfgfile.c (cfg_delete_handler): Handle deleted jobs; mark
	the job as deleted, and if it's dormant, invoke a state change.

	* upstart/enum.h: Add a new JOB_DELETED state.
	* upstart/enum.c (job_state_name, job_state_from_name): Add the new
	state to the string functions.
	* upstart/tests/test_enum.c (test_state_name) 
	(test_state_from_name): Check the enum works.
	* init/job.c (job_change_goal): New decision; we can start a waiting
	job if it's marked delete (it might be a new instance) -- we'll use
	the new deleted state to decide that we shouldn't.
	(job_change_state): Once we reach waiting, if the job is to be deleted,
	move to the next state.
	(job_next_state): The next state for a waiting job if the goal is stop
	is deleted.  We should never call job_next_state () for a deleted job.
	(job_free_deleted): Very simple function, just detects
	deleted jobs and frees them.
	* init/job.h: Add prototype for new function.
	* init/tests/test_job.c (test_change_goal): Update test to use new
	deleted state; and don't even change the goal.
	(test_change_state): Add a check to make sure we end up in deleted.
	(test_next_state): Make sure waiting goes to deleted.
	(test_free_deleted): Check the function.

	* init/job.c (job_change_goal): Don't try and start a job if it's
	marked to be deleted and is just waiting for cleanup.
	* init/tests/test_job.c (test_change_state): Make sure that the cause
	is released when we reach waiting.

	* init/tests/test_cfgfile.c (test_read_job): Make sure that a deleted
	job gets resurrected.

	* init/cfgfile.c (cfg_visitor): Correct number of arguments and call
	to cfg_job_name.

	* TODO: Update.

	* init/cfgfile.c (cfg_stanza_daemon): Don't allow arguments anymore.
	* init/tests/test_cfgfile.c (test_stanza_daemon): Update tests.

	* init/job.c (job_handle_event_finished): Function to unblock all
	jobs blocked on a given event emission.
	(job_new, job_emit_event): Rename blocker to blocked; it's useful for
	testing for truth.
	* init/job.h: Add prototype, rename member.
	* init/tests/test_job.c (test_handle_event_finished): Test it.
	(test_new, test_change_state): Update name here too.
	* init/event.c (event_finished): Call job_handle_event_finished
	function to unblock jobs.
	* init/tests/test_event.c (test_poll): Make sure the job gets
	unblocked; a few other tests have to change since running event_poll
	always unblocks the job if nothing listens to it.

	* init/job.c (job_child_reaper): Set failed back to FALSE if
	we're respawning, since we don't want to be failing.
	* init/tests/test_job.c (test_child_reaper): cause will be NULL.
	also free and poll events when done.
	(test_handle_event): pid can never be -1
	(test_change_state): poll events when done

	* init/tests/test_job.c (test_child_reaper): Process will always
	be zero on return from reaper.

	* init/tests/test_job.c (test_child_reaper): Killed doesn't go past
	stopping; it goes to waiting, which will clear the cause.

	* init/tests/test_job.c (test_child_reaper): Fill in values before
	we test against them.

	* init/tests/test_job.c (test_kill_process): Fix violated assertion

	* init/tests/test_job.c (test_change_state): This should be failed
	because nothing cleared it.

	* init/tests/test_job.c (test_change_state): Fix a couple of array
	index problems.

	* init/tests/test_job.c (test_change_state): Why set that which
	does not change?

	* init/tests/test_job.c (test_change_state): Add newline to test.

	* init/job.c (job_emit_event): Add the job name as an argument;
	oops.

	* init/tests/test_control.c (test_job_stop): Need to kill the process
	ourselves, as we're blocked on an event.
	(test_job_query): Fix wrong value in test.
	(check_job_stopped, test_job_stop, test_unwatch_jobs): Change job
	name to match the test.

	* init/job.c (job_change_state): Must only not enter some states
	with no process now; others like killed actually usually want one!

	* init/tests/test_cfgfile.c (test_read_job): Fix test case.

	* init/tests/test_job.c (test_handle_event): Clean up tests.
	(test_detect_stalled): Clean up.

	* init/job.c (job_child_reaper): Update the reaping of the child
	processes; there's a much larger state range for the main process
	now, so that needs to be taken into account.
	* init/tests/test_job.c (test_child_reaper): New test cases.

	* init/job.c (job_next_state): Encapsulate the slightly odd three
	exit states of running in this function, otherwise we'll end up
	special-casing it in places I'd rather not think about.
	(job_change_goal): Only change the state of a running job if it
	has a process.
	* init/tests/test_job.c (test_next_state): Add a test case for the
	dead running job
	(test_change_goal): Add test case for the dead running job

	* init/tests/test_job.c (test_change_state): Add test cases for
	the forgotten stopping to killed transition.

	* init/job.c (job_kill_process, job_kill_timer): Just check the pid
	and state, and no longer any need to notify jobs since we're just
	called from one state amongst many.
	(job_change_state): Skip over the killed state if there's no process.
	* init/tests/test_job.c (test_kill_process): Update test cases.

	* init/job.c (job_run_process): Simplify a little bit, no need to
	do the state assertions here, just make sure there's no already
	a process running.
	* init/tests/test_job.c (test_run_command, test_run_script): Run
	tests in the spawned state, since that's where we run the primary
	command or script.  Drop check for process state since that's no
	longer set.

	* init/job.c (job_change_state, job_next_state): Ok, here's the big
	one ... rewrite this to use the new state transitions.  This has
	suddenly got a lot simpler and easier to read, this was definitely a
	good idea.
	(job_emit_event): Function to make emission of events easier.
	(job_failed_event): replaces this one which wasn't so easy.
	* init/tests/test_job.c (test_change_state): I can't say how much I
	wasn't looking forwards to rewriting these test cases; anyway, it's
	done now and I hope they're all right;
	(test_next_state): Make sure the state transitions are correct too.

	* init/job.h: Rename is_instance to delete and spawns_instance to
	just instance.
	* init/job.c (job_new): Update.
	* init/tests/test_job.c (test_new): Update.
	* init/cfgfile.c (cfg_stanza_instance): Update.
	* init/tests/test_cfgfile.c (test_stanza_instance): Update.

	* init/event.h: Correct the event names.

	* init/job.h: Add blocker event member.
	* init/job.c (job_new): Initialise it to NULL.
	* init/tests/test_job.c (test_new): Check it.

	* init/job.c (job_change_goal): Have a stab at this function with the
	new state machine; it gets somewhat simpler (until we introduce the
	second scripts), now we just induce things by a state change.
	* init/tests/test_job.c (test_change_goal): Made easier (for now)
	because we don't need to deal with processes and can just wait to
	be blocked on an event.

2007-02-08  Scott James Remnant  <scott@netsplit.com>

	* init/cfgfile.c (cfg_read_job): Drop check for useless respawn script
	(cfg_stanza_respawn): Drop handling of "respawn script"
	* init/tests/test_cfgfile.c (test_stanza_respawn): Drop the checks
	for "respawn script"

	* init/job.h: Move things about a bit more; remove respawn_script
	since that state is going away.
	* init/job.c (job_new): Drop initialisation of process_state.
	* init/tests/test_job.c (test_new): Improve the tests.

	* init/main.c (STATE_FD): Remove this define, not used anymore.

	* init/tests/test_event.c (test_poll): Update the event checking
	to match what's likely to happen.

	* init/event.h: Remove commented out bit.

	* init/tests/test_notify.c (check_job_status, test_job): Correct
	state usage to match a possible state.

	* init/control.c (control_job_start, control_job_stop) 
	(control_job_query, control_job_list): Drop process state and
	description from the job status messages we send back.
	* init/tests/test_control.c (test_error_handler) 
	(check_job_started, test_job_start, check_job_stopped) 
	(check_job_stopping, test_job_query, check_job_starting) 
	(test_job_list, test_watch_jobs, test_unwatch_jobs): Remove
	process_state and description, and update usage of job states.

	* init/notify.c (notify_job): Don't include process state or
	description in the job status message anymore.
	* init/tests/test_notify.c (check_job_status, test_job): Update tests

	* init/cfgfile.c (cfg_read_job): Drop the copying of the process_state
	member, since it doesn't exist anymore.
	* init/tests/test_cfgfile.c (test_read_job): Drop the check too.

	* init/job.h (Job): Drop the process_state member.

	* util/jobs.c (handle_job_status): Drop the process_state and
	description arguments; output a process id only if it's greater
	than zero.
	* util/tests/test_jobs.c (test_start_action, test_list_action) 
	(test_jobs_action): Update tests to use newer states and arguments.
	* util/events.c (handle_event_job_status): Simplify in the same way

	* upstart/message.h: Remove process_state and description from the
	job status event (we already had the foresight to not put them in
	the event job status event).
	* upstart/message.c (upstart_message_new, upstart_message_handle):
	Update handling of the messages to reduce the arguments.
	* upstart/tests/test_message.c (test_new, my_handler) 
	(test_handle): Update the tests for the new job status message.

	* upstart/enum.h (JobState): Change the job states to the new set
	of states that we've planned.
	(ProcessState): Drop process state entirely; this information is now
	contained in the single JobState field.
	* upstart/enum.c (job_state_name, job_state_from_name): Update
	strings to match the new state names.
	(process_state_name, process_state_from_name): Drop these functions.
	* upstart/tests/test_enum.c (test_state_name) 
	(test_state_from_name): Update test cases to match new names.
	(test_process_state_name, test_process_state_from_name): Drop.

	* init/main.c (main): Remove the logd hack for now.
	* init/job.c (job_new): Change the default console to none for now.
	* init/tests/test_job.c (test_new): Update test.
	* init/cfgfile.c (cfg_stanza_console): Can't guard against duplicates
	for a while.
	* init/tests/test_cfgfile.c (test_stanza_console): Comment out dup test

	* init/cfgfile.c (cfg_read_job): Remove the restriction that there
	must be either an 'exec' or 'script' for a job; jobs without either
	define states others can use.
	* init/tests/test_cfgfile.c (test_read_job): Convert the test to
	a "must work".
	* init/job.c (job_change_state): Remove restriction that we must
	have either a script or a command; having neither should just wedge
	the job at the running rest state.  Note that there's no way to get
	it out yet, because we don't force that particular state change.
	* init/tests/test_job.c (test_change_state): Make sure that works.

	* init/job.c (job_change_cause): Put the knowledge about how to
	change the cause into a separate function, since it's slightly
	tricky.
	(job_change_goal, job_change_state): Set the cause using the above
	function.

	* init/job.h (Job): Rename goal_event to cause, also shuffle things
	around so that the state is mostly together.
	* init/job.c, init/process.c, init/notify.c, init/cfgfile.c: Update
	references (and comments) to match the new name.
	* init/tests/test_job.c, init/tests/test_event.c,
	init/tests/test_process.c, init/tests/test_cfgfile.c,
	init/tests/test_notify.c: Likewise.

	* init/job.c (job_child_reaper): Don't change the goal event; the
	state changes will handle this.
	(job_change_goal): Only dereference/reference the goal event if we're
	actually changing it.
	* init/tests/test_job.c (test_change_state, test_child_reaper):
	Update tests to not assume that the goal event gets changed.
	(test_kill_process): Eliminate race condition.

	* init/job.c (job_child_reaper): Correct some problems with job and
	event failure; we now don't overwrite an existing failure record,
	and don't record failure if the main process failed and the goal was
	stop; since we likely caused it.
	* init/tests/test_job.c (test_child_reaper): More test cases.

	* logd/event.d/logd.in: Stop on the new runlevel events, not the
	shutdown event.

	* compat/sysv/shutdown.c (shutdown_now): Emit an ordinary runlevel
	change event now; including the INIT_HALT environment variable
	* compat/sysv/man/shutdown.8: Update the manual

	* compat/sysv/telinit.c: Now just sends out a runlevel event with
	an argument giving the new runlevel.
	* compat/sysv/man/telinit.8: Update description of the command.

	* upstart/message.h: Remove the UPSTART_SHUTDOWN message.
	* upstart/message.c (upstart_message_new, upstart_message_handle):
	Remove handling for the shutdown message.
	* upstart/tests/test_message.c (test_new, test_handle): Remove
	tests against the shutdown message.
	* init/control.c (control_shutdown): Remove the shutdown command
	from the server.
	* init/tests/test_control.c (test_shutdown): Remove tests for it.
	* init/event.h: Remove the shutdown event.
	* util/initctl.c: Remove the shutdown command reference.
	* util/events.c (shutdown_action): Remove the command.
	* util/events.h: Update.
	* util/tests/test_events.c (test_shutdown_action): Remove tests.

	* init/job.c (job_detect_idle): Rename to job_detect_stalled
	(job_detect_stalled): Remove the idle state detection
	(job_set_idle_event): Idle event has been removed.
	* init/job.h: Update.
	* init/tests/test_job.c (test_detect_idle): Rename to
	(test_detect_stalled): and remove idle detection tests.
	* init/main.c (main): Replace job_detect_idle with job_detect_stalled
	* init/control.c (control_shutdown): Don't set the idle event.
	* init/tests/test_control.c (test_shutdown): Don't detect the idle
	event (and thus the second event)

	* init/cfgfile.c (cfg_stanza_service): Parser for service stanza.
	* init/tests/test_cfgfile.c (test_stanza_service): Test the service
	stanza.
	(test_stanza_respawn): Check that respawn implies service.
	* TODO: Update.

	* init/job.h (Job): Add a new service member.
	* init/job.c (job_new): Service starts off as false.
	(job_change_state): Check service instead of respawn.
	* init/tests/test_job.c (test_change_state): Check with service
	instead of respawn, since that's what we really mean.

	* init/cfgfile.c (cfg_read_job): Copy a whole bunch more state
	into the newly parsed job.
	* init/job.c (job_run_process): Only output the first error.
	* init/tests/test_cfgfile.c (test_read_job): Make sure important
	things are copied.
	* TODO: Update.

	* init/main.c: Restore a much simplified version of the term
	handler that doesn't try and copy across any state.

	* compat/sysv/telinit.c: Update call to event_emit; we'll revisit
	this shortly when we get rid of the shutdown event.

	* util/events.c (handle_event): Add new id field (but ignore it)
	Functio
	(handle_event_job_status): New function to handle the new event.
	(handle_event_finished): Function to handle the end of the event.
	(emit_action): Send the newer event, and loop over replies until
	we get a finished one.
	* util/tests/test_events.c (test_emit_action): Update tests cases.

	* init/control.c (control_event_emit): New function to handle the
	new-style emit message.
	* init/tests/test_control.c (test_event_emit): Make sure the new
	message function behaves.

	* init/event.c, init/job.c, init/main.c, init/tests/test_event.c,
	init/tests/test_job.c: Completely drop the serialisation code, it's
	getting out of date and in the way.

	* init/event.h: Remove compatibility macros.
	(EventEmission): Drop the callback function; it was too error prone
	to try and do it this way, and we only ever wanted to release a job
	anyway as control requests are better handled through the notify
	interface.
	(EventEmissionCb): Drop unused typedef.
	* init/event.c (event_emit): Drop callback argument.
	(event_finished): Don't call the callback
	* init/tests/test_event.c: Update to avoid callbacks.
	* init/job.c (job_change_state): Convert to using event_emit and
	EventEmission.
	(job_detect_idle): Drop extra arguments to event_emit.
	* init/main.c (main, cad_handler, kbd_handler): Drop extra arguments
	to event_emit.
	* init/control.c (control_shutdown): Use event_emit instead of
	event_queue.
	* init/tests/test_control.c (test_shutdown): Convert to using
	EventEmission.
	(test_watch_events, test_unwatch_events): Drop extra arguments to
	event_emit.
	* init/tests/test_notify.c (test_subscribe_event, test_job) 
	(test_event, test_event_finished): Drop extra arguments to event_emit
	* init/tests/test_job.c (test_change_goal, test_change_state) 
	(test_run_script, test_child_reaper, test_detect_idle): Drop
	extra arguments to event_emit.
	* init/tests/test_process.c (test_spawn): Drop extra arguments to
	event_emit.

	* TODO: Update.

	Rewrite the notification subsystem quite significantly; now we
	have individual functions to subscribe to different types of
	notification, and can even subscribe to individual jobs or events.

	* init/notify.c (notify_subscribe_job, notify_subscribe_event) 
	(notify_unsubscribe): New subscription and unsubscription functions
	that assume one record per subscription, not process.
	(notify_subscription_find): Function to find a subscription.
	(notify_job): Send a message to anything subscribed to the goal event
	as well.
	(notify_event): Use EventEmission and include the id in the event.
	(notify_event_finished): New function, sends a finished message and
	includes both the id and whether the event failed.
	* init/notify.h (NotifySubscribe): New notify structure that is
	once per subscription, rather than per-process; and allows
	subscription to individual jobs or events.
	* init/tests/test_notify.c (test_subscribe_job) 
	(test_subscribe_event, test_unsubscribe): Test the new subscription
	functions, replacing the old
	(test_subscribe): tests.
	(test_subscription_find): Check finding works
	(check_event, test_event): Update to use emissions, and check that the
	id is correct.
	(test_event_finished): Check this one works too
	(check_event_job_status, test_job): Make sure processes subscribed
	via the goal event are notified too.
	* init/event.c (event_pending): Pass the emission directly.
	(event_finished): Notify subscribers that the event has finished.
	* init/control.c (control_error_handler): Call notify_unsubscribe
	(control_watch_jobs, control_unwatch_jobs, control_watch_events) 
	(control_unwatch_events): Update to the new subscription API.
	* init/tests/test_control.c (test_error_handler): Use new API
	(test_watch_jobs, test_unwatch_jobs, test_watch_events)
	(test_unwatch_events): Also update these to the new API; use a
	destructor to make sure the subscription is freed.

	* init/tests/test_process.c: Don't use printf, use TEST_FUNCTION

2007-02-07  Scott James Remnant  <scott@netsplit.com>

	* upstart/message.h: Allocate new grouped event messages.
	* upstart/message.c (upstart_message_new, upstart_message_handle):
	Add support for the new grouped event messages.
	* upstart/tests/test_message.c (test_new, test_handle) 
	(my_handler): Make sure the new messages are passed correctly.

	* init/job.c (job_change_state): Clear the goal event whenever we
	reach the final rest state of a job (waiting for all jobs, running
	for services).
	* init/tests/test_job.c (test_change_state): Check that the goal
	event goes away at the right times.
	* TODO: Update.

	* init/tests/test_job.c (test_child_reaper): Make sure that the
	event is marked failed properly

	* init/job.c (job_start_event, job_stop_event): There's no reason
	for these to exist as seperate functions anymore, especially since
	we want to eventually have some kind of match table.
	(job_handle_event): Perform the iterations and match calls here
	instead, since we just call job_change_goal now.
	* init/job.h: Remove prototypes.
	* init/tests/test_job.c (test_start_event, test_stop_event): Fold into
	(test_handle_event): which now handles all the cases.

	* init/job.c (job_detect_idle): Call event_emit
	* init/main.c (main, cad_handler, kbd_handler): Call event_emit
	instead of event_queue.
	* init/tests/test_event.c (test_new): Call event_poll
	* init/tests/test_job.c (test_change_state, test_child_reaper) 
	(test_detect_idle, test_change_state): Update to use newer event API.
	* TODO: Update.

	* init/job.c (job_start, job_stop): Drop these functions; call
	job_change_goal instead (which is now public).
	(job_change_state, job_child_reaper): Call job_change_goal instead.
	* init/job.h: Update.
	* init/tests/test_job.c (test_start, test_stop): Merge into new
	(test_change_goal): function.
	* init/main.c (main): Call job_change_goal instead of job_start.
	* init/control.c (control_job_start, control_job_stop): Call
	job_change_goal instead.

	* init/tests/test_job.c (test_new, test_change_state) 
	(test_run_script, test_start, test_stop, test_start_event): 

	* init/job.h (Job): goal_event is now an EventEmission, and is
	a direct pointer to the one in the events queue, rather than a copy.
	* init/process.c (process_setup_environment): Reference the event
	name and environment through the goal event, not directly.
	* init/job.c (job_run_script): Reference the event name and
	environment through the goal event, not directly.
	(job_change_state, job_child_reaper): Replace direct setting of the
	job goal with a call to job_stop; the process state is always
	PROCESS_NONE in all three cases, so this is completely safe.
	(_job_start, _job_stop): Merge these two functions together into
	(job_change_goal): which behaves a lot more like job_change_state,
	except that it doesn't loop.  This handles the changing of the
	emission.
	(job_start, job_start_event, job_stop, job_stop_event): Simplify
	these functions, now they just call job_change_goal passing in
	the emission pointer (or NULL).

	* init/main.c, init/job.c, init/job.h, init/event.c, init/event.h,
	init/tests/test_job.c, init/tests/test_event.c: Remove state
	serialisation code for the time being; maintaining it is getting
	increasingly harder, and it introduces some major bugs.  It will
	get rewritten shortly.

	* init/event.c (event_pending): Pass the emission directly to
	job_handle_event now.
	* init/job.c (job_handle_event, job_start_event, job_stop_event):
	Deal with event emissions rather than just plain events, the change
	so far doesn't do anything else other than take the structure change.
	* init/job.h: Change prototypes.
	* init/tests/test_job.c (test_start_event, test_stop_event)
	(test_handle_event): Update tests to use emissions.

	* init/tests/test_event.c (test_read_state, test_write_state): Check
	the passing of the progress information.
	* init/event.c (event_read_state, event_write_state): Add progress
	field to the serialisation (oops).

	* init/event.h: Add missing attribute for event_read_state.
	* init/cfgfile.h: Add missing attributes.
	* init/main.c (read_state): Don't discard return value.
	* TODO: Update.

	* init/main.c (read_state): Handle the Emission keyword; also handle
	Event really being an EventEmission.
	* init/event.c (event_emit): Make the next emission id a static global
	(event_read_state, event_write_state): Serialise event emission
	structures, not plain events; also send over the last id we used so
	it appears seamless.  This doesn't yet handle the callback/data bit
	of the serialisation, which turns out to be a little tricky ... oops
	* init/event.h: Update.
	* init/tests/test_event.c (test_read_state, test_write_state): Check
	that serialisation is done with EventEmissions instead, and all the
	fields are passed (except callback and data which are ... tricky).

	* init/main.c (main): Call event_poll instead of event_queue_run.

	* init/event.c (event_poll): Add the new function that replaces
	event_queue_run(); handles the new-style event emission structures
	in the list and only returns when there are no non-handling events.
	(event_pending, event_finished): Handling of particular event states
	during poll; split out for readability.
	(event_queue, event_queue_run): Drop these obsolete functions.
	(event_read_state): Force type from event_queue.
	* init/event.h: Add event_poll prototype; remove prototypes of old
	functions, replacing with #defines for now so things still compile.
	* init/tests/test_event.c (test_queue): Drop tests.
	(test_read_state, test_write_state): Force type from event_queue
	Change type we check size of.
	(test_poll): Pretty thoroughly test the new poll function.
	* init/job.c (job_change_state): Force type from event_queue
	* init/control.c (control_event_queue): Force type from event queue
	* init/tests/test_job.c (test_detect_idle): Force type from event_queue
	* init/tests/test_control.c (test_event_queue, test_shutdown):
	Force type from event_queue

	* init/event.c: Revert to a single list of events with an enum
	(event_emit): Set the progress to pending initially.
	(event_emit_find_by_id): Simplify now it just checks one list
	(event_emit_finished): Function for jobs to call once they've done
	with an event; just sets the progress to finished for the event
	queue to pick up.
	* init/tests/test_event.c (test_emit_finished): Check it.

	* init/event.h: Add prototype.
	(EventProgress): Add new enum	
	(EventEmission): And add progress member to this structure
	* init/tests/test_event.c (test_emit): Make sure the event is pending

	* init/event.c (event_emit_find_by_id): Locate an event emission
	by its id in either the pending or handling queue.
	* init/event.h: Add prototype
	* init/tests/test_event.c (test_emit): Make sure that the emission
	id is unique each time.
	(test_emit_find_by_id): Test the function.

	* init/event.c (event_emit): New function to replace event_queue();
	returns an EventEmission structure with the details filled in as
	given.
	* init/event.h: Add prototype.

	* init/event.c (event_init): Rename the single events queue to
	pending and add a new handling list.

	* init/event.h (EventEmission, EventEmissionCb): Add a new emission
	structure that wraps an event, for use in the queue.

	* util/tests/test_events.c (test_events_action): Update test now
	that nih_message is more sensible.
	* util/tests/test_jobs.c (test_start_action, test_list_action) 
	(test_jobs_action): Update test

	* util/events.c (emit_action): Actually pass the emit_env array
	* util/tests/test_events.c (test_emit_action): Make sure it does.

	* util/initctl.c (main): Catch nih_command_parser() returning a
	negative value to indicate an internal error, and always exit 1.

	* util/events.c (handle_event): Build up multiple lines to describe
	the event, including its arguments and environment.
	* util/tests/test_events.c (test_events_action): Check the new output
	format is right.

	* init/main.c (main): Take out inadvertantly leaked debugging code;
	sorry about that.

	* init/job.c (job_child_reaper): Rewrite this to make the logic a
	little easier to follow, and support signals in normalexit.  This
	also now applies to deciding whether the job failed, if it did, we
	store that information in the job so the stop and stopped events
	can get it.
	* init/tests/test_job.c (test_child_reaper): Add new test cases for
	the setting of the failed flags.

	* init/cfgfile.c (cfg_stanza_normalexit): Allow signal names in the
	arguments, which are added to the normalexit array or'd with 0x80
	* init/tests/test_cfgfile.c (test_stanza_normalexit): Check that we
	can now parse signal names correctly.

	* init/job.c (job_failed_event): Change add to addp to fix leak.

	* init/job.c (job_failed_event): Function to turn an event into one
	that includes all the necessary arguments and environment.
	(job_change_state): Call job_failed_event for the stop and stopped
	events (bit hacky at the moment, will improve later).
	* init/tests/test_job.c (test_change_state): Check that the failed
	events are generated properly.

2007-02-06  Scott James Remnant  <scott@netsplit.com>

	* init/job.c (job_change_state): Reset the failed member when
	we enter the starting state.
	* init/tests/test_job.c (test_change_state): Make sure that the
	failed member is reset when we enter the starting state.

	* init/job.h (Job): Add failed, failed_state and exit_status members.
	* init/job.c (job_new): Initialise new members.

	* init/job.c (job_child_reaper): Convert signals to names when
	outputting status messages.
	* init/tests/test_job.c (test_child_reaper): Check that the signal
	name gets converted over.

	* init/event.h (CTRLALTDEL_EVENT): Now we've broken the shared
	namespace of events and jobs, rename the control-alt-delete event
	back to control-alt-delete.

	* init/job.c (job_change_state): Replace the events generated as
	part of the job state, named for the job and state, with new state
	events that have the job name as an argument.
	* init/event.h: Define new job event names.
	* init/tests/test_job.c (test_change_state): Make sure the new
	events are correct, with the job name as an argument.

	* init/job.c (job_change_state): Remove the job event; this has
	been repeatedly proved to be confusing.
	* init/tests/test_job.c (test_change_state): Remove checks for the
	job event.

	* util/events.c (emit_action): Pass in extra arguments.
	(env_option): Function to parse an option given an environment
	variable.
	* util/events.h: Add prototype.
	* util/tests/test_events.c (test_emit_action): Make sure that the
	emit action works with no arguments and with arguments.
	(test_events_action): Send back events with the right number of args.
	(test_env_option): Check the env option parser works.
	* util/initctl.c: Give shutdown its own command and options, give
	emit a new -e option.

	* util/events.c (shutdown_action): Split out from emit, seeing as
	these are going to be different from now on.
	* util/events.h: Add prototype.
	* util/tests/test_events.c (test_shutdown_action): Copy test cases.

	* init/control.c (control_event_queue): Take the arguments and
	environment from the event queue request; and reparent into the
	event.
	* init/tests/test_control.c (test_event_queue): Check that arguments
	and environment are copied across properly.

	* init/notify.c (notify_event): Pass in the arguments and environment
	for the event.
	* init/tests/test_notify.c (check_event): Check for event arguments
	and environment from the notify process.
	(test_event): Add arguments and environment to the event we test with

	* upstart/tests/test_message.c (test_new, test_handle): Send
	arguments and environment with the UPSTART_EVENT_QUEUE and
	UPSTART_EVENT messages.
	* upstart/wire.c (upstart_pop_int, upstart_pop_unsigned): Shrink
	only once.
	(upstart_pop_string): Check the length is at least one first, as
	we may just have an 'S'.

	* upstart/message.c (upstart_message_new, upstart_message_handle):
	The UPSTART_EVENT and UPSTART_EVENT_QUEUE messages gain new array
	arguments containing the arguments and environment for the event.
	* upstart/message.h: Document the new arguments.

	* util/tests/test_events.c, util/tests/test_jobs.c: Update the
	message format checks here too.

	* upstart/tests/test_wire.c (test_pop_pack): Free the array.

	* upstart/tests/test_message.c (test_new, test_handle)
	(test_handle_using, test_reader): Update tests to include and
	expect new type markers between each field.

	* upstart/wire.c (upstart_push_int, upstart_push_unsigned):
	Take out silly asserts; it must have room!

	* upstart/wire.c (upstart_push_string, upstart_pop_string): Rewrite
	to use a type like the rest of the functions; this removes the strange
	length restriction and allows us to make the pop function
	non-destructive.
	* upstart/tests/test_wire.c (test_push_string): Update.
	(test_pop_string): Update, adding in non-destructive, wrong type
	and insufficient space for type test cases.
	(test_push_array, test_pop_array): These needed updated too,
	changing the string format changed the array format.
	(test_push_pack, test_pop_pack): And obviously the pack format changed.

	* upstart/wire.c (upstart_pop_header): Make the function
	non-destructive in the face of errors.
	* upstart/tests/test_wire.c (test_pop_header): Make sure that
	invalid headers are non-destructive on error.

	* upstart/tests/test_wire.c (test_pop_int, test_pop_unsigned):
	Make sure that insufficient space is non-destructive.

	* upstart/wire.c (upstart_push_int, upstart_pop_int) 
	(upstart_push_unsigned, upstart_pop_unsigned): Convert to array-style
	type first format.
	(upstart_push_string, upstart_push_header): Write the length and
	type fields out by hand so they don't get an 'i' prefix.
	(upstart_pop_string, upstart_pop_header): Read the length and type
	fields by hand so they don't get an 'i' prefix.
	* upstart/tests/test_wire.c (test_push_int, test_pop_int) 
	(test_push_unsigned, test_pop_unsigned): Update test cases to match.
	(test_push_pack, test_pop_pack): Pack format was changed too.

	* upstart/wire.c (upstart_push_packv, upstart_pop_packv): Add calls
	to push and pop array.
	* upstart/tests/test_wire.c (test_push_pack, test_pop_pack): Test
	support for arrays.

	* upstart/wire.c (upstart_push_array, upstart_pop_array): Implement
	new array functions; note that these use a newer format that allows
	us to transmit NULL without needing to limit the size of the array.
	* upstart/wire.h: Add prototypes.
	* upstart/tests/test_wire.c (test_push_array, test_pop_array):
	Test the new array functions.

	* init/job.c (job_run_script): Build up the argument list, appending
	those from the goal event if one is set.
	(job_run_command): Use nih_str_array_add to build up the arguments,
	but don't append those from the goal event (use script).
	* init/tests/test_job.c (test_run_script): Make sure the arguments get
	passed to the running shell scripts.

	* init/job.c (job_run_script): Only use the /dev/fd trick if we can
	actually stat /dev/fd; also don't hardcode that path ...
	* init/paths.h (DEV_FD): Add here.

	* init/process.c (process_setup_environment): Copy environment
	variables from the goal event into the job's process.
	* init/tests/test_process.c (test_spawn): Make sure the environment
	reaches the job, but doesn't override that in the job already.

	* init/tests/test_job.c (test_start_event): 

	* init/job.c (job_start_event, job_stop_event): Copy the arguments
	and environment from the event into the goal event.

	* init/job.c (job_read_state, job_write_state): Read and write
	arguments and environment for goal event.
	* init/tests/test_job.c (test_read_state, test_write_state): Test
	with arguments and environment to the goal event.

	* init/event.c (event_read_state, event_write_state): Read and write
	the arguments and environment of the event.
	* init/tests/test_event.c (test_read_state, test_write_state): Make
	sure arguments and environment are correctly serialised.

	* init/cfgfile.c (cfg_stanza_console): Fix a leak of the console
	argument in the case of duplicated options.
	(cfg_stanza_env): Drop the counting now nih_str_array_addp does it;
	and be sure to use that function.
	(cfg_stanza_umask): Fix leak of umask argument
	(cfg_stanza_nice): Fix leak of nice argument
	* init/tests/test_event.c (test_new): Call event_queue_run so init
	is called outside of a TEST_ALLOC_FAIL block.

	* init/event.c (event_new): Start off with NULL args and env, to
	match job (saves a few bytes).
	(event_match): Watch for NULL arguments!
	* init/tests/test_event.c (test_new): Check for NULL not alloc'd

	* init/cfgfile.c (cfg_stanza_on, cfg_stanza_start) 
	(cfg_stanza_stop): Parse arguments to the on stanza and store them
	directly in the event.
	* init/tests/test_cfgfile.c (test_stanza_on, test_stanza_start) 
	(test_stanza_stop): Make sure arguments are parsed into the event.

	* init/event.c (event_new): Use nih_str_array_new.
	* init/cfgfile.c (cfg_stanza_env): Rewrite to use nih_str_array.

	* init/job.c (job_run_script): Check the error returned from
	nih_io_reopen; don't just loop.  We only ever expect ENOMEM (the
	other error, EBADF, is impossible).

	* init/job.c (job_change_state): Reset the goal_event to NULL when
	we catch a run-away job (as it's not stopping for the same event
	it started with).
	(job_child_reaper): Reset the goal_event to NULL after setting the
	goal to STOP.
	* init/tests/test_job.c (test_change_state, test_child_reaper):
	Check that the goal event gets reset whenever the goal gets changed.

	* init/tests/test_event.c: Use TEST_ALLOC_FAIL

	* init/event.c (event_match): Match arguments using fnmatch() and
	allow more arguments in event1 than event2 (but not the other way
	around).
	* init/tests/test_event.c (test_match): Check the new permitted
	combinations.

	* init/event.h (Event): Add args and env members to Event.
	* init/event.c (event_new): Initialise args and env members to
	zero-length arrays.
	* init/tests/test_event.c (test_new): Use TEST_ALLOC_FAIL and
	make sure args and env are both initialised to a list containing
	just NULL.

	* util/jobs.c (start_action): Get the UPSTART_JOB environment variable
	and use that if we don't have any arguments passed to us.
	(do_job): Code split from the above function that handles a named job
	* util/tests/test_jobs.c (test_start_action): Make sure UPSTART_JOB
	is picked up.

	* init/process.h: Add necessary attributes.

	* init/process.c (process_setup_environment): Set the UPSTART_JOB
	environment variable from the job, and the UPSTART_EVENT environment
	variable from the job's goal_event member (if set).
	* init/tests/test_process.c (test_spawn): Make sure we get the
	environment in the job.

	* init/job.h: Add attributes to job_new and job_read_state.
	* init/tests/test_job.c: Use CHECK_ALLOC_FAIL on the functions we
	didn't get around to touching while we were in here.

	* init/job.c (job_start_event, job_stop_event): Set the goal_event
	member to a copy of the event we found.
	(job_read_state): Use event_new instead of trying to do it by hand.
	* init/tests/test_job.c (test_start_event, test_stop_event): Use 
	CHECK_ALLOC_FAIL; and make sure the goal_event is set properly.
	(test_start, test_stop, test_write_new): Use event_new here too

	* init/job.c (job_write_state): Output a goal_event field containing
	the event name or nothing for NULL.
	(job_read_state): Parse the goal_event field
	* init/tests/test_job.c (test_write_state): Make sure the state is
	written out properly.
	(test_read_state): Make sure that the state is parsed correctly too.

	* init/job.c (job_start, job_stop): Split all of the code except
	the goal_event setting into two new static functions that this calls
	(_job_start, _job_stop): New static functions
	(job_start_event, job_stop_event): Call _job_start and _job_stop
	instead of job_start and job_stop

	* init/job.c (job_catch_runaway): Move this function up a bit.

	* init/job.c (job_start, job_stop): Clear the goal_event member,
	these functions are called for a manual start.
	* init/tests/test_job.c (test_start, test_stop): Make sure the
	goal_event member is freed and set to NULL.

	* init/job.h (Job): Add a new goal_event member
	* init/job.c (job_new): Initialise the goal_event member to NULL.
	* init/tests/test_job.c (test_new): Check with TEST_ALLOC_FAIL;
	also make sure goal_event is initialised to NULL.

2007-02-05  Scott James Remnant  <scott@netsplit.com>

	* configure.ac: Bump version to 0.3.3

	* NEWS: Update.

	* init/process.c (process_spawn): Exit with 255 so we don't clash
	with anything that uses 1 as a normal exit code.  Note why we only
	close 0..2 (everything else is FD_CLOEXEC).
	* init/cfgfile.c (cfg_watch_dir): Mark the inotify watch descriptor
	as FD_CLOEXEC.
	* init/control.c (control_open): nih_io_set_cloexec can only ever
	return EINVAL, so no point checking it.

2007-02-04  Scott James Remnant  <scott@netsplit.com>

	* init/tests/test_control.c: Remove strange old code.

2007-02-03  Scott James Remnant  <scott@netsplit.com>

	* init/control.c (control_open_sock, control_reopen)
	(control_close_handler): Drop these functions; unconnected datagram
	sockets don't close -- so why try dealing with it?
	(control_error_handler): Don't reopen the socket on error, just log
	it -- the socket should be fine, there's no remote end to be lost,
	after all.
	* init/tests/test_control.c (test_close_handler): Drop.
	(test_error_handler): Drop the reopen tests.

	* init/tests/test_job.c (test_run_script): Control socket doesn't
	get unexpectedly opened anymore; so no need to close it.

	* init/control.c (control_open): Remove the strange behaviour that
	this can be called to get the socket.  Instead make control_io
	global; we're all adults after all.
	* init/tests/test_control.c (test_open): Remove the test for the
	silly behaviour.
	* init/notify.c (notify_job, notify_event): Use the control_io
	pointer directly, and just do nothing if we lost it somehow.

	* init/main.c (main): Being unable tp open the control socket, or
	parse the configuration, should be a fatal error; stop being so
	damned liberal! <g>   Don't reset the signal state if we're
	being restarted, as this loses any pending signals -- be happy
	that our parent left them in a good state.  Set SIGCHLD to the
	standard handler, otherwise we might lose this before we start
	the main loop (which does the same anyway).
	(term_handler): Rework so we don't need to close and open the
	control socket; instead we just close it in the child that's
	going to send the state, and notify the parent that it's safe to
	exec (which will cause it to be closed so the new init can open it).

	* init/tests/test_control.c (test_open): Fix valgrind error
	* init/tests/test_notify.c (test_subscribe): Fix valgrind error

	* init/notify.c (notify_subscribe): Make safe against ENOMEM.
	* init/tests/test_notify.c (test_subscribe): Use TEST_ALLOC_FAIL

	* init/control.c: Add needed attributes; tidy up formatting.
	(control_open): Don't let ENOMEM fail opening the control socket.
	* init/control.h: Add needed attributes.
	* init/tests/test_control.c (test_open): Test for failed allocation.
	* init/main.c (term_handler): Make sure we catch failure to open
	the control socket again.

	* TODO: Update

	* init/cfgfile.c (cfg_watch_dir): Clean this up a bit; now we only
	output a warning if inotify failed for any reason other than not
	being supported AND walking worked.

	* init/cfgfile.c (cfg_watch_dir): Update to even newer watch API;
	our create_handler is now always called if inotify is successful,
	so we just need to fall back to walking the directory when it
	isn't -- if inotify isn't supported, don't even bother complaining.
	(cfg_create_modify_handler): Check the stat of the file visited to
	make sure it's a regular file.
	(cfg_visitor): Check the stat of the file visited to make sure it's
	a regular file.

	* init/cfgfile.c: Update include to upstart/enum.h
	* init/job.c: Update include to upstart/enum.h
	* init/job.h: Update include to upstart/enum.h

	* logd/main.c: Add attribute to open_logging

	* util/initctl.c: Split out the command functions into new files;
	* util/jobs.c: This gets the job-related commands
	* util/events.h: This gets the event-related commands
	* util/initctl.h, util/jobs.h, util/events.h: Headers
	* util/tests/test_jobs.c: Test suite for job-related commands.
	* util/tests/test_events.c: Test suite for event-related commands.
	* util/Makefile.am (initctl_SOURCES): Add new files.
	(TESTS): Build new test suites.
	(test_jobs_SOURCES, test_jobs_LDFLAGS, test_jobs_LDADD):
	Details for job-related commands test suite binary.
	(test_events_SOURCES, test_events_LDFLAGS, test_events_LDADD):
	Details for event-related commands test suite binary.
	* TODO: Remove item about splitting initctl now we've done it.

	* TODO: Big update; strip anything we have a spec for.

	* upstart/message.c (upstart_message_handle): Make sure that if we
	fail to parse a message, we don't leave strings around in memory.
	* upstart/tests/test_message.c (test_open): Check that we get a
	raised EADDRINUSE if we try an open a socket twice.
	(test_handle): Add lots of checks for things like NULL names and
	incomplete messages; as well as the obvious unknown message.
	(test_reader): Make sure that errors while handling messages are
	dealt with by logging it.

	* upstart/job.c, upstart/job.h, upstart/tests/test_job.c: Rename to
	enum.c, enum.h and tests/test_enum.c; since this just includes enums
	and convert functions really.
	* upstart/Makefile.am: Update.
	* upstart/libupstart.h: Update include.
	* upstart/tests/test_message.c: Update include.

2007-02-01  Scott James Remnant  <scott@netsplit.com>

	* logd/main.c (main): Ensure we error if daemonise fails.

	* compat/sysv/shutdown.c (main): Ensure that signals and timers
	are added, even if we run out of memory.

	* upstart/tests/test_message.c: Change from assert to assert0 
	* upstart/tests/test_wire.c: Change from assert to assert0
	* init/tests/test_notify.c: Change from assert to assert0
	* init/tests/test_control.c: nih_io_message_send should always return
	a value greater than zero.

	* upstart/tests/test_wire.c: Change to use assert instead of NIH_ZERO;
	the rationale here is that in test cases we just want to fail, not
	try again repeatedly.
	* upstart/tests/test_message.c: Likewise.

	* init/tests/test_control.c: Use assert to ensure we get the expected
	return values of functions that raise errors.
	* init/tests/test_notify.c: Use assert to ensure we get the expected
	return values of functions that raise errors.

	* init/cfgfile.c (cfg_watch_dir): Port to the new NihWatch API and
	use nih_dir_walk().  This also fixes the long-standing bug where we
	wouldn't watch the configuration directory if inotify was disabled.
	Drop both the parent and prefix members for now, until we clean this
	up later.
	(cfg_create_modify_handler): Wrap cfg_read_job after figuring out
	the job name.
	(cfg_job_name): Function to figure out the job name from a path.
	(cfg_visitor): Visitor function to handle initial parsing, figuring
	out the job name; otherwise identical to the standard handler.
	* init/cfgfile.h: Update prototype for cfg_watch_dir.
	* init/main.c (main): Update call to cfg_watch_dir.

2007-01-31  Scott James Remnant  <scott@netsplit.com>

	* upstart/tests/test_message.c: Use TEST_ALLOC_FAIL to make sure
	allocations are handled properly.

2007-01-30  Scott James Remnant  <scott@netsplit.com>

	* upstart/wire.c: Note that if any of the push functions fail, the
	entire buffer should be discarded.
	* upstart/tests/test_wire.c (test_push_int, test_push_unsigned) 
	(test_push_string, test_push_header, test_push_pack): Us
	TEST_ALLOC_FAIL to ensure that failing to allocate memory is caught.

	* upstart/tests/test_message.c (my_handler): Free the name and
	description after checking; they aren't otherwise.

	* upstart/wire.c (upstart_push_packv, upstart_pop_packv): Consume
	a copy of the va_list, so these can be called multiple times on the
	same list without ill effect.

	* upstart/message.h: Add warn_unused_result attributes to
	upstart_message_handle and upstart_message_handle_using as they raise
	errors.

	* upstart/wire.c: push functions return negative values to indicate
	insufficient memory.
	* upstart/wire.h: Add warn_unused_result attributes to push functions

	* upstart/tests/test_message.c: Guard calls to nih_io_buffer_push and
	nih_io_message_add_control with NIH_ZERO to ensure they succeed.
	* upstart/tests/test_wire.c: Guard calls to nih_io_buffer_push

	* HACKING: Update from libnih with new Documentation,
	Function Attributes and Test Cases sections.

2007-01-10  Scott James Remnant  <scott@netsplit.com>

	* init/main.c (crash_handler): s/SEGV/SIGSEGV/

	* init/main.c (main): Rename variable

	* TODO: Update.

	* init/main.c (main): Change the way we clear the arguments; by
	deleting just the final NULL terminator, we fool the kernel into
	only returning one argument in cmdline.

	* init/main.c (segv_handler): Rename to crash_handler and handle
	SIGABRT as well, so we can catch assertion errors.  Of course, in
	theory, with our high test converage this should never happen in
	practice <chortle>

2007-01-09  Scott James Remnant  <scott@netsplit.com>

	* init/main.c (main): Clear arguments so that upstart only ever
	appears as /sbin/init in ps, top, etc.

	* TODO: Update.

	* util/initctl.c: Add data pointer to functions and handle calls.

	* init/control.c: Add data pointer to all functions.
	* init/tests/test_control.c: Pass data pointer to
	upstart_message_handle_using()
	* init/tests/test_notify.c: Pass data pointer to
	upstart_message_handle_using()

	* upstart/message.c (upstart_message_handle) 
	(upstart_message_handle_using): Add a data pointer argument to these
	functions and pass it to the handler.
	(upstart_message_reader): Pass the io structure's data pointer.
	* upstart/message.h (UpstartMessageHandler): Add a data pointer to
	the message handler.
	* upstart/tests/test_message.c (test_handle, test_handle_using):
	Pass a data pointer to the function call and check it's passed
	to the handler correctly.
	(test_reader): Check that the io data pointer gets passed.

	* init/tests/test_cfgfile.c (test_stanza_console, test_stanza_env) 
	(test_stanza_umask, test_stanza_nice, test_stanza_limit): Finish off
	the newer style test cases.

	* init/cfgfile.c (cfg_stanza_console, cfg_stanza_umask)
	(cfg_stanza_nice, cfg_stanza_limit, cfg_stanza_chroot)
	(cfg_stanza_chdir): Guard against duplicate uses of the stanzas.
	* init/tests/test_cfgfile.c (test_stanza_daemon) 
	(test_stanza_respawn): Check that neither daemon or respawn override
	exec if they have no arguments.
	(test_stanza_script): Add missing function
	(test_stanza_chroot, test_stanza_chdir): Add tests for these simple
	stanzas.

	* init/cfgfile.c: Change remaining uses of nih_error_raise and
	return to just nih_return_error.

	* init/cfgfile.c (cfg_stanza_exec, cfg_stanza_daemon)
	(cfg_stanza_respawn, cfg_stanza_script): Disallow duplicates,
	both of command strings, scripts, limits and of just the flags.
	* init/tests/test_cfgfile.c (test_stanza_exec) 
	(test_stanza_daemon, test_stanza_respawn, test_stanza_instance):
	Check the behaviour of these stanzas.
	
	* init/cfgfile.c (cfg_stanza_start, cfg_stanza_stop): Disallow
	duplicate values for the script.
	* init/tests/test_cfgfile.c (test_stanza_start, test_stanza_stop):
	Test cases for those two functions.

	* init/cfgfile.c (cfg_stanza_description, cfg_stanza_author) 
	(cfg_stanza_version): Don't allow stanza to be duplicated anymore.
	* init/tests/test_cfgfile.c (test_stanza_description) 
	(test_stanza_author, test_stanza_version): Test cases for these
	simple stanza; making sure duplication is not permitted.
	(test_stanza_on): Add a test case for this stanza too.

	* init/cfgfile.c (cfg_stanza_kill): Guard against duplicate uses
	of the kill timeout stanza.
	* init/tests/test_cfgfile.c (test_stanza_kill): Test the complex
	kill stanza.
	(test_stanza_pid): Check duplicate usage results in an error.

	* init/job.h (Job): Rename pidfile to pid_file and binary to pid_binary
	* init/job.c (job_new): Update names here too.
	* init/errors.h: Add a new "duplicate value" error.
	* init/cfgfile.c (cfg_read_job): Change name of variables, and catch
	the duplicate value error to add the line number.
	(cfg_stanza_pid): Change variable names, and clean this function up
	a little.  Make it an error to use a stanza more than once.
	* init/tests/test_cfgfile.c (test_stanza_pid): Write a newer test
	case function for the pid stanza.

	* init/cfgfile.c (cfg_stanza_normalexit): Use do/while instead of
	while, that we don't have to test has_token first as next_arg does
	that for us.

	* init/cfgfile.c (cfg_stanza_normalexit): Change to peek at the next
	token to see whether it's missing or not, and then just fetch each
	next argument at a time.  This is more efficient than parsing them
	all in one go, and also means we can report the error in the right
	place!
	* init/tests/test_cfgfile.c (test_stanza_normalexit): Since we've
	changed the function that parses the stanza, add a proper test case
	function for it, covering all the behaviours.

	* init/job.c (job_new): Initialise the emits member to an empty list.
	* init/job.h (Job): Add the emits member as a list.
	* init/tests/test_job.c (test_new): Check the emits list starts off
	empty.
	* init/tests/test_cfgfile.c (test_stanza_emits): Test the new emits
	stanza; this function will also serve as a prototype for cleaning up
	the config tests.

	* init/cfgfile.c (cfg_stanza_emits): Add function to parse the new
	emits stanza.

	* init/cfgfile.c (cfg_stanza_depends): Remove the depends stanza
	from the configuration file.  Dependency support has never been used,
	and is to be replaced by a more flexible event/state configuration
	and blocking on the starting/stopping events.
	* init/tests/test_cfgfile.c: Remove references and tests for the
	depends stanza.
	* init/job.h: Remove the depends list from the job structure.
	* init/job.c (job_new): No depends list to initialise.
	(job_change_state): No dependencies to release
	(job_start): No dependencies to iterate; this removes a particularly
	hairy and complex interaction between state changes.  Remove the
	dependency event.
	(job_release_depends): Drop this function.
	* init/tests/test_job.c (test_start, test_stop): Massively simplify
	these tests cases now we don't have dependencies to worry about.
	(test_release_depends): Drop tests

2007-01-08  Scott James Remnant  <scott@netsplit.com>

	* init/cfgfile.c: Rewrite using the nih_config API, rather than one
	huge function we now just have seperate handler functions for each
	stanza.  We can also use more fine-grained parsing than slurping
	all args in and counting them.
	(cfg_read_job): Catch exceptions from the configuration parser and
	add the line number where the problem occurred to an output message.
	Parser errors are now fatal, and not ignored.
	* init/errors.h: Add a file containing errors raised within the init
	daemon codebase.
	* init/Makefile.am (init_SOURCES): Build with errors.h
	* init/tests/test_cfgfile.c: Update test cases now we don't expect
	a job to be returned if there's a parser error.

	* TODO: Update

2007-01-06  Scott James Remnant  <scott@netsplit.com>

	* logd/main.c (logging_reader): Fix inadvertent shadowing of the
	len parameter.

	* compat/sysv/telinit.c: Oops, nearly forgot to port this to send
	the messages in the new way.
	* compat/sysv/shutdown.c (shutdown_now): Likewise, port this too.

	* TODO: Update.

	* util/initctl.c (handle_job_status): Output the process argument,
	not the pid argument which contains the origin of the message.

	* upstart/message.c (upstart_message_handle): Raise a new unknown
	message error if we don't have a handler  and a new illegal message
	error if the source is illegal.
	* upstart/tests/test_message.c (test_handle): Adjust tests to check
	for the new errors that we raise.
	* upstart/errors.h: Define strings for new errors.

	* util/initctl.c: Yet another makeover for this little program,
	port it to the new message/control framework using handler functions
	and NihIoMessage.  This starts to make each action function look
	very similar, so there's method to this madness.

2007-01-05  Scott James Remnant  <scott@netsplit.com>

	* logd/main.c (main): Make sure that we add the SIGTERM handler.

	* init/tests/test_job.c (test_run_script): This test case relies
	on there only being one file descriptor watch, which won't be true
	if the control socket has been opened because there's a message to
	go out.  Make sure it's closed first.

	* init/init.supp: Update supressions file now that control_init
	has been renamed to notify_init

	* init/Makefile.am: Include notify.o from all tests.
	* init/job.c (job_change_state, job_kill_process, job_start) 
	(job_stop): Use the new notify_job function name.
	* init/event.c (event_queue_run): Use the new notify_event function
	name.

	* init/control.c (control_error_handler): Handle ECONNREFUSED now
	that the process id is available to us.
	* init/tests/test_control.c (test_error_handler): Make sure children
	going away is handled properly.

	* upstart/message.c (upstart_message_new): Store the process id in
	the int_data message field.
	* upstart/tests/test_message.c (test_new): Check the int_data field
	is filled in.

	* init/main.c (main): Guard against various things returning an error
	that we weren't catching.

	* init/tests/test_notify.c: Whitespace fix.

	* init/control.c (control_watch_jobs, control_unwatch_jobs) 
	(control_watch_events, control_unwatch_events): Restore functionality
	to subscribe and unsubscribe from job and event notifications.	
	* init/tests/test_control.c (test_watch_jobs, test_unwatch_jobs) 
	(test_watch_events, test_unwatch_events): Check that the subscription
	and unsubscription messages work.
	* init/Makefile.am (test_control_LDADD): Link to notify.o

	* init/control.c: Drop unused include of upstart/errors.h

	* init/notify.c: Move functions that handle subscription and
	notification from control.c.  Other than changing the names, we're
	keeping the API the same for now; expect it to change later when we
	add the ability to subscribe to individual jobs or events.
	(notify_init): initialise the subscriptions list; we don't have a
	separate send queue now that the control I/O is always asynchronous.
	* init/notify.h: Moved notification enum, structure and prototypes
	from control.h, changing the names so they match notify_* in the
	process.
	* init/Makefile.am (init_SOURCES): Build and link notify.c using
	notify.h
	(TESTS): Build the notify test suite binary.
	(test_notify_SOURCES, test_notify_LDFLAGS, test_notify_LDADD): Details
	for notify test suite binary.
	* init/tests/test_notify.c: Rewrite test cases in the manner of
	test_control.c so that we have one function for notify_job and
	one for notify_event, each of which contains the child process that
	receives the notification,

	* init/control.c (control_open): Allow this to be called to obtain
	the control socket, which means we can make it static.
	* init/tests/test_control.c (test_open): Check that it works.

	* init/control.c, init/control.h, init/tests/test_control.c: Move
	functions that handle subscription and notification to new notify.c
	(control_init): Drop completely, no need to maintain a send queue now
	(control_open): Change to return an NihIo that uses the default
	control watcher, and our error handler.  Split socket opening into
	(control_open_sock): which can be called from other functions.
	(control_close): Use nih_io_close() to close the socket and free the
	structure in one go.
	(control_reopen): Close the open control socket and open it again
	without destroying the NihIo structure, its queues or state.
	(control_close_handler): Handle the control socket going away
	(control_error_handler): Handle errors on the control socket,
	including the connection refused error that indicates a client went
	away.
	(control_handle): Split this into a miriad of small functions with
	a table to link them to the message type; this will make expanding
	each message handler much easier in future.
	* init/control.h: Update.
	* init/tests/test_control.c: Rewrite test cases to check the new
	handler functions; as a side-effect, this gets rid of the evil giant
	child/parent functions in favour of one test function per handler
	function.

	* upstart/message.c (upstart_message_handle_using): Wrapper function
	around upstart_message_handle that ensures all messages as passed to
	a single function.
	* upstart/message.h: Update.
	* upstart/tests/test_message.c (test_handle_using): Make sure it
	calls the single function.

2007-01-04  Scott James Remnant  <scott@netsplit.com>

	* upstart/message.c (upstart_message_reader): Handle any errors
	that occurred while handling the message.

2007-01-02  Scott James Remnant  <scott@netsplit.com>

	* upstart/message.c (upstart_message_handle): Check that the name
	argument is never NULL.
	(upstart_message_reader): Simple message reader function that can
	be associated with an I/O watch and handles each message received.
	* upstart/message.h: Add prototype.
	* upstart/tests/test_message.c (test_reader): Test the reader function.

	* upstart/control.c: Rename to upstart/message.c
	* upstart/control.h: Rename to upstart/message.h
	* upstart/tests/test_control.c: Rename to upstart/tests/test_message.c
	* upstart/libupstart.h: Update includes.
	* upstart/wire.c: Include message.h
	* upstart/wire.h: Update includes.
	* upstart/tests/test_wire.c: Update includes.
	* upstart/errors.h: Rename UPSTART_INVALID_MESSAGE to
	UPSTART_MESSAGE_INVALID so that it's prefixed.
	* upstart/Makefile.am (libupstart_la_SOURCES) 
	(upstartinclude_HEADERS, TESTS): Update filenames.

	* upstart/control.c (upstart_message_new): New function that
	creates an NihIoMessage directly from its arguments, which are a type
	followed by a variable number of args depending on that type.
	(upstart_message_handler): Function to find a handler function for
	a particular message type and origin process.
	(upstart_message_handle): New function that takes an NihIoMessage
	and invokes a handler function with a variable number of args
	depending on the message type.
	(upstart_send_msg, upstart_send_msg_to, upstart_recv_msg): Drop these
	functions, leave it up to the caller to decide whether to send and
	receive the messages synchronously or asynchronously; now that the
	capability is in nih_io_*.
	* upstart/control.h (UpstartMsgType): Rename to UpstartMessageType.
	(UpstartMessageHandler): Function with variable number of arguments
	that handles a message received.
	(UpstartMsg): Drop this structure entirely, we'll encode or decode
	the wire format directly from or into a function call, rather than
	use an intermediate structure to marshal it.
	(UpstartMessage): New structure to make a table that can be passed
	to upstart_message_handle to determine which handler should be called.
	* upstart/tests/test_control.c: Test new behaviour.
	* upstart/wire.c (upstart_push_header, upstart_pop_header): Change
	structure name for type parameter.
	* upstart/wire.h: Update.
	* upstart/tests/test_wire.c: Update.

	* configure.ac (AC_COPYRIGHT): Update copyright to 2007.

2006-12-29  Scott James Remnant  <scott@netsplit.com>

	* upstart/wire.c (upstart_write_int, upstart_write_unsigned) 
	(upstart_write_string, upstart_write_header, upstart_write_packv) 
	(upstart_write_pack): Rename to *_push_*
	(upstart_read_int, upstart_read_unsigned, upstart_read_string) 
	(upstart_read_header, upstart_read_packv, upstart_read_pack): Rename
	to *_pop_*.
	All of the above modified to modify an NihIoMessage structure,
	instead of trying to carry around buffers ourself.
	* upstart/wire.h: Update to match above.
	* upstart/tests/test_wire.c: Update all tests to match the above
	changes.

2006-12-21  Scott James Remnant  <scott@netsplit.com>

	* upstart/wire.c (upstart_read_packv, upstart_write_packv): Change
	nih_assert_notreached to nih_assert_not_reached.

	* init/job.c (job_run_script): Open the NihIo structure in stream mode.
	* logd/main.c (logging_watcher): Open the NihIo structure in
	stream mode.
	(logging_reader): Need to pass the length of the size_t as a pointer
	so that it can be modified if less is read.

2006-12-17  Scott James Remnant  <scott@netsplit.com>

	* upstart/wire.c (upstart_write_packv, upstart_write_pack) 
	(upstart_read_packv, upstart_read_pack): Functions to write a pack
	of different variables to the stream, or read them from it
	* upstart/wire.h: Add prototypes.
	* upstart/tests/test_wire.c (test_write_pack, test_read_pack):
	Check we can read and write a pack of variables at once.

	* upstart/wire.c (upstart_write_header, upstart_read_header): Drop
	the version from the header, we'll just keep the protocol always
	backwards compatible.
	* upstart/wire.h: Update.
	* upstart/tests/test_wire.c (test_write_header, test_read_header):
	Check that everything works.

	* upstart/wire.c (upstart_write_string, upstart_read_string):
	Transmit the length as an unsigned, and use 0xffffffff to mean NULL
	instead of zero so we can still transmit the empty string.
	* upstart/wire.h: Update.
	* upstart/tests/test_wire.c (test_write_string, test_read_string):
	Tests for the functions to make sure the wire is at it should be.

	* upstart/wire.c (upstart_read_str, upstart_write_str): Rename to
	upstart_read_string and upstart_write_string.
	* upstart/wire.h: Update.
	
	* upstart/wire.c (upstart_write_unsigned, upstart_read_unsigned):
	Functions to send unsigned values over the wire, which we'll use
	to get a bit extra for the string lengths.
	* upstart/wire.h: Update.
	* upstart/tests/test_wire.c (test_write_unsigned) 
	(test_read_unsigned): Test the new functions.

	* upstart/wire.c (upstart_write_ints, upstart_read_ints): Drop
	these functions, we'll go with something far more generic and
	useful.
	* upstart/wire.h: Remove prototypes.

	* upstart/wire.c (upstart_write_int, upstart_read_int): Transmit
	integers as signed 32-bit values in network byte order.
	* upstart/tests/test_wire.c (test_write_int, test_read_int): Test
	the functions to make sure the wire is at it should be,

	* upstart/control.c (upstart_read_int, upstart_write_int) 
	(upstart_read_ints, upstart_write_ints, upstart_read_str) 
	(upstart_write_str, upstart_read_header, upstart_write_header): Move
	functions to new wire.c file.
	* upstart/wire.c: Source file to hold wire protocol functions.
	* upstart/wire.h: Prototypes.
	* upstart/tests/test_wire.c: (empty) test suite.
	* upstart/libupstart.h: Include wire.h
	* upstart/Makefile.am (libupstart_la_SOURCES): Build and link wire.c
	(upstartinclude_HEADERS): Install wire.h
	(TESTS): Build and run wire test suite.
	(test_wire_SOURCES, test_wire_LDFLAGS, test_wire_LDADD): Details for
	wire test suite binary.

	* upstart/control.c (MAGIC): Change to "upstart\n", the final
	character was originally \0 and then was a " " for the 0.2 series.
	* upstart/tests/test_control.c (test_recv_msg): Change to match.

2006-12-15  Scott James Remnant  <scott@netsplit.com>

	* util/initctl.c, compat/sysv/telinit.c, compat/sysv/shutdown.c:
	Update all uses of the UpstartMsg structure to avoid the
	intermediate union that no longer exists.	

	* init/control.c, init/tests/test_control.c: Update all uses of
	the UpstartMsg structure to avoid the intermediate union that no
	longer exists.	

	* upstart/control.h: Combine all the previous message structures
	into just one that has all of the fields anyway.
	* upstart/control.c, upstart/tests/test_control.c: Update all uses of
	the UpstartMsg structure to avoid the intermediate union that no
	longer exists.

	* upstart/control.h (UPSTART_API_VERSION): Define API version macro
	to be public.
	* upstart/control.c (MSG_VERSION, upstart_send_msg_to): Replacing the
	previous MSG_VERSION macro here.

	* upstart/control.c (upstart_read_int, upstart_write_int) 
	(upstart_read_ints, upstart_write_ints, upstart_read_str) 
	(upstart_write_str, upstart_read_header, upstart_write_header):
	New functions to replace the old "write a struct" protocol with
	something a little more regimented and supportable.
	(IOVEC_ADD, IOVEC_READ, WireHdr, WireJobPayload, WireJobStatusPayload)
	(WireEventPayload): Remove these structures, use the functions
	instead.
	(upstart_send_msg_to): Call write functions intead of using macros,
	this makes the code somewhat neater.
	(upstart_recv_msg): Call read functions instead of using macros,
	again making the code somewhat neater.
	* upstart/tests/test_control.c (test_recv_msg): Change wire
	tests to match new protocol, and thus actually work properly,
	previously these were endian sensitive.

2006-12-14  Scott James Remnant  <scott@netsplit.com>

	* compat/sysv/shutdown.c (wall): Construct the wall message so that
	we don't put \r into a po file; for some reason, gettext hates that
	and bitches about it.  Someone's confusing internationalisation with
	operating system portability, I expect.

	* util/man/initctl.8: Drop reference to start(8), as that's just
	a symlink to initctl now.

	* init/man/init.8: Link to initctl.

	* compat/sysv/reboot.c (main): Clear up help text a little.

	* HACKING: Correct some typos.

	* configure.ac (AC_INIT): Correct bug reporting address.

2006-12-13  Scott James Remnant  <scott@netsplit.com>

	* configure.ac: Bump version to 0.3.2

	* NEWS: Update.

	* util/initctl.c (print_job_status): Drop the newline from the
	output.

2006-12-13  Alex Smith  <alex@alex-smith.me.uk>

	* util/initctl.c (print_job_status): Clean up initctl job status
	output, which was badly converted from printf to nih_message.

2006-12-13  Scott James Remnant  <scott@netsplit.com>

	* compat/sysv/man/shutdown.8: Add missing documentation on the
	format of TIME by copying it from --help output.

2006-12-13  Alex Smith  <alex@alex-smith.me.uk>

	* init/process.c (process_setup_console): Actually send output to
	/dev/null instead of /dev/console, when CONSOLE_NONE.

2006-12-13  Scott James Remnant  <scott@netsplit.com>

	* Makefile.am (EXTRA_DIST): Distribute the nih ChangeLog as well.

	* init/tests/test_job.c: Port to the new test framework.
	* init/job.c (job_set_idle_event): Fix a slight memory leak,
	repeated setting of the idle event never freed the previous one set.

2006-12-12  Scott James Remnant  <scott@netsplit.com>

	* init/tests/test_cfgfile.c: Port to the new test framework.

	* init/tests/test_control.c: Port to the new test framework.
	* init/init.supp: Suppress the list head allocated within control_init.

	* init/control.c (control_watcher): Need to save the pid when we
	get ECONNREFUSED, otherwise we lose it when we free the message.

	* init/tests/test_process.c: Port to the new test framework.
	* init/init.supp: Suppress the list head allocated within job_init.

	* init/init.supp: Include a valgrind suppressions file.
	* init/Makefile.am (EXTRA_DIST): Distribute the suppressions file.

	* init/tests/test_event.c: Port to the new test framework.

	* logd/Makefile.am, util/Makefile.am, compat/sys/Makefile.am
	(AM_CPPFLAGS): Add -I$(srcdir), necessary for testing "programs"
	that don't have usual library path semantics.

	* upstart/tests/test_control.c: Port to the new test framework.
	* upstart/control.c (upstart_free): Drop this function, while not
	exposing libnih is a valiant effort, it already slips out because
	of the error handling.

	* upstart/tests/test_job.c: Add missing include.

	* upstart/tests/test_job.c: Port to the new test framework.
	(test_process_state_name): Check that this returns NULL.

	* HACKING: Update location of download directory.  Document
	requirement that all code have test cases.

	* logd/main.c (open_logging): Likewise.

	* init/control.c (control_open): No need to set ENOMEM, errno is
	always set anyway.

	* configure.ac (AM_INIT_AUTOMAKE): Include nostdinc so we don't get
	Automake's broken default includes.
	* upstart/Makefile.am (DEFAULT_INCLUDES): Drop override now that
	we don't need it.
	(DEFS, INCLUDES): Replace these variables with the combined
	(AM_CPPFLAGS): variable that declares everything.
	* init/Makefile.am (DEFAULT_INCLUDES): Drop override now that
	we don't need it.
	(DEFS, INCLUDES): Replace these variables with the combined
	(AM_CPPFLAGS): variable that declares everything.
	* util/Makefile.am (DEFAULT_INCLUDES): Drop override now that
	we don't need it.
	(DEFS, INCLUDES): Replace these variables with the combined
	(AM_CPPFLAGS): variable that declares everything.
	* compat/sysv/Makefile.am (DEFAULT_INCLUDES): Drop override now that
	we don't need it.
	(DEFS, INCLUDES): Replace these variables with the combined
	(AM_CPPFLAGS): variable that declares everything.
	* logd/Makefile.am (DEFAULT_INCLUDES): Drop override now that
	we don't need it.
	(DEFS, INCLUDES): Replace these variables with the combined
	(AM_CPPFLAGS): variable that declares everything.

2006-11-02  Scott James Remnant  <scott@netsplit.com>

	* util/initctl.c (start_action): Remove break calls which shouldn't
	be there.

2006-10-18  Sean E. Russell  <ser@ser1.net>

	* init/main.c: Include sys/time.h
	* init/cfgfile.c: Include sys/time.h and sys/resource.h
	* init/job.c: Include sys/time.h and sys/resource.h

2006-10-17  Scott James Remnant  <scott@netsplit.com>

	* configure.ac: Bump version to 0.3.1

	* NEWS: Update.
	* TODO: Update.

	* configure.ac (AM_GNU_GETTEXT_VERSION): Quote version number.

	* logd/Makefile.am (event.d/logd): Make the event.d sub-directory
	in case we're building outside of the source tree.

	* compat/sysv/runlevel.c (store): Don't break strict-aliasing rules
	by avoiding dereferencing type-punned pointer.  Answers on a
	postcard, please.

2006-10-13  Scott James Remnant  <scott@netsplit.com>

	* util/initctl.c (start_action, emit_action): Add missing \n

	* util/initctl.c: Rewrite using nih_command_parser.
	* util/man/initctl.8: Improve.

	* util/start.c: Remove, replaced by initctl.
	* util/man/start.8: Remove, replaced by initctl.
	* util/Makefile.am (sbin_PROGRAMS): Drop start, now just a symlink
	to initctl.
	(dist_man_MANS): Drop start.8, now a symlink to initctl.8
	(install-exec-hook): Make symlinks to initctl, add start
	(install-data-hook): Make symlinks to initctl.8, add start.8

	* initctl: Rename to util again, I don't want a separate directory
	for every single little tool; and we'll be shipping more than just
	initctl (e.g. a non-compat reboot).
	* configure.ac (AC_CONFIG_FILES): Make util/Makefile instead of
	initctl/Makefile.
	* Makefile.am (SUBDIRS): Descend into util, not initctl.

	* compat/sysv/reboot.c: Remove long options where they didn't exist
	before.  Write help text.
	* compat/sysv/man/reboot.8: Update.

	* init/main.c (main): Formatting.
	* logd/main.c (main): Formatting.
	* logd/man/logd.8: Formatting.
	* compat/sysv/runlevel.c (main): Formatting.
	* compat/sysv/telinit.c (main): Formatting.
	* compat/sysv/man/shutdown.8: Remove long options.

	* compat/sysv/shutdown.c: Remove -e/--event, it has no place in a
	compatibility tool.  Get rid of long options that never existed
	before.  Specify help text to describe the options.
	* compat/sysv/man/shutdown.8: Spruce up a bit.

	* compat/sysv/telinit.c (main): Set help text to list the valid
	runlevels.
	* compat/sysv/man/telinit.8: Refine the notes to mention runlevel(8).

	* compat/sysv/runlevel.c (main): Make the help text describe the
	options, rather than the behaviour.
	* compat/sysv/man/runlevel.8: Flesh out a little more.

	* configure.ac (AC_INIT): Change bug reporting address to the
	mailing list, since Launchpad doesn't accept random bugs without
	accounts and complicated control messages.
	* init/main.c, logd/main.c: Add a period to the synopsis.

	* init/main.c (main): Set the synopsis, and direct people to look
	at telinit in the --help output.
	* init/man/init.8: Flesh this out a little more, still a lot of
	explaining to do about jobs and events, but we'll wait until we've
	changed that code before documentating the behaviour.

	* logd/main.c (main): Correct help text to describe the options,
	rather than what the program does.  As per standard style.
	Don't become a daemon until the logging socket is open, and make
	that exclusive with waiting for SIGCONT.
	* logd/man/logd.8: Write some more extensive documentation,
	including describing the startup interlock and the socket protocol.
	* TODO: Plan to get rid of the signal interlock from  logd.

2006-10-12  Scott James Remnant  <scott@netsplit.com>

	* configure.ac: Expand AC_GNU_SOURCE so we get _GNU_SOURCE and so
	that gettext doesn't complain.
	(AM_GNU_GETTEXT_VERSION): Increase to 0.15
	(AC_PREREQ): Increase to 2.60
	* HACKING: Update autoconf and gettext requirements.

2006-10-11  Scott James Remnant  <scott@netsplit.com>

	* init/control.c (control_init): Pass NULL to nih_list_new.
	Clarify list item types.
	* init/event.c (event_init): Pass NULL to nih_list_new.
	* init/job.c (job_init): Pass NULL to nih_list_new.

	* init/main.c: Change nih_signal_add_callback to nih_signal_add_handler
	and NihSignalCb to NihSignalHandler.

	* init/cfgfile.c, init/cfgfile.h, init/control.c, init/control.h,
	init/event.c, init/event.h, init/job.c, init/job.h, init/main.c,
	init/process.c: Clean up documentation strings and parent pointer
	types.

	* compat/sysv/shutdown.c: Change nih_signal_add_callback to
	nih_signal_add_handler.

	* compat/sysv/reboot.c: Set synopsis text depending on command
	used (probably should use nih_command_parser?)
	* compat/sysv/runlevel.c: Set synopsis and help text, and correct
	usage.
	* compat/sysv/shutdown.c: Set synopsis text.
	* compat/sysv/telinit.c: Set synopsis text.

	* compat/sysv/runlevel.c, compat/sysv/shutdown.c: Clean up
	documentation strings.

	* logd/main.c: Set synopsis and help text.

	* logd/main.c: Clean up documentation strings.
	Change nih_signal_add_callback to nih_signal_add_handler.

	* upstart/control.c, upstart/control.h, upstart/job.c: Clean up
	documentation strings and correct parent pointer type.

	* HACKING: Detail function documentation requirement and format.

2006-10-10  Scott James Remnant  <scott@netsplit.com>

	* event.d/logd.in: Move to logd/event.d
	* event.d/Makefile.am: Remove
	* logd/Makefile.am: Create the logd job definition and install
	* Makefile.am (SUBDIRS): event.d directory has been removed.
	* configure.ac (AC_CONFIG_FILES): No longer make event.d/Makefile

	* configure.ac: Check for --enable-compat, default to sysv if given
	or no compat if not given.
	* compat/sysv/Makefile.am: Don't build binaries or install manpages
	unless COMPAT_SYSV is defined.

2006-10-06  Scott James Remnant  <scott@netsplit.com>

	* doc/upstart-logo.svg: Include the logo Alexandre designed.
	* doc/Makefile.am (EXTRA_DIST): Ship the logo in the tarball.
	* Makefile.am (SUBDIRS): Install under doc
	* configure.ac: Generate doc/Makefile
	* AUTHORS: Ensure he's credited fully.

2006-09-27  Scott James Remnant  <scott@netsplit.com>

	* event.d/Makefile.am (do_subst): Eliminate duplicate /s

	* man/init.8: Move to init/man
	* init/Makefile.am: Update to install man page.
	* man/logd.8: Move to logd/man
	* logd/Makefile.am: Update to install man page.
	* man/initctl.8, man/start.8: Move to initctl/man
	* initctl/Makefile.am: Update to install man pages.
	* man/reboot.8, man/runlevel.8, man/shutdown.8, man/telinit.8:
	Move to compat/sysv/man
	* compat/sysv/Makefile.am: Update to install man pages.
	* man/Makefile.am: Remove
	* configure.ac (AC_CONFIG_FILES): Remove man/Makefile
	* Makefile.am (SUBDIRS): Don't build in man

	* util: Rename to initctl
	* configure.ac (AC_CONFIG_FILES): Update.
	* Makefile.am (SUBDIRS): Update.

	* util/reboot.c: Move to compat/sysv
	* util/shutdown.c: Move to compat/sysv
	* util/Makefile.am: Update.
	* compat/sysv/Makefile.am: Update.

	* configure.ac: Replace macros with single call to NIH_INIT.
	Bump version to 0.3.0 to begin new development cycle.

2006-09-21  Scott James Remnant  <scott@netsplit.com>

	* logd/main.c: Revert the change that logged to the console, in
	practice this doesn't work so well.  I want to get rid of logd
	in the long term, or at least just have it as a simple logging
	proxy, so giving it features seems wrong.

2006-09-20  Scott James Remnant  <scott@netsplit.com>

	* configure.ac: Bump version to 0.2.8
	* NEWS: Updated.

	* logd/main.c (main): Check the kernel command-line for "quiet"
	(line_reader): Write to console unless silent or a daemon

	* man/Makefile.am (dist_man_MANS): Drop sulogin.8
	* man/sulogin.8: Drop, we don't include an sulogin

2006-09-19  Michael Biebl  <mbiebl@gmail.com>

	* event.d/Makefile.am (logd): Drop $(srcdir)
	* init/Makefile.am (init_SOURCES): Distribute paths.h

2006-09-18  Michael Biebl  <mbiebl@gmail.com>

	* configure.ac: Check for sys/inotify.h

2006-09-18  Scott James Remnant  <scott@netsplit.com>

	* util/shutdown.c (warning_message): Adjust method of constructing
	the message to not confuse poor translators who think \r and \n are
	the same thing!

2006-09-14  Scott James Remnant  <scott@netsplit.com>

	* init/job.c (job_change_state): Catch runaway respawns when we
	enter the running state, so we catch stop/start loops too.
	* init/tests/test_job.c (test_change_state): Update test.

	* event.d/logd: Rename to logd.in
	* event.d/logd.in: Replace /sbin with @sbindir@ so we can transform
	* event.d/Makefile.am: Generate logd from logd.in

	* util/reboot.c: Don't hardcode the location of /sbin/shutdown
	* util/Makefile.am (DEFS): Use autoconf to seed it
	* util/shutdown.c (sysvinit_shutdown): Don't hardcode the location
	of /dev/initctl

	* init/paths.h: Create a new configuration file that can contain
	all of the path definitions, and in particular, allow them to be
	overidden elsewhere.
	* init/Makefile.am (DEFS): Override definitions of CFG_DIR and
	TELINIT using autoconf
	* init/main.c: Include paths.h.  Don't hardcode location of telinit
	* init/job.c: Include paths.h
	* init/process.c: Include paths.h
	* init/process.h: Remove definitions from here.

	* configure.ac: Bump version to 0.2.7

2006-09-13  Scott James Remnant  <scott@netsplit.com>

	* NEWS: Updated.

	* TODO: More TODO.

2006-09-10  Scott James Remnant  <scott@netsplit.com>

	* util/reboot.c (main): Don't give -H with "halt".

2006-09-09  Scott James Remnant  <scott@netsplit.com>

	* configure.ac: Bump version to 0.2.6

	* NEWS: Update.
	* TODO: Update.

	* upstart/control.c (upstart_send_msg_to, upstart_recv_msg): Change
	the magic to be the package string.
	* upstart/tests/test_control.c (test_recv_msg): Update tests.

	* util/initctl.c (main): Set the usage string.
	* util/shutdown.c (main): Set the usage string.
	* util/start.c (main): Set the usage string.
	* compat/sysv/runlevel.c (main): Set the usage string.
	* compat/sysv/telinit.c (main): Set the usage string.

	* man/Makefile.am: Use install-data-hook and $(man8dir)
	* util/Makefile.am: Also use install-exec-hook

	* Makefile.am (SUBDIRS): Install contents of the man directory
	* configure.ac (AC_CONFIG_FILES): Generate man/Makefile
	* man/Makefile.am: Install manpages in the appropriate places.
	* man/init.8, man/logd.8, man/initctl.8, man/reboot.8,
	* man/shutdown.8, man/start.8, man/sulogin.8, man/runlevel.8,
	* man/telinit.8: Include some basic manpages so we at least have
	some level of documentation.

	* init/job.c (job_child_reaper): Don't check the exit status of
	a respawning job if the goal is to stop it.

	* compat/sysv/telinit.c (main): Generate events rather than
	starting and stopping jobs directly, the events are named
	"runlevel-X".  0, 1, 6 and s/S are shutdown events.

	* logd/main.c (main): Raise SIGSTOP before entering the main loop.
	* init/main.c (main): Interlock with logd.

	* event.d/logd: Should not be a console owner, but should stop
	on shutdown.

	* init/process.c (process_setup_console): Revert part of the previous
	change, should just output to /dev/null if we don't have logd.

	* configure.ac: Bump version to 0.2.5

	* init/main.c (main): Start the logd job if it exists.

	* init/process.c (process_setup_console): Ignore ECONNREFUSED as
	that just means that logd isn't around, handle errors by falling
	back to opening the console.

	* init/process.c (process_setup_console): Implement handling for
	CONSOLE_LOGGED and generally clean up the other handling.
	* init/process.h: Update.
	* init/main.c (main): Pass NULL for the job to setup console.
	* TODO: Update.

	* logd/main.c: Implement the logging daemon, it accepts connections
	on a unix stream socket with the abstract name
	"/com/ubuntu/upstart/logd", expects the length of the name and the
	name to follow; then sequences of lines which are logged to
	/var/log/boot, or memory until that file can be opened.

2006-09-08  Scott James Remnant  <scott@netsplit.com>

	* util/shutdown.c (event_setter): Change the event names to
	distinguish between "shutdown -h" and "shutdown -h -H".

	* init/job.c (job_handle_event): Allow jobs to react to their own
	events, this is how we'll do respawn eventually.
	* init/tests/test_job.c (test_handle_event): Remove test.

	* init/main.c (cad_handler, kbd_handler): Generate the new event
	names.
	* init/event.h (CTRLALTDEL_EVENT, KBDREQUEST_EVENT): Add definitions
	of these event names, change the ctrlaltdel event to just that.

	* logd/main.c (main): Add the code to daemonise, etc.

2006-09-07  Scott James Remnant  <scott@netsplit.com>

	* TODO: Long discussion today on #upstart, many improvements to the
	job and event model that make it more elegant.
	* AUTHORS: Include a list of thanks.

	* util/shutdown.c (shutdown_now): If we get ECONNREFUSED when we
	try and send the shutdown event to init, it probably means we're
	still in sysvinit.  So try that instead.
	(sysvinit_shutdown): Function to send a hand-crafted runlevel
	change message across /dev/initctl.

	* util/initctl.c (main): Add a shutdown command that takes an
	arbitrary event name to be issued after "shutdown".  You'll
	nearly always want the /sbin/shutdown tool instead.

	* init/job.c (job_detect_idle): Only generate the stalled event
	if at least one job handles it in its start_events list.
	* init/tests/test_job.c (test_detect_idle): Make sure that works.

	* init/event.h (STARTUP_EVENT, SHUTDOWN_EVENT, STALLED_EVENT):
	Macros to define the standard event names.
	* init/main.c (main): Use STARTUP_EVENT macro instead of "startup"
	* init/control.c (control_handle): Use SHUTDOWN_EVENT macro
	instead of "shutdown".
	* init/job.c (job_detect_idle): Use STALLED_EVENT macro instead
	of "stalled".

	* init/job.c (job_detect_idle): Add some log messages for when we
	detect the idle or stalled states.
	(job_kill_process, job_kill_timer): Increase log verbosity.
	* init/event.c (event_queue_run): Log which events we're handling
	if --debug is given.

	* compat/sysv/telinit.c (main): Send a shutdown command when
	requesting to enter runlevel 0 or runlevel 6, likewise for
	runlevel 1, s or S which all run "rc1" not "rcS".
	* init/main.c (main): When called directory (pid != 1) try and
	run telinit before complaining that we're not init.  Make sure
	errors aren't lost.

2006-09-04  Johan Kiviniemi  <johan@kiviniemi.name>

	* upstart/control.c (upstart_addr): Replace use of __builtin_offsetof
	with offsetof.
	* upstart/tests/test_control.c (test_recv_msg): Likewise.

2006-09-04  Scott James Remnant  <scott@netsplit.com>
	
	* util/shutdown.c (main): Exit normally after sending the warning
	message if -k is given.

2006-09-01  Scott James Remnant  <scott@netsplit.com>

	* configure.ac: Bump version to 0.2.2

	* NEWS: Update.
	* configure.ac: Bump version to 0.2.1

	* init/process.c (process_setup_console): Ensure that the console
	is always initialised to at least /dev/null
	* init/job.c (job_change_state): Initialise event to NULL.
	* init/event.c (event_read_state): Don't mask initialisation of
	other variable.
	* init/cfgfile.c (cfg_job_stanza, cfg_parse_script, cfg_next_token): 
	Print lineno using %zi not %d
	* compat/sysv/runlevel.c (store): Cast pointer type of timeval.

	* init/main.c: Move the kernel headers include beneath the C
	library ones, so that compilation doesn't fail on !i386.
	* util/reboot.c: Likewise.

	* init/main.c (term_handler): Close the control connection if we
	re-exec init, otherwise it won't be able to bind.  Drop debugging.

	* init/main.c (term_handler): It always helps if we dup2 the
	right file descriptor.

	* init/main.c: Use the TERM signal instead of USR1, as old init
	used that for something else.  Also rather than passing across
	file descriptor numbers, use a fixed descriptor and just pass
	"--restart".  When we get that option we need to unmask signals
	otherwise we sit there looking like a lemon.

	* init/job.c (job_change_state): Don't free the event unless we
	generate one.

	* NEWS: Update.

	* init/cfgfile.c (cfg_watcher): Ignore any file with '.' or '~'

	* TODO: Update.

	* init/main.c (main): Parse command-line arguments, specifically
	look for --state-fd which we'll use for reexec.  Don't do a couple
	of things if we're passed this.
	(read_state): Parse the line-buffered state.
	* init/job.c (job_read_state, job_write_state): Job state
	serialisation so that we can re-exec ourselves.
	* init/job.h: Update.
	* init/tests/test_job.c: Test the serialisation.
	* init/event.c (event_read_state, event_write_state): And similar
	functions for serialising the event queue.
	* init/event.h: Update.
	* init/tests/test_event.c: Test the serialisation.
	* init/cfgfile.c (cfg_read_job): Fix a bug, need to subtract current
	time to get due time.

	* upstart/job.c (job_goal_from_name, job_state_from_name) 
	(process_state_from_name): Add opposite numbers that convert a
	string back into an enumeration.
	* upstart/job.h: Update.
	* upstart/tests/test_job.c: Test the new functions.

2006-08-31  Scott James Remnant  <scott@netsplit.com>

	* init/job.h (Job): Add respawn_limit, respawn_interval,
	respawn_count and respawn_time members so that we can keep track of
	runaway processes.
	* init/job.c (job_catch_runaway): Increment the respawn_count
	within respawn_interval, or reset it if we go over.
	(job_new): Initialise respawn_limit and respawn_interval to sensible
	defaults.
	* init/tests/test_job.c (test_new): Check the defaults are set.
	(test_change_state): Check the respawning code works.
	* init/cfgfile.c (cfg_job_stanza): Parse the "respawn limit" stanza.
	* init/tests/test_cfgfile.c (test_read_job): Test the new stanza.

	* init/process.c (process_setup_console): Remove the console reset
	code, it tends to just crash X and seems to do nothing interesting.
	* init/main.c (reset_console): Instead put it here and just do it
	on startup.

	* configure.ac: Bump version to 0.2.0

	* util/Makefile.am (install-exec-local): Create symbolic links,
	not hard links.

	* init/main.c: Can't catch STOP.

	* util/reboot.c: Pause init while shutting down or rebooting.

	* init/main.c (stop_handler): Catch STOP/TSTP and CONT.
	* init/event.c (event_queue_run): Don't run the event queue while
	paused.
	* init/job.c (job_detect_idle): Don't detect idle jobs while paused.

	* util/reboot.c: if we get the -w argument ("only write to wtmp")
	we need to exit, and not behave as halt normally would.

	* compat/sysv/runlevel.c (main): Add missing newline.
	* compat/sysv/telinit.c (main): And here too.

	* init/main.c (main): Check for idle after the startup event queue
	has been run, otherwise we may just sit there.

	* compat/sysv/Makefile.am (sbin_PROGRAMS): Build and install telinit
	(telinit_SOURCES, telinit_LDFLAGS, telinit_LDADD): Details for
	telinit binary.
	* compat/sysv/telinit.c: Trivial telinit program that just runs
	the appropriate rcX job.
	* compat/sysv/runlevel.c (main): Suggest help on illegal runlevel.

	* util/Makefile.am: Tidy up.

	* configure.ac (AC_CONFIG_FILES): Create compat/sysv/Makefile
	* Makefile.am (SUBDIRS): Build things found in compat/sysv
	* compat/sysv/Makefile.am (sbin_PROGRAMS): Build and install runlevel
	(runlevel_SOURCES, runlevel_LDFLAGS, runlevel_LDADD): Details for
	runlevel binary.
	* compat/sysv/runlevel.c: Helper to store and retrieve the current
	"runlevel" from utmp/wtmp; as well as the reboot time.

	* init/main.c (main): Drop debugging set.

	* init/job.c (job_change_state): As well as the job/state events,
	send the job event when a service is running or a task is stopping.
	* init/tests/test_job.c (test_change_state): Check the events get
	sent properly.

	* util/start.c: Write a simple utility to start, stop, or query
	the status of the named jobs.
	* util/Makefile.am (sbin_PROGRAMS): Build and install start
	(start_SOURCES, start_LDFLAGS, start_LDADD): Details for start
	(install-exec-local): Also install as stop and status.
	* util/reboot.c (main): Drop the debugging set.

	* init/cfgfile.c (cfg_job_stanza): Correct nih_alloc error.

	* init/process.c (process_setup_environment): Guard memory alloc.
	* init/job.c (job_set_idle_event): Likewise.
	(job_change_state): And here too.
	(job_run_command): Likewise.
	* init/control.c (control_send): Likewise.
	* init/cfgfile.c: And throughout this file.
	* upstart/control.c (upstart_recv_msg): And once here too.

	* upstart/control.h: Abolish the separate halt, reboot and poweroff
	messages and replace with a single shutdown message that takes
	an event name (for the idle event issued afterwards).
	* upstart/control.c (upstart_send_msg_to, upstart_recv_msg): Handle
	the new shutdown event type by just treating it as an event.
	* upstart/tests/test_control.c (test_messages): Update tests.
	* init/job.c (job_set_idle_event): Store a copy of the idle event
	name.
	* init/control.c (control_send): Copy the shutdown event name.
	(control_handle): Replace individual handling with the new
	single event.
	* init/tests/test_control.c (test_watcher): Update.
	* util/initctl.c: Drop handling for things that shutdown does now.
	* util/shutdown.c: Send the UPSTART_SHUTDOWN event and let the user
	specify anything they want, just give defaults.

	This is quite a big change and abolishes level events entirely,
	along with the event history.  We now just treat events as a
	transient queue of strings that go past, may cause things to change,
	but are otherwise forgotten.  This turns out to be much easier to
	understand and has no real loss of power.

	* init/event.c: Vastly simplify; gone are the separate notions of
	edge and level events, instead we just treat them as one-shot
	things that go past and are forgotten about.
	* init/event.h (Event): Remove value member.
	Update prototypes.
	* init/tests/test_event.c: Update.
	* init/job.c (job_change_state): Change the event pattern to be
	one that includes the job name and a description of the transition
	instead of the new state.
	(job_detect_idle): Call event_queue rather than event_queue_edge.
	* init/tests/test_job.c: Update.
	* init/cfgfile.c (cfg_job_stanza): Drop "when" and "while".
	* init/tests/test_cfgfile.c (test_read_job): Drop mentions of
	"when" and "while".
	* init/control.c (control_send, control_handle): Drop cases for
	level events.
	(control_handle_event): Don't include a level in the event.
	* init/tests/test_control.c: Update
	* init/main.c: Call event_queue rather than event_queue_edge.
	* upstart/control.c (upstart_send_msg_to, upstart_recv_msg): Change
	event handling so that only a name is read.
	* upstart/control.h: Remove value/level event structures.
	* upstart/tests/test_control.c (test_messages): Update.
	* upstart/job.c (process_state_name): Not used for events, adjust
	documentation so it doesn't lie.
	* util/initctl.c (main): Drop the set function, simplify trigger.
	* util/shutdown.c (shutdown_now): Call UPSTART_EVENT_QUEUE for
	shutdown into maintenance mode.

	* init/control.c (control_handle): Place a message in the syslog
	before halting, powering off or rebooting.

	* util/shutdown.c: Adjust so that the warning message is sent out
	if shutdown is immediate, and when it actually happens.  Include
	the hostname as wall does.

2006-08-30  Scott James Remnant  <scott@netsplit.com>

	* TODO: Update.

	* util/shutdown.c: Implement shutdown utility along the same lines
	as the sysvinit one, but with rather different code.

	* util/initctl.c (main): Call setuid on the effective user id so
	that we can be made setuid root and executable by a special group.
	* util/reboot.c (main): Likewise.

	* util/initctl.c (main): Check the effective rather than the real
	user id, if we're effectively root, that's good enough.

	* util/reboot.c: Implement reboot/halt/poweroff utility.
	* util/Makefile.am (sbin_PROGRAMS): Build and install reboot
	(reboot_SOURCES, reboot_LDFLAGS, reboot_LDADD): Details for reboot
	(install-exec-local): Create hardlinks to reboot for halt and poweroff.

2006-08-29  Scott James Remnant  <scott@netsplit.com>

	* init/main.c (main): Actually run the idle-detect function.
	* init/job.c (job_detect_idle): Interrupt the main loop, otherwise
	we may end up waiting for a signal before we process the event
	we just issued.

2006-08-27  Scott James Remnant  <scott@netsplit.com>

	* util/shutdown.c: Template main function.
	* util/Makefile.am (sbin_PROGRAMS): Build and install the
	shutdown binary.
	(shutdown_SOURCES, shutdown_LDFLAGS, shutdown_LDADD): Details for
	the shutdown binary

	* util/initctl.c (main): Add commands for halt, poweroff and reboot.

	* init/event.c (event_queue_run): Remove the parameters.
	* init/event.h: Update.
	* init/main.c (main): Update.
	* init/tests/test_control.c (test_watcher): Update.
	* init/tests/test_job.c (test_detect_idle): Update.

	* upstart/control.c (upstart_send_msg_to, upstart_recv_msg): Deal
	with halting, rebooting and powering off; or at least the appropriate
	messages.
	* upstart/control.h: Add control message structures for halting,
	powering off and rebooting the machine.
	* upstart/tests/test_control.c (test_messages): Run the tests.
	* init/control.c (control_handle): Add handling for halt, power off
	and reboot that issue the shutdown event and arrange for the halt,
	poweroff or reboot to be issued the next time the system is idle.
	* init/tests/test_control.c (test_watcher): Test the events.

	* TODO: Update.

	* init/job.c (job_detect_idle): Function to detect when the system is
	stalled or idle.
	* init/job.h: Update
	* init/tests/test_job.c (test_detect_idle): Test the new function.

	* util/initctl.c (main): Handle the list command.

	* TODO: Update.

	* upstart/control.c (WireJobStatusPayload): add description to the
	job status payload.
	(upstart_send_msg_to, upstart_recv_msg): Send and receieve the
	description over the wire.
	* upstart/control.h (UpstartJobStatusMsg): add a description field
	* upstart/tests/test_control.c: Update test cases.
	* init/control.c (control_handle): Include the job description in
	the message.
	(control_send): Copy the description when we put the message on
	the queue.
	(control_handle_job): Copy the description here too
	* init/tests/test_control.c: Update test cases.

	* init/job.c (job_list): Add a function to return the job list.
	* init/job.h: Update.
	* init/control.c (control_handle): Handle the JOB_LIST message
	by sending back a list of job status messages followed by the
	JOB_LIST_END message.
	* init/tests/test_control.c (test_watcher_child): Check the
	JOB_LIST message works properly.

	* upstart/control.c (upstart_send_msg_to, upstart_recv_msg): Handle
	the JOB_LIST and JOB_LIST_END messages which have no payload.
	* upstart/control.h: Add enums and structures for job list messages.
	* upstart/tests/test_control.c (test_messages): Update tests.

	* init/main.c (main): Check that we're both uid and process #1

	* init/main.c (main): Stop handling SIGTERM, we never want people
	to kill init.  Handle SIGINT and SIGWINCH through the ordinary
	handler and SIGSEGV through a direct handler.
	(segv_handler): Write a sensible core dump handler, we use a child
	to dump core while we carry on in the parent hopefully stepping over
	the bad instruction.
	(cad_handler): Generate the control-alt-delete event.
	(kbd_handler): Generate the kbdrequest event.

2006-08-25  Scott James Remnant  <scott@netsplit.com>

	* configure.ac: Bump version to 0.1.2
	* NEWS: Update.

	* TODO: Update.

	* init/process.c (process_setup_environment): Inherit the PATH
	and TERM environment variables from the init process, so the
	console works properly.
	* init/process.h (PATH): Declare a default value for this variable
	* init/main.c (main): Set the value of PATH to the default.
	* init/tests/test_process.c (child): Update test case.

	* NEWS: Update.
	* configure.ac: Bump version to 0.1.1

2006-08-24  Scott James Remnant  <scott@netsplit.com>

	* init/cfgfile.h (CFG_DIR): Change configuration directory to
	/etc/event.d -- it's not been used by anyone, but is similar to
	other directories that have which is a good precedent.
	* event.d/Makefile.am (eventdir, dist_event_DATA): Install files
	into the new directory name.
	* Makefile.am (SUBDIRS): Rename sub directory
	* configure.ac (AC_CONFIG_FILES): Rename generated Makefile

	* init/Makefile.am (DEFAULT_INCLUDES): Set to include the right
	directories so out of tree builds work.
	* logd/Makefile.am (DEFAULT_INCLUDES): Set to include the right
	directories so out of tree builds work.
	* upstart/Makefile.am (DEFAULT_INCLUDES): Set to include the right
	directories so out of tree builds work.
	(upstartinclude_HEADERS): Install errors.h
	* util/Makefile.am (DEFAULT_INCLUDES): Set to include the right
	directories so out of tree builds work.

	* Makefile.am (SUBDIRS): Add m4 to the list
	* configure.ac (AC_CONFIG_FILES): Generate m4/Makefile
	* upstart/Makefile.am (upstartinclude_HEADERS): Add errors.h

	* upstart/control.c (upstart_open): 

	* init/control.c (control_open): Raise the error before
	performing other actions so errno is not lost.

	* TODO: Update.o
	* init/cfgfile.c (cfg_next_token): Don't count quote characters
	unless we're actually planning to dequote the file, otherwise we
	end up allocating short.

	* init/control.c (control_close): Free the io_watch using list_free
	in case a destructor has been set.
	* init/tests/test_control.c: Initialise the type of the message, and
	free job correctly.

	* upstart/tests/test_control.c: Fix overwrite of buffer.
	* init/tests/test_job.c: Clean up not-freed job.

2006-08-23  Scott James Remnant  <scott@netsplit.com>

	* init/tests/test_event.c: free the entry allocated and initialise
	the return values.

	* init/cfgfile.c (cfg_skip_token): Drop this function; we'll
	make sure *pos is pointing at the start of the thing we want
	to parse, not the first token.  Update the other functions
	accordingly.
	(cfg_read_job): Implement function to look over a job file and
	parse all of the stanzas that are found.  Also sanity checks the
	job afterwards and deals with reloading existing jobs.
	(cfg_job_stanza): Function that parses an individual stanza,
	calling out to the other parse functions; this is the main config
	file parser!
	(cfg_parse_args, cfg_parse_command): Drop requirement that filename
	and lineno be passed, so we can be called to reparse arguments after
	we've already done so.
	(cfg_parse_script): Remove requirement that it be called at the
	start of the entire stanza, and instead at the start of the script.
	When hitting EOF, return the script so far, not NULL.
	(cfg_parse_args): Correct bug where we didn't check sufficient
	characters while skipping whitespace.
	(cfg_next_token): Correct bug where we didn't copy the character
	after a slash into the text, instead of just not copying the slash.
	Adjust line numbers to match the fact that it's zero based now.
	* init/cfgfile.h: Define prototype.
	* init/tests/test_cfgfile.c (test_read_job): Pretty thoroughly
	test the config file parser code.

2006-08-22  Scott James Remnant  <scott@netsplit.com>

	* init/cfgfile.c (cfg_tokenise): Rename to cfg_next_token.
	(cfg_skip_token): Code to skip whitespace, token and whitespace.
	(cfg_parse_args): Function to parse an argument list.
	(cfg_next_token): Extend to support the removal of quotes and
	slashes from the token.

	* init/cfgfile.c (cfg_parse_script): Pass filename and lineno and
	increment the latter as we go.
	(cfg_script_end): Pass and increment lineno.

	* init/cfgfile.c: Correct a missing semi-colon in prototypes.
	(cfg_parse_command): Function to parse any stanza that requires
	a command and arguments list, e.g. exec/respawn/daemon.  We don't
	want to require that the list be quoted, etc. and do want to allow
	it to be folded over lines.
	(cfg_tokenise): Function used by the above to tokenise the file,
	handling things like \, quoted strings and newlines, etc.  Can be
	used both to determine the length of the token and to copy it.

	* init/cfgfile.c (cfg_read_script): Rename to cfg_parse_script.

	* init/cfgfile.c (cfg_read_script): Function to parse a script
	fragment ("foo script\n....end script\n") from the job file, which
	is the most complex form we can find.  Write it assuming the file is
	in a character array which may not be NULL terminated (ie. a mmap'd
	file).
	(cfg_script_end): Used by the above to detect the end of the
	fragment.
	* init/cfgfile.h: Empty header file.
	* init/Makefile.am (init_SOURCES): Build and link cfgfile.c
	using the cfgfile.h header
	(TESTS): Build and run the config file test cases.
	(test_cfgfile_SOURCES, test_cfgfile_LDFLAGS, test_cfgfile_LDADD):
	Details for config file test case binary.

	* init/main.c (main): Remove the calls to the unfinished config
	file code.

2006-08-21  Scott James Remnant  <scott@netsplit.com>

	* init/main.c: Add missing include for unistd.h
	* init/process.c (process_setup_console): Drop use of job.
	* util/initctl.c (main): Check that we're run as root.

	* init/main.c (main): Write the main function

	* init/event.c (event_queue_cb): Rename to event_queue_run.
	* init/event.h: Update.

	* init/process.c (process_setup_console): Become an exported
	function that includes the code to reset a console.

2006-08-19  Scott James Remnant  <scott@netsplit.com>

	* logd/main.c (main): Write the basic main function.

	* util/initctl.c (main): Fill in the details to give us a basic
	test client.

	* TODO: Update.

	* util/initctl.c (main): Provide the most basic main function.
	* util/Makefile.am (sbin_PROGRAMS): Build the initctl binary
	* Makefile.am (SUBDIRS): Build the utilities.
	* configure.ac (AC_CONFIG_FILES): Generate the util Makefile.

2006-08-18  Scott James Remnant  <scott@netsplit.com>

	* init/Makefile.am (test_job_LDADD): Remove the duplicate link.

	* TODO: Update.

	* init/job.c (job_handle_child): Rename to job_child_reaper.
	* init/job.h: Update.
	* init/tests/test_job.c: Update function names.

	* init/control.c (control_cb): Rename to control_watcher
	* init/tests/test_control.c: Update function names.

	* TODO: Update.

	* Makefile.am (SUBDIRS): Install the rc.d files.
	* configure.ac (AC_CONFIG_FILES): Generate the rc.d Makefile.
	* rc.d/Makefile.am (rcdir): Define rcdir to be /etc/rc.d
	(dist_rc_DATA): Install the logd file into that directory.
	* rc.d/logd: Write a simple service definition for the log daemon,
	this saves us hardcoding any information about it into init; it'll
	just need to know the name.

	* Makefile.am (SUBDIRS): Build the logd daemon
	* configure.ac (AC_CONFIG_FILES): Generate the logd Makefile.
	* logd/Makefile.am (sbin_PROGRAMS): Install the logd binary into
	the sbin directory by default.
	(logd_SOURCES): Build and link main.c
	* logd/main.c (main): Add basic main function for testing purposes.

2006-08-16  Scott James Remnant  <scott@netsplit.com>

	* init/job.c (job_start): Ignore self-dependencies; over-document
	why the dependency event prodding has a surprise in its tail.
	(job_change_state): Move the job_release_depends call to here.

	* init/event.c (event_queue_cb): Add event consumer/dispatcher.
	* init/event.h: Update.

	* init/control.c (control_send): Make the event code clearer.
	(control_handle): Handle the changed event semantics.
	(control_handle_event): Issue the new event type.
	* init/tests/test_control.c: Update tests.

	* upstart/control.c (upstart_send_msg_to, upstart_recv_msg): Adjust
	marshal code to match.
	* upstart/control.h: Update all structures appropriately to the
	previous changes.
	* upstart/tests/test_control.c: Update.

	* init/job.c (job_change_state): Change call to event_trigger_level
	to event_queue_level.

	* init/event.c (event_trigger_edge, event_trigger_level): Place
	the event on the event_queue rather than directly triggering it.
	Rename to event_queue_edge and event_queue_level respectively.
	* init/event.h: Update.
	* init/tests/test_event.c: Update test cases.

	* init/job.c (job_handle_event): Add another sanity check, jobs
	should not be able to react to their own events; that's just silly.
	* init/tests/test_job.c (test_handle_event): Check that the new
	condition does the right thing.
	
	* init/job.c (job_change_state): Make it illegal for a job to exist
	without either a command or script or both.  This is for sanity
	reasons, allowing no primary process makes no sense and can lead
	to event loops if someone is feeling nefarious.
	* init/tests/test_job.c (test_change_state): Drop test on behaviour
	we've just outlawed.

	* init/job.c (job_start): Only announce the change if we're still
	in the waiting state, we could have moved on to running already.

	* init/job.c (job_start): If holding the job, at least announce
	the goal change to subscribed clients.

	* TODO: Update.

	* init/job.c (job_start): Check for dependencies before starting
	the process, if we have any that aren't running we stay in waiting
	until they are.  Any that aren't even starting get poked with a
	dependency event to see whether that wakes them up.
	* init/tests/test_job.c (test_start): Test paths through new
	dependency code.

	* init/job.c (job_run_process): Once we've got an active process
	in the running state, release our dependencies.

	* init/job.c (job_release_depends): Function to release any waiting
	dependencies on the given job.
	* init/job.h: Update.
	* init/tests/test_job.c (test_release_depends): Test the behaviour
	of the function on its own.

	* init/job.h (Job): Add depends list field
	(JobName): New structure to hold the name of a job.
	* init/job.c (job_new): Initialise the depends list.
	* init/tests/test_job.c (test_new): Make sure the depends list is
	initialised properly.

	* init/job.c (job_next_state): Return JOB_STARTING if we're in
	JOB_WAITING and the goal is JOB_START.  This is only called when
	there's some change, and I don't want to hard-code the goal there.
	(job_start): Don't hardcode JOB_STARTING, instead just use the next
	state.
	* init/tests/test_job.c (test_next_state): Adjust test case.

	* init/control.c (control_subscribe): Allow the current
	subscription to be found by passing NOTIFY_NONE.
	(control_handle): Don't remove an existing subscription to jobs,
	a GUI will probably want a permanent one to keep the status up to
	date.

	* init/job.c (job_kill_process, job_kill_timer): Don't hardcode
	JOB_STOPPING here, instead move to the next logical state. 
	(job_kill_process): Notify subscribed processes that we killed
	the job.
	(job_start, job_stop): Notify subscribed processes of a change of
	goal that doesn't result in an immediate state change.

	* init/event.c (event_trigger_edge, event_trigger_level): Swap
	order so that events are announced before processed.

	* init/control.c (control_handle): Handle requests to watch and
	unwatch jobs and events.
	* init/tests/test_control.c (test_cb_child, test_cb): Check that
	subscriptions work.

	* init/tests/test_control.c (test_cb_child): Add a sleep to avoid
	a race that upsets gdb, have tried this with a STOP/CONT interlock
	but can't seem to find where the child should reach first.

	* init/job.c (job_change_state): Notify the control handler.
	* init/event.c (event_trigger_edge, event_trigger_level): Pass
	event to the control handler.
	* init/tests/test_control.c (test_cb_child): Expect to receive
	job status events as well.
	* init/Makefile.am (test_event_LDADD, test_process_LDADD) 
	(test_job_LDADD): Add control.o to the linkage.

	* init/control.c (control_cb): Don't display an error for
	ECONNREFUSED, just remove any subscriptions.
	* init/tests/test_control.c (test_handle_job, test_handle_error):
	Clean up our subscriptions properly.

	* init/control.c (control_handle_job): Function to send out an
	UPSTART_JOB_STATUS message to subscribed processes whenever a
	job state changes.
	(control_handle_event): Function to send out an
	UPSTART_EVENT_TRIGGERED message to subscribed processes whenever
	an event is triggered.
	* init/control.h: Update.
	* init/tests/test_control.c (test_handle_job, test_handle_event):
	Check that the functions work properly.

	* init/control.c (control_handle): Handle messages that trigger
	edge and level events; subscribe the process to receive notification
	of job changes during the event.
	* init/tests/test_control.c (test_cb_child): Check that the messages
	are handled properly (without subscription check).

	* init/control.c (control_cb): Unsubscribe a process if it stops
	listening.

	* init/control.c (control_send): Copy the pointers in the new
	event messages.
	* init/tests/test_control.c (test_send): Check the pointers are
	copied across correctly.

	* init/control.c (control_subscribe): Add function to handle
	processes that want to subscribe to changes.
	(control_init): Initialise the subscriptions list.
	* init/control.h: Add structures and prototypes.
	* init/tests/test_control.c (test_subscribe): Test the function.

	* upstart/control.h (UpstartMsgType): add messages for triggering
	edge and level events, receiving the trigger for an event and for
	watching jobs and events.
	(UpstartEventTriggerEdgeMsg, UpstartEventTriggerLevelMsg)
	(UpstartEventTriggeredMsg, UpstartWatchJobsMsg)
	(UpstartUnwatchJobsMsg, UpstartWatchEventsMsg):
	(UpstartUnwatchEventsMsg): Add structures for the new messages.
	(UpstartMsg): And add them to the union.
	* upstart/control.c (WireEventPayload): The event messages can all
	share a wire payload type; the watch messages don't need any special
	payload.
	(upstart_send_msg_to): Add the payloads onto the wire.
	(upstart_recv_msg): And take the payloads back off the wire.
	* upstart/tests/test_control.c (test_messages): Test the new
	message types.

	* upstart/control.h (UpstartJobStatusMsg): add a process id.
	* upstart/control.c (WireJobStatusPayload): and here too.
	(upstart_send_msg_to): copy the process id onto the wire.
	(upstart_recv_msg): copy the process id from the wire.
	* init/control.c (control_handle): Fill in the pid from the job.
	* upstart/tests/test_control.c (test_messages): Check the pid gets
	passed across the wire properly.

	* init/control.c (control_cb): Disable the poll for write once the
	send queue becomes empty.

	* upstart/Makefile.am (libupstart_la_SOURCES): Correct ordering.

	* init/control.c (control_handle): Add missing break.

	* upstart/job.c (job_goal_name, process_state_name): For completeness
	add these two functions as well.
	* upstart/job.h: Update.
	* upstart/tests/test_job.c (test_goal_name) 
	(test_process_state_name): Test the new functions.

	* init/job.c (job_state_name): Move this utility function from here
	* upstart/job.c (job_state_name): to here so all clients can use
	it.
	* init/job.h: Update.
	* upstart/job.h: Update.
	* init/tests/test_job.c (test_state_name): Move the test case from here
	* upstart/tests/test_job.c: to here as well.
	* upstart/Makefile.am (libupstart_la_SOURCES): Build and link job.c
	(TESTS): Run the job test cases
	(test_job_SOURCES, test_job_LDFLAGS, test_job_LDADD): Details for
	job test case binary.
	* init/Makefile.am (test_job_LDADD, test_process_LDADD) 
	(test_event_LDADD): Link to libupstart.la

	* init/control.c: Code to handle the server end of the control
	socket, a bit more complex than a client as we want to avoid
	blocking on malcious clients.
	* init/control.h: Prototypes.
	* init/tests/test_control.c: Test the control code.
	* init/Makefile.am (init_SOURCES): Build and link control.c
	using the control.h header
	(init_LDADD): Link to libupstart as well
	(TESTS): Build and run the control test suite.
	(test_control_SOURCES, test_control_LDFLAGS, test_control_LDADD):
	Details for control test suite binary.

	* upstart/control.c: Add a way to disable the safety checks.
	* upstart/tests/test_control.c (test_free): Fix bad test case.

	* upstart/control.c (upstart_recv_msg): fixed bogus return type
	for recvmsg from size_t to ssize_t so we don't infiniloop on error.

	* upstart/control.c (upstart_send_msg_to, upstart_recv_msg): Avoid
	job_start as the short-cut for assigning name, as that might become
	a more complex message eventually.  Use job_query instead.

	* upstart/control.c (upstart_free): Add wrapper function around
	nih_free so we're a proper library and don't expose libnih too much
	(upstart_recv_msg): Stash the sender pid in an argument.
	* upstart/control.h: Update.
	* upstart/tests/test_control.c (test_recv_msg): Test pid is
	returned properly.
	(test_free): Test the nih_free wrapper.

	* init/job.c (job_run_script): Document future FIXME.

	* init/exent.h, init/job.h, init/process.h: Fix up headers.

	* upstart/control.c, upstart/control.h, upstart/errors.h,
	upstart/job.h, upstart/libupstart.h: Fix up headers.

	* upstart/control.c: Write the code to handle the control socket
	and communication over it; turns out this was possible to write so
	that both ends are handled in the same code.
	* upstart/control.h: Structures and prototypes.
	* upstart/tests/test_control.c: Test the new code.

	* upstart/Makefile.am (libupstart_la_LIBADD): Link to libnih

	* upstart/errors.h: Header file containing errors raised by
	libupstart.
	* upstart/libupstart.h: Include errors.h

2006-08-15  Scott James Remnant  <scott@netsplit.com>

	* init/event.h: Add missing attribute for event_new()

	* init/job.h (JobGoal, JobState, ProcessState, ConsoleType): Move
	the enums from here
	* upstart/job.h: into here so that we can use them across the
	control socket.

	* Makefile.am (SUBDIRS): Build the libupstart library
	* configure.ac (AC_CONFIG_FILES): Generate upstart/Makefile
	* upstart/Makefile.am: Makefile for sub-directory
	* upstart/libupstart.ver: Linker version script.
	* upstart/libupstart.h: "Include everything" header file.

	* TODO: Update.

	* init/job.c (job_handle_child): Warn when processes are killed
	or exit with an abnormal status.  Warn when respawning.

	* init/job.c (job_handle_child): Respawn processes that were not
	supposed to have died.
	* init/tests/test_job.c (test_handle_child): Test the respawn code.

	* TODO: Update.

	* init/event.c (event_trigger_edge, event_trigger_level): Call
	job_handle_event so that we actually do something useful.
	* init/Makefile.am (test_event_LDADD): Link to process.o and job.o
	now that event.c calls code from job.

	* init/job.c (job_start_event): Function to start a job if an event
	matches.
	(job_stop_event): Function to stop a job if an event matches.
	(job_handle_event): Iterate the job list and dispatch the given event,
	causing jobs to be stopped or started using the above two functions.
	* init/job.h: Update.
	* init/tests/test_job.c: Test the new functions.

	* init/job.c (job_new): Initialise start_events and stop_events to
	an empty list.
	* init/job.h (Job): Add start_events and stop_events list heads.
	* init/tests/test_job.c (test_new): Check the lists are initialised
	correctly to the empty list.

	* init/event.c (event_match): Function to check events for equality.
	* init/event.h: Update.
	* init/tests/test_event.c (test_match): Test function.

	* init/job.c (job_change_state): Trigger the level event with the
	same name as the job, with the value taken from the state.
	* init/tests/test_job.c (test_change_state): Check the event
	gets set to the right values as we go.
	* init/Makefile.am (test_job_LDADD, test_process_LDADD): Link to
	event.o now that job.c uses code from there.

	* init/event.c (event_change_value): Rename event_set_value to this
	as we intended in the first place; makes it more consistent with job.
	Always change the value.
	(event_trigger_edge): Add a high-level function to trigger an edge
	event.
	(event_trigger_level): And another to trigger a level event with
	a given value, this inherits the "don't change it" functionality
	that was in event_set_value.
	* init/event.h: Update.
	* init/tests/test_event.c: Test new behaviours and functions.

	* init/event.c: Add simple code to keep track of events, whether
	they have been recorded or not and their current value if any.
	* init/event.h: Structures and prototypes.
	* init/tests/test_event.c: Test cases for event code.
	* init/Makefile.am (init_SOURCES): Build and link event.c using event.h
	(TESTS): Run the event test suite.
	(test_event_SOURCES, test_event_LDFLAGS, test_event_LDADD): Details
	for event test suite binary.

	* init/job.c (job_run_process, job_kill_process, job_kill_timer):
	Downgrade error messages to warning as they're not fatal.
	(job_change_state): Change info message to be more regular.

	* init/job.c (job_start): A very simple, but very necessary, function.
	Set the goal of the given job to JOB_START and kick it off.
	(job_stop): And its companion, cause a running job to be stopped.
	* init/job.h: Update.
	* init/tests/test_job.c: Test the functions.

	* init/job.c (job_handle_child): Child handler to kick jobs into
	the next state when their process dies.
	* init/job.h: Update.
	* init/tests/test_job.c (test_handle_child): Test the handler
	directly by just invoking it with various job states.

2006-08-14  Scott James Remnant  <scott@netsplit.com>

	* init/tests/test_process.c (test_kill): Use select rather than
	poll for consistency with other test cases.

	* init/job.c (job_kill_process): Add function to send the active
	process of a job the TERM signal, and then set a timer to follow
	up with the KILL signal if the job doesn't get cleaned up in time.
	(job_kill_timer): Timer callback to send the KILL signal; this
	does the same job as the child handler and puts the job into the
	next state as there's no point waiting around now.
	* init/job.h: Update.
	* init/tests/test_job.c (test_kill_process): Test both functions
	in one test case (as one is just the bottom half of the other).

	* init/tests/test_process.c (test_spawn): Use the right thing in
	the test case filename and unlink it to make sure.

	* init/job.c (job_change_state): Write the principal state gate
	function, called once a state has been left to enter the given new
	state (which one should determine with job_next_state).  Spawns
	the necessary processes or moves to the next appropriate state.
	* init/job.h: Update.
	* init/tests/test_job.c: Test the state changes.

	* init/job.c (job_run_process): Internal function to call
	process_spawn and update the job structure.
	(job_run_command): Simple(ish) wrapper for the above to split
	a command by whitespace, or use a shell if it needs more complex
	argument processing.
	(job_run_script): More complex wrapper that uses a shell to execute
	verbatim script, either using -c or a /dev/fd/NN and feeding the
	shell down a pipe to it.
	* init/job.h: Update.
	* init/tests/test_job.c: Test the new functions.

	* init/Makefile.am (init_SOURCES, TESTS): Reorder so that process.c,
	which is arguably lower level, comes first.
	(test_job_LDADD): Link the process code.
	(test_process_LDADD): Swap the order.

	* TODO: Update.

	* init/process.c (process_spawn): Correct typo (progress -> process),
	thanks Johan.

2006-08-12  Scott James Remnant  <scott@netsplit.com>

	* init/process.c (process_spawn): Correct formatting of function.
	* init/process.h (SHELL): Define the location of the shell, all in
	the spirit of not hard-coding stuff like this.

	* init/job.c (job_new): Initialise all structure members to zero
	as this doesn't happen automatically.

2006-08-10  Scott James Remnant  <scott@netsplit.com>

	* init/job.h (job_state_name): Declare as a const function.

2006-08-09  Scott James Remnant  <scott@netsplit.com>

	* init/job.c (job_next_state): State transition logic; this uses
	our departure from the specification (the goal) so that the state
	can always be currently accurate rather than suggestive.
	(job_state_name): Cute function to convert enum into a name.
	* init/job.h: Update.
	* init/tests/test_job.c (test_next_state): Test the transitions.
	(test_state_name): And the return values.

	* TODO: Add file to keep track of things.

	* init/job.c: Include nih/macros.h and nih/list.h
	* init/process.c: Include order fixing, include nih/macros.h
	* init/tests/test_job.c: Include nih/macros.h and nih/list.h
	* init/tests/test_process.c: Include nih/list.h

	* init/job.c: Include order fixing.
	(job_find_by_name): Function to find a job by its (unique) name.
	(job_find_by_pid): Function to find a job by the pid of its process.
	* init/job.h: Update.
	* init/tests/test_job.c (test_find_by_name, test_find_by_pid): Test
	new functions.

	* init/process.c (process_spawn): Spawn a process using the job
	details to set up the environment, etc.
	(process_setup_console): Set up the console according to the job.
	(process_setup_limits): Set up the limits according to the job.
	(process_setup_environment): Set up the environment according to
	the job.
	(process_kill): Simple function to send a kill signal or raise an
	error; mostly just a wrapper without any particular logic.
	* init/process.h: Prototypes and macros.
	* init/tests/test_process.c: Test cases.
	* init/Makefile.am (init_SOURCES): Build and link process.c and
	its header file.
	(TESTS): Run the process test suite.
	(test_process_SOURCES, test_process_LDFLAGS, test_process_LDADD):
	Details for process test sutie binary.

2006-08-08  Scott James Remnant  <scott@netsplit.com>

	* init/job.c (job_new): nih_list_free is necessary.
	* init/tests/test_job.c (test_new): Free job when done.

	* init/job.h: Header file to contain the definition of the Job
	structure and associated typedefs, etc.
	(JobGoal): In a divergence from the specification, we introduced a
	"goal" for a job which tells us which way round the state machine
	we're going (towards start, or towards stop).
	(JobState): Which means this always holds the current state, even
	if we're trying to get out of this state (ie. if we've sent the TERM
	signal to the running process, we're still in the running state until
	it's actually been reaped).
	(ProcessState): And in another divergence, we keep the state of the
	process so we know whether we need to force a state transition or
	can just expect one because something transient is happening.
	* init/job.c (job_new): Function to allocate a Job structure, set
	the pointers to NULL and other important members to sensible
	defaults.
	(job_init): Initialise the list of jobs.
	* init/tests/test_job.c: Test suite.
	* init/Makefile.am (init_SOURCES): Compile and link job.c using
	its header file.
	(TESTS): Run the job test suite.
	(test_job_SOURCES, test_job_LDFLAGS, test_job_LDADD): Details for the
	job test suite binary.

2006-08-02  Scott James Remnant  <scott@netsplit.com>

	* configure.ac: Check for C99

	* HACKING: Document dependency on libnih.

2006-07-27  Scott James Remnant  <scott@netsplit.com>

	* init/Makefile.am (DEFS): Append to the default DEFS list, rather
	than overriding, otherwise we lose HAVE_CONFIG_H

2006-07-13  Scott James Remnant  <scott@netsplit.com>

	* HACKING: Correct incorrect Bazaar URL.

	* AUTHORS: Change e-mail address to ubuntu.com.
	* HACKING: Update Bazaar and Release URLS.
	* configure.ac (AC_COPYRIGHT): Change copyright to Canonical Ltd.
	(AC_INIT): Change bug submission address to Launchpad.
	* init/main.c: Update header to use Canonical copyright and
	credit me as author.

2006-05-16  Scott James Remnant  <scott@netsplit.com>

	* init/main.c: Add the simplest template main.c
	* init/Makefile.am: Add template Makefile.am that builds init from
	main.c and links to libnih statically
	* configure.ac (AC_CONFIG_FILES): Configure nih and init subdirs.
	* Makefile.am (SUBDIRS): Recurse into nih and init subdirs.

2006-05-14  Scott James Remnant  <scott@netsplit.com>

	* ChangeLog: Initial project infrastructure created.<|MERGE_RESOLUTION|>--- conflicted
+++ resolved
@@ -1,9 +1,8 @@
-<<<<<<< HEAD
 2012-12-17  James Hunt  <james.hunt@ubuntu.com>
 
 	* init/man/init.5: Document that User Jobs are not supported
 	  within a chroot environment.
-=======
+
 2012-12-14  Steve Langasek  <steve.langasek@ubuntu.com>
 	* init/job_class.[ch]: instead of assuming a fixed value (0) as the
 	  default nice value for job processes, use whatever the nice value
@@ -12,7 +11,6 @@
 	  value; and it fixes running the test suite as part of a nice'd
 	  build.
 	* init/tests/test_job_class.c: update test suite to match.
->>>>>>> 66258cdd
 
 2012-12-11  James Hunt  <james.hunt@ubuntu.com>
 
