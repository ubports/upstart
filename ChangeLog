--- conflicted
+++ resolved
@@ -1,18 +1,15 @@
 2013-08-15  James Hunt  <james.hunt@ubuntu.com>
 
-<<<<<<< HEAD
+	* configure.ac:
+	  - Allow udev bridge to be disabled.
 	* extra/Makefile.am:
+	  - Ensure source for upstart-udev-bridge is distributed,
+	    regardless of whether the local system is able to build it,
+	    or has disabled building it.
 	  - Add missing DCONF_CFLAGS.
 	  - Ensure upstart-dconf-bridge sources are always distributed,
 	    regardless of whether the local system is able to build it, or has
 	    disabled building it.
-=======
-	* configure.ac:
-	  - Allow udev bridge to be disabled.
-	* extra/Makefile.am: Ensure source for upstart-udev-bridge is
-	  distributed, regardless of whether the local system is able to build
-	  it, or has disabled building it.
->>>>>>> 703390c7
 
 2013-07-31  James Hunt  <james.hunt@ubuntu.com>
 
