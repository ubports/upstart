<<<<<<< HEAD
2014-01-20  Cameron Norman <camerontnorman@gmail.com>
	* extra/upstart-socket-bridge: Fixed indentation, used nih_local
	* extra/man/socket-event.7: Added inet6 example

2014-01-06  Kai Mast <mail@kai-mast.de>
	* extra/upstart-socket-bridge: Added IPv6 support
=======
2014-01-15  James Hunt  <james.hunt@ubuntu.com>

	* util/telinit.c: upstart_open(): Connect using private socket
	  for systems without D-Bus.

2014-01-08  James Hunt  <james.hunt@ubuntu.com>

	* init/man/init.5: Explain valid syntax for stanzas
	  accepting a signal (such as 'kill signal').
>>>>>>> e9444dc4

2014-01-02  James Hunt  <james.hunt@ubuntu.com>

	* extra/man/upstart-udev-bridge.8: Corrected example event
	  name (LP: #1265359).

2013-12-23  James Hunt  <james.hunt@ubuntu.com>

	* init/man/init.5: Comma-separate and sort SEE ALSO entries.
	* init/man/init.8:
	  - Expand SEE ALSO section (debian bug#732128).
	  - Removed duplicated Job States and Job Lifecycle sections.

2013-12-20  James Hunt  <james.hunt@ubuntu.com>

	* init/man/init.8:
	  - Added Job States and Job Lifecycle sections (taken from
	    Ubuntu+Debian specific upstart-events(7) since this information
	    is distro-agnostic) (debian bug#732125).
	  - Updated date+copyright.
	* util/man/initctl.8:
	  - Added reference to Job States section in init(8).
	  - Updated date+copyright.
	  - Refer to job goals in start/stop/restart commands.
	  - Explain actual semantics of restart (debian bug#732126).
	* init/man/init.5: Provide additional detail on start/stop on
	  stanzas with respect to how Upstart deals with complex
	  conditions containing multiple events (debian bug#732122).

2013-12-19  James Hunt  <james.hunt@ubuntu.com>

	* init/man/init.5: Provide more detail on setuid and setgid stanzas
	  (debian bug#732127).

2013-11-23  Steve Langasek  <steve.langasek@ubuntu.com>

	* init/tests/test_state.c: fix test case to not assume SIGUSR1 == 10;
	  the numeric value may vary between platforms, what we actually care
	  about is making sure that the deserialization output matches what
	  was in the json - so check the numeric value, NOT the symbolic
	  signal name.
	* init/tests/test_log.c: don't assume the root filesystem is not
	  writable.  If we want to make sure log data stays in the buffer
	  instead of being flushed to disk, create a log file that we
	  control and know can't be written to.

2013-11-16  Dmitrijs Ledkovs  <xnox@ubuntu.com>

	* init/xdg.c, util/Makefile.am, test/Makefile.am, init/conf.c:
	  - juggle user_mode & session_file from xdg.c to conf.c
	  - remove INITCTL_BUILD conditional compilation
	  - make it possible to use the same xdg.o in both init & initctl
	  - this is in preparation to handle subdir-objects automake option

2013-11-15  Steve Langasek  <steve.langasek@ubuntu.com>

	* init/tests/test_state.c: test_log_serialise():
	  - simplify the test for unflushed logs; there's no need
	    to let any writes to the logfile succeed before serializing,
	    we only need one synchronization point to make sure we have a
	    non-empty log buffer.
	  - drop a spurious check of nih_io_watches at a point where its
	    content cannot possibly have changed.
	* test/test_util_common.h: drop TIMED_BLOCK() macro, no longer used.

2013-11-14  James Hunt  <james.hunt@ubuntu.com>

	* NEWS: Release 1.11

2013-11-13  James Hunt  <james.hunt@ubuntu.com>

	* init/tests/test_state.c: test_log_serialise():
	  - Added extra checks on nih_io_watches.
	  - Need to wait for logfile to be written to handle case where
	    NIH encounters EAGAIN.
	* test/test_util_common.h:
	  - Removed unused macros:
	    - TEST_FORCE_WATCH_UPDATE_TIMEOUT()
	    - TEST_FORCE_WATCH_UPDATE_TIMEOUT_SECS()
	  - Added TIMED_BLOCK() macro.

2013-11-12  James Hunt  <james.hunt@ubuntu.com>

	* extra/man/socket-event.7: PATH => SOCKET_PATH.
	* init/Makefile.am:
	  - Unset DBUS_SYSTEM_BUS_ADDRESS
	  - Explain unsetting vars.
	  - test_xdg: link to libtest_util_common.
	* init/tests/test_main.c:
	  - Include config.h to avoid local NIH test run failure.
	  - Remove test-specific XDG_CONFIG_HOME/XDG_RUNTIME_DIR handling and
	    call test_common_setup() and test_common_cleanup() instead.
	* init/tests/test_xdg.c: Remove test-specific
	  XDG_CONFIG_HOME/XDG_RUNTIME_DIR handling and call test_common_setup()
	  and test_common_cleanup() instead.
	* test/test_util_common.c: Added test_common_setup() and
	  test_common_cleanup().
	* util/Makefile.am:
	  - Unset DBUS_SYSTEM_BUS_ADDRESS
	  - Explain unsetting vars.
	* util/tests/test_initctl.c: Remove test-specific
	  XDG_CONFIG_HOME/XDG_RUNTIME_DIR handling and call test_common_setup()
	  and test_common_cleanup() instead.

2013-11-04  James Hunt  <james.hunt@ubuntu.com>

	* test/test_util_common.h: WAIT_FOR_FILE(): Check @path not
	  logfile.
	* util/tests/test_initctl.c: test_reexec(): Fixed behaviour and
	  comments for test "ensure 'set-env --global' persists across
	  session-init re-exec".

2013-11-03  James Hunt  <james.hunt@ubuntu.com>

	* init/job_class.c:
	  - job_class_new(): Set umask for job to current value for Session
	    Init by default (LP: #1240686).
	* init/job_process.c: Comments.
	* init/main.c: main(): Save current umask.
	* test/test_util_common.c:
	  - start_upstart_common(): Add extra param for inheriting environment
	    rather than hard-coding '--no-inherit-env'.
	  - start_upstart(: Updated call to start_upstart_common().
	* init/tests/test_main.c: Updated calls to start_upstart_common().
	* test/test_util_common.h: START_UPSTART(): Updated call to
	  start_upstart_common().
	* util/tests/test_initctl.c:
	  - Updated calls to start_upstart_common().
	  - test_umask(): New tests:
	    - "ensure Session Init inherits umask by default"
	    - "ensure Session Init defaults umask with '--no-inherit-env'"

2013-11-03  James Hunt  <james.hunt@ubuntu.com>

	* scripts/pyupstart.py:
	  - dbus_encode(): Comments.
	  - Upstart::_idle_create_job_cb(): Pass retain option.
	  - Upstart::job_create(): Allow specification of retain option to keep
	    job configuration file on object destruction.
	  - Upstart::job_recreate(): New method to vivify a Job object using an
	    existing job configuration file.
	  - Job::__init__(): New 'retain' and 'reuse_path' options.
	  - Job::get_instance(): New method to obtain a Jobs JobInstance.
	  - Job::get_dbus_instance(): Renamed from get_instance().
	  - JobInstance::destroy(): NOP for 'retain'ed jobs.
	* scripts/tests/test_pyupstart_system_init.py:
	  - test_pid1_reexec():
	    - Retain the job configuration to allow the object to be recreated
	      after re-exec.
	* scripts/tests/test_pyupstart_session_init.py:
	  - test_session_init_reexec: Add job creation for parity with
	    test_pid1_reexec().

2013-11-03  James Hunt  <james.hunt@ubuntu.com>

	* extra/upstart-file-bridge.c:
	  - create_handler(): Use original_file() for directories
	    (LP: #1221466, #1222702).
	  - watched_dir_new(): Additional assert.
	  - watched_file_new():
	    - Additional assert.
	    - Store original directory path in file object to ensure reliable
	      matching for directories.
	* scripts/tests/test_pyupstart_session_init.py: Added file bridge tests
	  for directory creation, modification and deletion.

2013-10-25  James Hunt  <james.hunt@ubuntu.com>

	* dbus/com.ubuntu.Upstart.xml: Added 'NotifyDBusAddress' method.
	* init/control.c:
	  - control_bus_open(): Connect to the D-Bus bus specified
	    by control_bus_address when running as a Session Init (LP: #1203595, #1235649).
	  - control_disconnected(): Display calculated bus type rather than hard-coding.
	  - control_handle_bus_type(): Removed.
	  - control_get_bus_type(): Determine type of D-Bus bus that will be used.
	  - control_notify_dbus_address(): Implementation of D-Bus 'NotifyDBusAddress' method
	    that sets control_bus_address.
	* init/main.c:
	  - main():
	    - Just check USE_SESSION_BUS_ENV variable rather than calling
	      control_handle_bus_type().
	    - Don't register SIGUSR1 handler for Session Init.
	  - usr1_handler(): Display calculated bus type rather than hard-coding.
	* init/test_control.c: Updated strings used by tests which check error
	  messages to include 'D-Bus'.
	* util/initctl.c: Added new 'notify-dbus-address' command.
	* util/man/initctl.8:
	  - Documentation for new 'notify-dbus-address' command.
	  - reset-env: Troff fix.
	  - Explain '--user' implicit in user mode.
	* util/tests/test_initctl.c: test_dbus_connection(): New function providing
	  the following new tests:
	  - "ensure non-priv non-Session Init connects to D-Bus session bus on startup".
	  - "ensure Session Init does not connect to D-Bus session bus on startup".
	  - "ensure Session Init connects to D-Bus session bus when notified".
	  - "ensure Session Init does not connect to another bus when notified twice".

2013-10-25  Steve Langasek  <steve.langasek@ubuntu.com>

	* init/main.c, init/system.c, init/system.h: allow mount options
	  to be passed to system_mount(), and pass the right options when
	  mounting /dev/pts to match the permissions set by either
	  initramfs-tools or mountall.  LP: #1244763.

2013-10-24  James Hunt  <james.hunt@ubuntu.com>

	* init/environ.c: Comment.
	* init/job_process.c: Formatting.
	* init/test_environ.c:
	  - test_add(): New test:
	    - "using bare word with no corresponding variable set in environment"
	  - test_remove(): New function ("the missing test") containing 8 new tests:
	    - "remove name=value pair with empty table"
	    - "remove bare name with empty table"
	    - "remove name=value from table of size 1"
	    - "remove bare name from table of size 1"
	    - "remove first name=value entry from table of size 2"
	    - "remove first bare name entry from table of size 2"
	    - "remove last name=value entry from table of size 2"
	    - "remove last bare name entry from table of size 2"
	* init/tests/test_state.c: Removed some redundant JSON upgrade
	  tests and renamed some existing data files to reflect the
	  serialisation format version they encapsulate.
	* test/test_util_common.c: get_initctl(): Added environment checks.

2013-10-23  Dmitrijs Ledkovs  <xnox@ubuntu.com>

	* extra/upstart-socket-bridge.c: use SOCKET_PATH in our event
	  environment, instead of clobbering PATH.  (LP: #1235480)

2013-10-23  James Hunt  <james.hunt@ubuntu.com>

	* util/initctl.h: IS_INIT_EVENT(): Ignore session end event when
	  running in user mode (for 'check-config').

2013-10-17  James Hunt  <james.hunt@ubuntu.com>

	* test/tests/test_util_check_env.c:
	  - check_for_overlayfs(): Only consider temporary work area.

2013-10-16  James Hunt  <james.hunt@ubuntu.com>

	* test/tests/test_util_check_env.c: New test to look for
	  overlayfs filesystems which could cause tests to fail.
	* test/Makefile.am: Added test_util_check_env meta-test.
	* test/test_util_common.c: Formatting.

2013-10-14  James Hunt  <james.hunt@ubuntu.com>

	* init/job_class.c: job_class_environment_clear(): Utility function
	  exposed primarily to allow tests to invalidate job_environ.
	* init/tests/test_state.c:
	  - Added appropriate calls to job_class_environment_clear().
	  - New JSON data tests added:
	    - upstart-no-job-environ.json
	    - upstart-with-job-environ.json
	    - session-init-no-job-environ.json
	    - session-init-with-job-environ.json
	    - session-init-with-modified-job-environ.json

2013-10-11  James Hunt  <james.hunt@ubuntu.com>

	* init/job_class.c:
	  - job_class_serialise_job_environ(): New function to serialise global
	    job environment table.
	  - job_class_deserialise_job_environ(): New function to deserialise global
	    job environment table.
	* init/state.c:
	  - state_to_string(): Serialise global job environment table
	    (LP: #1238078).
	  - state_from_string(): Deserialise global job environment table.
	  - _state_deserialise_str_array(): Don't attempt to free array if type
	    check fails.
	* test/test_util_common.c:
	  - session_init_reexec(): New.
	  - set_upstart_session(): Whitespace.
	* test/test_util_common.h: REEXEC_UPSTART(): Update to handle Session
	  Inits too.
	* util/man/initctl.8: Clarify 'set-env' behaviour.
	* util/tests/test_initctl.c: New tests:
	  - "ensure 'set-env' persists across session-init re-exec".
	  - "ensure 'set-env --global' persists across session-init re-exec".

2013-10-04  Steve Langasek  <steve.langasek@ubuntu.com>

	* extra/upstart-local-bridge.c: use SOCKET_PATH in our event
	  environment, instead of clobbering PATH.  (LP: #1235480)
	* extra/conf/upstart-file-bridge.conf: fix the start condition to
	  comply with the intent, that we start the file bridge only once
	  the filesystem is up. (LP: #1235387)

2013-10-04  James Hunt  <james.hunt@ubuntu.com>

	* extra/upstart-local-bridge.c:
	  - socket_reader():
	    - Handle event emission in new function emit_event().
	    - Check that data is printable.
	    - Allow input to be a set of pairs (LP: #1234898).

2013-10-03  James Hunt  <james.hunt@ubuntu.com>

	* util/tests/test_utmp.c: Update remaining tests to pause
	  between writing utmp(x) records and reading them back to allow
	  tests to detect whether the expected new records have replaced
	  the artificially created original ones (LP: #1089159).

2013-10-02  James Hunt  <james.hunt@ubuntu.com>

	* test/test_util_common.c:
	  - set_upstart_session(): Call get_initctl_binary() rather than using
	    define value.
	  - get_initctl(): As above.
	  - get_initctl_binary(): Check that file exists for parity with
	    get_upstart_binary().

2013-10-01  James Hunt  <james.hunt@ubuntu.com>

	* extra/upstart-file-bridge.c:
	  - upstart_job_added(): Make quieter in manner consistent with
	    the other bridges (only display output in debug mode).
	  - upstart_job_removed(): As above.

2013-09-26  James Hunt  <james.hunt@ubuntu.com>

	* init/event.c: event_pending_handle_jobs(): Don't re-iterate job classes
	  unless quiescing.

2013-09-26  James Hunt  <james.hunt@ubuntu.com>

	* init/event.c: event_pending_handle_jobs(): Force quiesce when all job
	  instances have finished to speed session shutdown.
	* init/job_process.c: job_process_jobs_running(): Only consider job
	  instances with associated pids to avoid abstract jobs confusing the
	  shutdown.
	* init/quiesce.c:
	  - quiesce(): Optimise session shutdown 
	    - Skip wait phase if no jobs care about the 'session-end' event
	      (LP: #1227212).
	    - Stop already running instances if other jobs care about
	      'session-end' to allow the already-running jobs to shut down in
	       parallel with the newly-started session-end jobs.
	  - quiesce_wait_callback():
	    - Simplify logic.
	    - Improve wait phase checks to detect earliest time to finalise.
	  - quiesce_finalise(): Display time to shutdown.
	  - quiesce_complete(): New function to force final shutdown phase.
	  - quiesce_event_match(): New function to determine if any jobs
	    'start on' contains a particular event.
	  - quiesce_in_progress(): Determine if shutdown is being handled.
	* test/test_util_common.c:
	  - _start_upstart(): Call get_upstart_binary() rather than relying on
	    UPSTART_BINARY define.
	  - start_upstart_common(): Remove '--no-startup-event' as this is now
	    needed by a test.
	  - get_upstart_binary(): Assert that file exists.
	  - file_exists(): New helper function.
	* test/test_util_common.h: Typo and prototype.
	* util/tests/test_initctl.c: test_quiesce():
	  - New test "session shutdown: one long-running job which starts on
	    startup".
	  - Adjusted expected shutdown times.

2013-09-19  James Hunt  <james.hunt@ubuntu.com>

	* init/control.c: Typo.
	* init/main.c: Add '--no-dbus' command-line option.
	  init/man/init.8: Added '--no-dbus' option.
	* util/tests/test_initctl.c: test_no_dbus(): New test
	  to test '--no-dbus' option.

2013-09-12  Steve Langasek  <steve.langasek@ubuntu.com>

	* configure.ac:
	  - correct the copyright notice.
	* extra/Makefile.am:
	  - don't pass cflags from unrelated libraries when building, only
	    pass them to those bridges which use the relevant libraries.
	* init/tests/test_job_process.c: adjust test case to not key on the
	  text of error messages which will vary depending on whether
	  /bin/sh is dash or bash; and use TEST_STR_MATCH so that in the
	  event of future failures, we know why it's failing.

2013-09-05  James Hunt  <james.hunt@ubuntu.com>

	* util/tests/test_initctl.c: test_quiesce():
	  - Improve kill checks on job processes.
	  - Assert precisely which job processes are expected to be running
	    after the Session Init has exited (particularly important for jobs
	    that 'start on session-end' since they may be running in a System
	    Shutdown scenario).

2013-08-28  James Hunt  <james.hunt@ubuntu.com>

	* util/tests/test_initctl.c: test_quiesce(): Clean up any
	  processes that the Session Init couldn't before it shut down.

2013-08-23  James Hunt  <james.hunt@ubuntu.com>

	* NEWS: Release 1.10

2013-08-15  James Hunt  <james.hunt@ubuntu.com>

	* configure.ac:
	  - Allow udev bridge to be disabled.
	* extra/Makefile.am:
	  - Ensure source for upstart-udev-bridge is distributed,
	    regardless of whether the local system is able to build it,
	    or has disabled building it.
	  - Add missing DCONF_CFLAGS.
	  - Ensure upstart-dconf-bridge sources are always distributed,
	    regardless of whether the local system is able to build it, or has
	    disabled building it.

2013-08-06  James Hunt  <james.hunt@ubuntu.com>

	* README.tests: Explanation of the tests and how to run them.
	* Makefile.am: Ensure README.tests gets distributed.
	* scripts/tests/__init__.py: Empty file to allow python3's unittest
	  module to auto-discover tests.
	* scripts/Makefile.am: Ensure __init__.py gets distributed.
	* scripts/tests/test_pyupstart_session_init.py: TestSessionUpstart.setUp():
	  Created XDG_RUNTIME_DIR if necessary (for example if running as root).
	* scripts/tests/test_pyupstart_system_init.py: TestSystemUpstart.setUp():
	  Skip test if not running as root rather than asserting.

2013-07-31  James Hunt  <james.hunt@ubuntu.com>

	* init/quiesce.c: quiesce_finalise(): Move cleanup to main()
	  since the NIH main loop may be iterated once more before
	  shutdown.

2013-07-30  James Hunt  <james.hunt@ubuntu.com>

	* scripts/Makefile.am: Distribute python module and tests,
	  but don't install them.
	* scripts/pyupstart.py:
	  - Renamed from python-upstart.py.
	  - Upstart:connect(): Added a force parameter to reconnect even if
	    already connected.
	  - Upstart.reconnect(): Utility method.
	  - Upstart.polling_connect(): Call version() to ensure the connection
	    is usable.
	  - New methods to query internal Upstart state.
	* scripts/tests/test_pyupstart_session_init.py: Session tests extracted
	  from python-upstart.py.
	* scripts/tests/test_pyupstart_system_init.py: New PID 1 tests.
	* extra/man/dconf-event.7: New man page.
	* extra/man/upstart-dconf-bridge.8: New man page.
	* extra/upstart-dconf-bridge.c: Bridge will now only emit
	  events on dconf changes if any jobs care about them
	  (unless --always is specified).
	* extra/conf-session/upstart-dconf-bridge.conf: Sample conf
	  file for dconf bridge.
	* extra/Makefile.am: Added dconf bridge man pages and sample
	  conf to distribution.

2013-07-25  James Hunt  <james.hunt@ubuntu.com>

	* extra/Makefile.am: Renamed to upstart-local-bridge.
	* extra/man/upstart-local-bridge.8: Removed inet type details.
	* extra/upstart-local-bridge.c:
	  - Removed inet socket handling.
	  - General clean-up.

2013-07-24  James Hunt  <james.hunt@ubuntu.com>

	* extra/man/upstart-text-bridge.8: Added extra variables.
	* extra/upstart-text-bridge.c: socket_reader():
	  - Fixed assertion failure caused by passing invalid address of fd.
	  - Added new standard environment variables to event.

2013-07-24  James Hunt  <james.hunt@ubuntu.com>

	* extra/upstart-dbus-bridge.c: signal_filter(): Use inttype
	  macros to ensure portability.

2013-07-23  James Hunt  <james.hunt@ubuntu.com>

	* extra/upstart-text-bridge.c: New bridge.
	* extra/Makefile.am: Updated for new bridge.
	* extra/man/upstart-text-bridge.8: New man page.
	* extra/Makefile.am: Added man page for text-bridge.

2013-07-19  Dmitrijs Ledkovs  <xnox@ubuntu.com>

	* init/session.c: fix a bug in session_from_index to handle more
	than one session.
	* init/tests/test_state.c: add a test_sesion_upgrade_stale with 2
	stale chroot sessions.

2013-07-19  James Hunt  <james.hunt@ubuntu.com>

	* init/main.c: main(): Don't set debug log prioirity when running
	  as a non-priv user by default (LP: #1201865).

2013-07-19  James Hunt  <james.hunt@ubuntu.com>

	* scripts/python-upstart.py: Updates for XDG_RUNTIME_DIR based
	  on review comments.

2013-07-18  James Hunt  <james.hunt@ubuntu.com>

	* extra/conf-session/: Addition of example jobs for Session Inits.

2013-07-17  James Hunt  <james.hunt@ubuntu.com>

	* init/tests/test_state.c:
	  - test_session_serialise(): Added new test "Ensure session
	    deserialisation does not create JobClasses" to assert
	    new session deserialisation behaviour.
	  - test_session_upgrade2(): Finished writing this test - it now creates
	    a fake chroot path, updates the JSON so that all references to the
	    chroot session refer to the temporary chroot path, creates 2 jobs
	    and then performs the serialisation/deserialisation.
	* init/tests/test_util.c:
	  - ensure_env_clean():
	    - Comments.
	    - Added log_unflushed_files.
	  - clean_env(): New function that re-initialises the common
	    data structures.
	* test/test_util_common.c: search_and_replace(): New function.

2013-07-16  Colin Watson  <cjwatson@ubuntu.com>

	* configure.ac: Use json-c rather than json if available.

2013-07-16  James Hunt  <james.hunt@ubuntu.com>

	* init/tests/data/upstart-session2.json: New JSON used by
	  test_session_upgrade2().
	* init/Makefile.am: Added upstart-session.json and upstart-session2.json
	  to TEST_DATA_FILES.
	* init/conf.c: conf_source_deserialise_all(): Assert that no conf
	  sources have yet been deserialised since now session deserialisation
	  avoids creating chroot conf sources (see below).
	* init/job_class.c: job_class_deserialise_all(): Formatting.
	* init/session.c: session_deserialise_all(): Don't create ConfSources
	  for each Session (since they are not actually used).
	* init/tests/test_state.c:
	  - test_upgrade(): Call ensure_env_clean() both before each test and
	    after the last test to ensure it left the environment clean.
	  - test_session_upgrade(): Clear up sessions.
	  - test_session_upgrade2(): New test.
	* init/tests/test_util.c: ensure_env_clean(): New function abstracted
	  from code in test_upgrade().

2013-07-15  James Hunt  <james.hunt@ubuntu.com>

	* init/state.c:
	  - state_deserialise_resolve_deps(): Look up class
	    conventionally using name and session since existing indexing
	    code unreliable as referencing a hash.
	  - state_index_to_job_class(): Removed.
	* init/tests/test_state.c: test_session_upgrade(): Add check to ensure
	  session job with same name as NULL session job does not stop latter
	  being deserialised.

2013-07-12  Dmitrijs Ledkovs  <xnox@ubuntu.com>

	* init/tests/data: upstart-session.json: add stateful re-exec
	tests with chroot session. (LP: #1200264)

	* init/state.c: state_deserialise_resolve_deps(): properly account
	at dependency resolution stage for skipped job_classes from chroot
	sessions when those got deserialised. Fixes above unit test.

2013-07-11  James Hunt  <james.hunt@ubuntu.com>

	* init/conf.c: conf_source_deserialise_all(): Assert that any
	  existing ConfSources relate to chroot sessions, created as
	  part of the earlier Session deserialisation. (LP: #1199778)
	* init/state.c: Formatting.

2013-07-09  James Hunt  <james.hunt@ubuntu.com>

	* {configure.ac,Makefile.am}: Allow upstart-dconf-bridge to be
	  disabled even if dependencies are available (--disable-dconf-bridge).
	* extra/upstart-dconf-bridge.c: Changed event name to simply 'dconf'
	  with fixed first argument of 'TYPE=changed' for consistency with
	  other bridge events and to accommodate future dconf API changes.

2013-07-08  James Hunt  <james.hunt@ubuntu.com>

	* extra/upstart-dconf-bridge.c: dconf_changed():
	  - Simplified logic after desrt clarified 'changed' signal
	  behaviour.

2013-07-05  James Hunt  <james.hunt@ubuntu.com>

	* extra/upstart-dconf-bridge.c:
	  - Added DCONF_EVENT.
	  - Reformatted to be more consistent with other bridges.
	  - main():
	    - Connect to UPSTART_SESSION rather than D-Bus session bus.
	    - Handle generation of pidfile name.
	  - dconf_changed():
	    - Correct path logic and ensure that if the changes array contains
	      values that they are separated correctly from the prefix.

2013-07-04  James Hunt  <james.hunt@ubuntu.com>

	* NEWS: Release 1.9.1

2013-07-04  James Hunt  <james.hunt@ubuntu.com>

	* Perform 2-pass generation of libupstart.pc to ensure library
	  version specified correctly.

2013-07-03  James Hunt  <james.hunt@ubuntu.com>

	* extra/upstart-dbus-bridge.c: main(): Check nih_str_split() return.
	* extra/upstart-event-bridge.c: main(): Check nih_str_split() return.
	* extra/upstart-file-bridge.c: main():
	  - Check nih_str_split() return.
	  - Only attempt to extract PID from UPSTART_SESSION
	    in user mode (LP: #1197225).
	* Makefile.am: Remove intl directory.
	* configure.ac: Use external gettext library.

2013-07-02  James Hunt  <james.hunt@ubuntu.com>

	* lib/Makefile.am: Make nih-dbus-tool generate code into the
	  upstart/ directory as we need it there to allow the tests to run
	  against a simulated installed header directory.
	* lib/tests/test_libupstart.c: Remove unecessary include (which
	  is now included automatically by upstart.h).

2013-07-01  James Hunt  <james.hunt@ubuntu.com>

	* lib/Makefile.am:
	  - Install client library headers.
	  - Add missing backslash.
	* lib/upstart.h: Look in upstart/ sub-directory for
	  auto-generated header files.

2013-06-28  James Hunt  <james.hunt@ubuntu.com>

	* NEWS: Release 1.9

2013-06-28  James Hunt  <james.hunt@ubuntu.com>

	* init/Makefile.am:
	  - Avoid defining test list twice.
	  - Append $(EXEEXT) where appropriate to appease automake.

2013-06-27  James Hunt  <james.hunt@ubuntu.com>

	* lib/Makefile.am: Added dependency on libtest_util_common.
	* lib/tests/test_libupstart.c: 
	  - Use test_util_common.
	  - test_libupstart():
	    - Start a private D-Bus server and Session Init to handle possibility
	      of building on systems not using Upstart as PID 1.
	    - Ensure XDG_RUNTIME_DIR is available, required for
	      'initctl list-sessions'.
	  - main(): Disable tests if required environment not available (as done
	    for test_initctl).
	* test/test_util_common.c:
	  - wait_for_upstart(): Pass pid of session init to pass to
	    set_upstart_session().
	  - set_upstart_session(): Now accepts a session init pid to allow
	    filtering of sessions and remove limitations of this function.
	* test/test_util_common.h:
	  - REEXEC_UPSTART(): Updated for changed wait_for_upstart() parameter.
	* util/tests/test_initctl.c:
	  - Moved in_chroot() and dbus_configured() to test_util_common.c.

2013-06-26  James Hunt  <james.hunt@ubuntu.com>

	* extra/Makefile.am: Add man pages and conf file.
	* extra/upstart-dbus-bridge.c: Only emit events if any jobs care
	  about them.
	* extra/conf/upstart-dbus-bridge.conf: New configuration file.
	* extra/man/dbus-event.7: New man page.
	* extra/man/upstart-dbus-bridge.8: New man page.
	* extra/upstart-dbus-bridge.c:
	  - Comments and formatting.
	  - main(): Default to an appropriate bus.
	  - signal_filter(): Display signal details when run with --debug.
	* init/log.c: log_clear_unflushed(): Remove log->io assertions as the
	  state cannot be reliably determined when remote_closed is set
	  (LP: #1188642).

2013-06-24  James Hunt  <james.hunt@ubuntu.com>

	* init/Makefile.am: Added missing json file to TEST_DATA_FILES.

2013-06-21  James Hunt  <james.hunt@ubuntu.com>

	* init/quiesce.c: quiesce_show_slow_jobs(): Change message log level
	  to ensure it is displayed by default.

2013-06-20  James Hunt  <james.hunt@ubuntu.com>

	* init/quiesce.c: quiesce_show_slow_jobs(): Don't free static string
	  (LP: #1190526).

2013-06-05  James Hunt  <james.hunt@ubuntu.com>

	* init/tests/data/upstart-1.8+apparmor.json: New test data file.
	* init/tests/data/upstart-1.8+full_serialisation-apparmor.json:
	  New test data file.
	* init/tests/data/upstart-1.8+full_serialisation+apparmor.json:
	  New test data file.
	* init/tests/test_state.c:
	  - test_upgrade(): Re-initialise lists and hashes as a convenience to
	    the tests.
	  - test_upstart_with_apparmor_upgrade(): New test to ensure Upstart can
	    parse the current 1.8 format JSON with the addition of the AppArmor
	    serialisation (but crucially *without* the full serialisation data
	    (EventOperator, etc).
	  - test_upstart_full_serialise_without_apparmor_upgrade(): New test to
	    ensure Upstart can parse the current 1.8 format JSON with the
	    addition of the full serialisation data (EventOperator, etc),
	    but _without_ the AppArmor serialisation.
	  - test_upstart_full_serialise_with_apparmor_upgrade(): New test to
	    ensure Upstart can parse the current 1.8 format JSON with the
	    addition of the full serialisation data (EventOperator, etc),
	    and the AppArmor serialisation.
	* init/state.c: state_from_string(): Check if ConfSources
	  exist in the serialisation data to allow distinction between
	  ConfSources not present and failing to deserialise them.

2013-06-04  James Hunt  <james.hunt@ubuntu.com>

	* init/event.c: event_deserialise(): Revert to checking JSON for
	  blockers to avoid reliance on JSON serialisation data format version.
	* init/event_operator.h: Fix misplacement of NIH_END_EXTERN.
	* init/state.c: Remove serialisation version code since the autoconf
	  approach of detecting the format of the JSON is safer.
	* init/state.h: Remove STATE_VERSION.

2013-06-03  James Hunt  <james.hunt@ubuntu.com>

	* util/tests/test_initctl.c:
	  - test_no_inherit_job_env(): New function to test --no-inherit-env.
	  - test_job_env():
	    - Move code that sets HOME+PATH if not set from
	      test_default_job_env() so that test_no_inherit_job_env() can make
	      use of it.
	    - Session file cleanup tweaks to work with test_no_inherit_job_env().

2013-05-31  James Hunt  <james.hunt@ubuntu.com>

	* init/job_class.c: job_class_environment_init(): Copy inits environment
	  to the default job class environment for user mode where appropriate.
	  (LP: #1159895).
	* init/job_process.c: job_process_run(): Don't copy inits environment
	  into the job instances environment table as those values are now
	  already in the table.
	* util/tests/test_initctl.c: Updates for new behaviour (where
	  'list-env' will now contain the entire environment of the init
	  process, not just those variables explicitly set via set-env).
	* util/man/initctl.8: Update on behaviour.

	[ Eric S. Raymond <esr@thyrsus.com> ]
	* init/man/init.5: Fix unliftable markup (LP: #1185108).

2013-05-30  James Hunt  <james.hunt@ubuntu.com>

	* lib/Makefile.am:
	  - Use plain-text ABI dump, rather than .tar.gz version to allow
	    changes to be easily diff'ed.
	  - Pass path to official ABI to script to avoid script determining it.
	* lib/run_abi_checker.sh.in: Use provided official ABI path.
	* Renamed lib/abi_dumps/ to lib/abi/.

2013-05-27  Marc Deslauriers  <marc.deslauriers@ubuntu.com>

	* init/job.c: Don't check for user mode when trying to load an
	  AppArmor profile. User mode is supported as root, and upstart
	  can be run as a user without being in user mode.
	* init/man/init.5: Adjust man page.

2013-05-24  Marc Deslauriers  <marc.deslauriers@ubuntu.com>

	* init/job_process.c: Allow environment variables in apparmor
	  switch stanzas.
	* init/apparmor.[ch]: Use a profile name instead of a Job so we
	  can use environment variables.

	[ James Hunt <james.hunt@ubuntu.com> ]
	* init/log.c:
	  - log_clear_unflushed(): Expand assertion to handle scenario
	    where the NihIo is still valid but empty (since the data now
	    exists on the unflushed list).
	  - log_read_watch(): Handle EINTR.
	* configure.ac: Add --disable-abi-check option to allow ABI
	  check to be skipped.

2013-05-23  Marc Deslauriers  <marc.deslauriers@ubuntu.com>

	* init/tests/test_state.c: An unused process is actually supposed
          to be NULL. Fix test.
	* init/process.c: Adjust to leave unused process as NULL.

	[ James Hunt <james.hunt@ubuntu.com> ]
	* lib/Makefile.am:
	  - Fix library LDFLAGS.
	  - Added test program.
	* lib/tests/test_libupstart.c: Basic library test.

2013-05-22  James Hunt  <james.hunt@ubuntu.com>

	* Added libupstart library, built from auto-generated
	  D-Bus bindings. To avoid ABI breakage, build calls
	  abi-compliance-checker(1), if available.

2013-05-17  Marc Deslauriers  <marc.deslauriers@ubuntu.com>

	* init/process.c: Fix deserialising with PROCESS_SECURITY.
	* init/tests/data/upstart-pre-security.json: Added new file to
	  test importing serialisation data without security elements.
	* init/tests/test_state.c: Added new data format test.

2013-05-15  Marc Deslauriers  <marc.deslauriers@ubuntu.com>

	* init/apparmor.[ch]: AppArmor profile helper.
	* init/Makefile.am: Added AppArmor profile helper.
	* init/errors.h: Added SECURITY_ERROR.
	* init/job.c:
	  - Added new JOB_SECURITY state and PROCESS_SECURITY process.
	  - Fix job_deserialise() for new PROCESS_SECURITY process.
	* init/job.h: Added new JOB_SECURITY state.
	* init/job_class.[ch]: Added apparmor_switch to hold the new
	  "apparmor switch" stanza.
	* init/job_process.c:
	  - Switch to new AppArmor profile.
	  - Handle PROCESS_SECURITY process.
	* init/job_process.h: Added JOB_PROCESS_ERROR_SECURITY.
	* init/man/init.5: Document new AppArmor stanzas.
	* init/parse_job.c: Parse new "apparmor" stanzas.
	* init/process.[ch]: Add PROCESS_SECURITY.
	* init/tests/test_job.c: Add new tests, and adjust existing ones.
	* init/tests/test_job_class.c: Added apparmor_switch.
	* init/tests/test_parse_job.c: Test new AppArmor stanza parsing.
	* init/tests/test_process.c: Added PROCESS_SECURITY tests.
	* init/tests/test_state.c: Test apparmor_switch and
	  PROCESS_SECURITY.

2013-05-13  James Hunt  <james.hunt@ubuntu.com>

	* init/state.c: stateful_reexec(): Specify all values for array
	  initialiser.

2013-05-10  James Hunt  <james.hunt@ubuntu.com>

	Revert to not supporting deserialisation of JobClasses with associated
	user/chroot sessions to avoid behavioural change for now.
	
	* init/job_class.c: 
	  - job_class_deserialise(): Revert to failing if associated session is
	    non-NULL.
	  - job_class_deserialise_all(): Revert to ignoring failure to
	    deserialise a JobClass iff it has a non-NULL associated session.
	* init/state.c: 
	  - state_to_string(): Provide some diagnostics if serialisation fails.
	  - state_from_string(): Provide some diagnostics if deserialisation fails.
	  - state_deserialise_resolve_deps(): Ignore failure to lookup JobClass
	    iff it has an associated user/chroot session.
	  - state_deserialise_blocking(): Revert to ignoring failure to
	    deserialise a Blocked object that is associated with a Job whose
	    JobClass has a non-NULL session.
	* init/tests/test_state.c: test_blocking(): Revert test to assert that
	  blocked job with non-NULL session is ignored.

2013-05-09  James Hunt  <james.hunt@ubuntu.com>

	* init/job.c: job_serialise(): Corrected logic for handling 'stop on'
	  condition.
	* init/job_class.c: job_class_deserialise(): Only check type after JSON
	  queried (thanks Coverity).

2013-05-08  James Hunt  <james.hunt@ubuntu.com>

	* init/Makefile.am: Link test_util to test_event_operator.
	* init/conf.c: conf_source_deserialise_all(): Assert conf_sources is
	  empty.
	* init/control.h: control_get_job(): Use job_class_get_registered()
	  rather than redundant job_class_find().
	* init/event_operator.c:
	  - Typos and formatting.
	  - event_operator_serialise(): Conditionally encode name and env.
	  - event_operator_deserialise(): Treat env as a string array, not an
	    environ array to ensure values are not discarded unless they contain '='.
	* init/job.c:
	  - job_deserialise(): Check JSON type for 'stop on' prior to attempting value extraction.
	  - job_find():
	    - Make job_class const.
	    - Use job_class_get_registered() rather than job_class_find().
	* init/job_class.c:
	  - job_class_get_registered(): Rework.
	  - job_class_add_safe(): Re-add since required to support old
	    serialisation formats that do not encode ConfSource and ConfFile
	    objects.
	  - job_class_deserialise():
	    - Take care to only associate ConfFile with JobClass if JSON encodes
	      ConfFile objects.
	    - Check JSON type for 'start/stop on' prior to attempting value extraction.
	  - job_class_find(): Remove (redundant due to job_class_get_registered()).
	* init/state.c:
	  - Set serialisation_version to an invalid value to detect if it was
	    never set (to handle old serialisation formats).
	  - state_from_string():
	    - Make failure to read header and ConfSources warnings only, to support old
	      serialisation formats that do not encode this information.
	  - state_deserialise_blocked(): Fix bug where event blocker was being
	    incremented twice. Now, just assert it is set.
	  - state_deserialise_blocking(): Failure to deserialise a Blocked object 
	    is no longer ignored since sessions are supported.
	* init/state.h: STATE_VERSION history and notes.
	* init/tests/test_conf.c: Replace calls to job_class_find() with
	  job_class_get_registered().
	* init/tests/test_event_operator.c:
	  - test_operator_serialisation(): Check both the original string
	    serialisation format and the new full EventOperator serialisation.
	    type.
	* init/tests/test_job.c:
	  - test_deserialise_ptrace():
	    - Comments and more checks.
	    - Create ConfSource, ConfFile and JobClass manually.
	    - Call job_class_consider() as we now have a backing ConfFile.
	    - Wait for childs child.
	* init/tests/test_state.c:
	  - Simplify TestDataFile.
	  - Ensure files passed to conf_file_new() provide expected suffix.
	  - job_class_diff(): Add event_operator_diff() call.
	  - conf_source_diff(): New function.
	  - conf_file_diff(): New function.
	  - test_blocking():
	    - Extra checks.
	    - Expect ConfFiles to be recreated on re-exec.
	  - test_upgrade(): Check environment is clean before running the next test.
	  - test_upstart1_8_upgrade(): New Upstart-1.8 serialisation format test.
	  - conf_source_from_path(): New utility function.
	* init/tests/test_util.c:
	  - event_operator_diff(): New function.
	  - session_from_chroot(): New function.
	* init/tests/data/upstart-1.8.json: New test file.

2013-05-08  James Hunt  <james.hunt@ubuntu.com>

	* init/conf.c:
	  - conf_source_serialise_all(): Make failures fatal.
	* init/event_operator.c: event_operator_collapse(): Unhide but mark as
	  unused (it's still used by the tests).
	* init/job.c:
	  - job_serialise(): Remove unused variable.
	  - job_deserialise(): Check the type of the start/stop on condition in
	    the json, not the json passed to the function.
	* init/job_class.c: job_class_deserialise(): Check the type of the
	  start/stop on condition in the json, not the json passed to the
	  function.
	* init/state.c:
	  - Comments.
	  - state_read_header(): Extract header from JSON before checking for
	    serialisation version.

2013-05-07  James Hunt  <james.hunt@ubuntu.com>

	* util/man/shutdown.8: Specify default action is to bring system
	  down to single-user mode (LP: #1065851).

2013-05-02  James Hunt  <james.hunt@ubuntu.com>

	* init/event.c: event_deserialise(): Only set blockers if EventOperators
	  are serialised.
	* init/event_operator.c: event_operator_collapse(): Now only needed for
	  DEBUG.
	* init/job.c:
	  - job_deserialise(): Support old string format for 'stop_on'
	    EventOperator as well as new array format.
	* init/job_class.c:
	* init/state.c: Create a meta-header containing a serialisation version
	  number.

2013-05-02  James Hunt  <james.hunt@ubuntu.com>

	* init/conf.c:
	  - New serialisation and support functions:
	    - conf_source_serialise()
	    - conf_source_serialise_all()
	    - conf_source_deserialise()
	    - conf_source_deserialise_all()
	    - conf_source_type_enum_to_str()
	    - conf_source_type_str_to_enum()
	    - conf_file_serialise()
	    - conf_file_deserialise()
	    - conf_file_deserialise_all()
	    - conf_source_get_index()
	    - conf_file_find()
	    - debug_show_event_operator()
	    - debug_show_event_operators()
	* init/event_operator.c:
	  - event_deserialise():
	    - Fix leaked env array.
	    - Deserialise blockers count now EventOperators are also serialised.
	  - event_operator_type_enum_to_str()
	  - event_operator_type_str_to_enum()
	  - event_operator_serialise()
	  - event_operator_serialise_all()
	  - event_operator_deserialise()
	  - event_operator_deserialise_all()
	* init/job_class.c:
	  - job_class_add_safe(): Remove as no longer required.
	  - job_class_get(): Must call job_class_init().
	  - job_class_serialise():
	    - Remove error case if chroot session specified now that ConfSources
	      are serialised.
	    - Serialise start/stop on fully (as EventOperators) rather than just the original
	      string condition (LP: #1103881).
	  - job_class_deserialise():
	    - Remove error case if chroot session specified now that ConfSources
	      are serialised.
	    - Associate the JobClass with its ConfFile.
	  - job_class_serialise_all():
	    - Comments.
	    - Failure to serialise a JobClass is now a hard error since we now
	      serialise all JobClasses.
	  - job_class_deserialise():
	    - Deserialise start/stop on conditions as EventOperators rather than as a
	      string condition.
	    - Since ConfFiles are now serialised, call job_class_consider()
	      rather than job_class_add_safe().
	  - job_class_deserialise_all():
	    - Failure to deserialise a JobClass is now a hard error since we now
	      serialise all JobClasses.
	  - job_class_get_index(): New function.
	* init/state.c:
	  - state_to_string(): Serialise ConfSources and ConfFiles.
	  - state_from_string(): Deserialise ConfSources and ConfFiles.
	  - state_deserialise_resolve_deps(): Allow chroot sessions to be
	    handled now we serialise ConfSources and ConfFiles.

2013-04-30  James Hunt  <james.hunt@ubuntu.com>

	* init/Makefile.am: Added test_main.
	* init/tests/test_main.c: New test.
	* init/tests/test_job_process.c: strcmp_compar() moved to test_util.c.
	* util/tests/test_initctl.c: strcmp_compar() removed.
	* init/xdg.c: Disable loading of jobs from SYSTEM_USERCONFDIR if
	  "UPSTART_NO_SYSTEM_USERCONFDIR" envvar set (required for testing).
	* test/test_util.c: Added strcmp_compar() and get_session_file().
	* util/tests/test_initctl.c: Use get_session_file().

2013-04-30  James Hunt  <james.hunt@ubuntu.com>

	* Makefile.am: Added 'test'.
	* configure.ac: Added 'test/Makefile'.
	* init/Makefile.am: Depend on test_util archive rather than source
	  files.
	* init/state.c: Added missing config.h include.
	* util/Makefile.am: Depend on test_util archive rather than source
	  files.
	* util/tests/test_initctl.c: Moved common utility code to
	  test/test_util.c and replaced INITCTL_BINARY by get_initctl_binary().
	* test/test_util.[ch]: New location for init/tests/test_util.[ch] to
	  allow all tests access to common functionality.

2013-04-30  James Hunt  <james.hunt@ubuntu.com>

	* init/job.c: job_serialise_all(): Really serialise all JobClasses,
	* init/main.c: Add 'write-state-file' command-line option.
	  regardless of whether they have associated Jobs.
	* init/paths.h: Added STATE_FILE_ENV.
	* init/state.c:
	  - state_read_objects(): Write state file if 'write-state-file'
	    specified or STATE_FILE_ENV set.
	  - event_deserialise():
	    - Preserve the pre-reexec blockers count until JobClasses
	      are deserialised and reverse-dependencies resolved.
	    - Fix incorrect calls for failed and blockers Event attributes.
	* init/state.h: Comments.
	* init/tests/test_state.c:
	  - test_job_class_serialise(): Ensure that all JobClasses get
	    serialised, regardless of whether they have any associated
	    Jobs.
	  - test_event_serialise(): New "with failed" test.
	* init/event.c: event_deserialise(): Don't deserialise Event->blockers -
	  there is no point until we serialise EventOperators.

2013-04-29  James Hunt  <james.hunt@ubuntu.com>

	* init/conf.c:
	  - conf_reload(): Explanation of how reload works.
	  - conf_reload_path(): Defer destruction of original ConfFile until
	    newly-loaded .conf file has a chance to reference any events its
	    'start on' condition requires (LP: 1124384).
	  - debug_show_jobs(): Return if no instances.
	  - debug_show_events(): New function.
	* init/event.c: Comments.
	* init/job.c: Comment.
	* init/job_class.c:
	  - job_class_get_registered(): New function resulting from refactor of
	    job_class_consider() and job_class_reconsider().
	  - job_class_consider():
	    - Use job_class_get_registered().
	    - Call job_class_event_block() to avoid premature event destruction.
	  - job_class_reconsider(): Use job_class_get_registered().
	  - job_class_event_block(): New function to increase reference count
	    for events new JobClass specifies in its 'start on' condition that
	    old JobClass has also referenced (second part of LP: #1124384).
	* init/tests/test_conf.c:
	  - test_source_reload(): New tests:
	    - "ensure reload does not destroy a blocked event used by another job"
	    - "ensure .conf reload causes waiting job to run when 'start on' matches"
	* init/tests/test_conf.h: TEST_ENSURE_CLEAN_ENV(): Check
	  nih_child_watches too.

2013-04-22  James Hunt  <james.hunt@ubuntu.com>

	* Typo and doc changes.

2013-04-17  James Hunt  <james.hunt@ubuntu.com>

	* init/Makefile.am: Build wrap_inotify library and run test_conf
	  via test_conf_preload.sh.
	* init/tests/test_conf.c: Communicate with wrap_inotify library by
	  setting INOTIFY_DISABLE to reliably disable inotify rather than trying
	  to exhaust inotify instances (LP: #1157713).
	* init/tests/test_conf_preload.sh.in: Script to run test_conf within
	  LD_PRELOAD environment.
	* init/tests/wrap_inotify.c: Wrapper library that provides the inotify
	  API and allows test_conf to believe inotify is disabled by
	  conditionally failing all inotify calls, depending on whether
	  INOTIFY_DISABLE is set.

2013-04-16  James Hunt  <james.hunt@ubuntu.com>

	* scripts/python-upstart.py: Update based on review comments.

2013-04-08  James Hunt  <james.hunt@ubuntu.com>

	* scripts/python-upstart.py:
	  - Upstart::polling_connect(): New method used to connect
	    after a re-exec.
	  - SystemInit::reexec(): Check proxy connection before
	    attempting re-exec.
	  - TestUpstart:test_session_init_reexec(): Re-connect post
	    re-exec to prove instance still usable.
	  - TestUpstart:test_session_init_reexec_when_pid1_does():
	    Re-connect post re-exec to prove instance still usable.

2013-04-07  James Hunt  <james.hunt@ubuntu.com>

	* scripts/Makefile.am: Added python-upstart.py.
	* scripts/python-upstart.py: Python3 Upstart interface
	  incorporating a minimal set of Python unittest tests.

2013-04-02  James Hunt  <james.hunt@ubuntu.com>

	* init/main.c:
	  - main(): Allow Session Init to accept multiple --confdir values,
	    which replace all built-in values (behaviour required for testing).
	  - handle_confdir(): Operate on conf_dirs array rather than single
	    conf_dir value.
	  - conf_dir_setter(): Command-line setter function to add configuration
	    file directories to conf_dirs array.
	* init/man/init.8: Update on --confdir behaviour.
	* extra/man/file-event.7: Correct EVENT values in examples.
	* extra/man/upstart-event-bridge.8:
	  - Corrected bridge name.
	  - Explain that blocking semantics of system jobs not retained.

2013-03-28  James Hunt  <james.hunt@ubuntu.com>

	* scripts/upstart-monitor.py: on_button_press_event():
	  Handle path_info being None (LP: #1161098).
	* extra/upstart-event-bridge.c: main():
	  - Handle daemon pidfile as the upstart-event-bridge does.
	  - Write to stdout, not syslog.
	* init/job_process.[ch]: Removed now unused
	  JOB_PROCESS_ERROR_OPENPT_MASTER.

2013-03-25  James Hunt  <james.hunt@ubuntu.com>

	* extra/man/socket-event.7: Correct section number.
	* init/man/init.5: Correct section number.

2013-03-22  James Hunt  <james.hunt@ubuntu.com>

	* scripts/Makefile.am: Added missing entry for
	  man/upstart-monitor.8.

2013-03-22  James Hunt  <james.hunt@ubuntu.com>

	* NEWS: Release 1.8

2013-03-22  James Hunt  <james.hunt@ubuntu.com>

	* scripts/initctl2dot.py:
	  - footer(): Add details of session.
	  - sanitise(): Handle jobs in sub-directories.
	  - main(): Add --user and --system options and determine
	    correct session to connect to.
	* scripts/man/initctl2dot.8:
	  - Added --user and --system options.
	  - Escape dashes in options.
	  - Update date.

2013-03-21  James Hunt  <james.hunt@ubuntu.com>

	* po/POTFILES.in:
	  - Added missing entries for init/quiesce.c and init/state.c.
	  - Added upstart-monitor.py.
	* scripts/upstart-monitor.py: UpstartEventsGui(): Removed class
	  attributes and added explicit instance ones in __init__().

2013-03-18  James Hunt  <james.hunt@ubuntu.com>

	* configure.ac: Added scripts/data/Makefile.
	* scripts/Makefile.am: Added SUBDIRS=data.
	* scripts/data/Makefile.am: New Makefile.
	* scripts/data/upstart-monitor.desktop: Desktop file for
	  upstart-monitor.

2013-03-15  James Hunt  <james.hunt@ubuntu.com>

	* extra/upstart-file-bridge.c:
	  - main(): String safety for home_dir.
	  - job_add_file():
	    - Initialise events.
	    - Use nih_strdup() rather than arrays for paths.
	    - Removed unecessary error label.
	  - {create_handler,modify_handler,delete_handler}(): Remove strcpy().
	  - watched_dir_new(): Use nih_strdup() rather than arrays for path.
	  - find_first_parent(): Replace strcpy with strncpy().

2013-03-15  James Hunt  <james.hunt@ubuntu.com>

	* extra/man/file-event.7: Simplify language.
	* extra/upstart-file-bridge.c:
	  - skip_slashes(): New macro to make path matching more reliable.
	  - file_filter(): Call skip_slashes().
	  - create_handler(): Call skip_slashes().
	  - modify_handler(): Call skip_slashes().
	  - delete_handler(): Call skip_slashes().
	  - watched_dir_new(): Special case watching the root directory.
	* extra/conf/upstart-file-bridge.conf: Change start on condition
	  to ensure all filesystems are mounted before it starts.

2013-03-13  James Hunt  <james.hunt@ubuntu.com>

	* scripts/man/upstart-monitor.8: New manpage.
	* scripts/upstart-monitor.py: New cli+gui tool to monitor
	  Upstart events.
	* scripts/Makefile.am: Updated for upstart-monitor.

2013-03-11  James Hunt  <james.hunt@ubuntu.com>

	* extra/Makefile.am: Add file bridge and conf file.
	* extra/upstart-file-bridge.c: Inotify file bridge.
	* extra/conf/upstart-file-bridge.conf: Conf file for
	  file bridge.
	* extra/man/file-event.7: New man page.
	* extra/man/upstart-file-bridge.8: New man page.

2013-03-04  James Hunt  <james.hunt@ubuntu.com>

	* init/session.c: session_from_dbus(): Fixed off-by-one
	  readlink error.
	* configure.ac: Only add sbin to path if exec_prefix specified
	  (LP: #1122510).
	* NEWS: Release 1.7
	* configure.ac (NIH_COPYRIGHT): Update

2013-02-27  James Hunt  <james.hunt@ubuntu.com>

	* Removal of gcc 'malloc' function attribute resulting from
	  a clarification in its description which makes its use invalid.
	  (LP: #1123588).

2013-02-26  James Hunt  <james.hunt@ubuntu.com>

	* util/tests/test_initctl.c: test_upstart_open(): Unset
	  UPSTART_SESSION to avoid session-init environment affecting
	  test run.

2013-02-15  James Hunt  <james.hunt@ubuntu.com>

	* util/tests/test_initctl.c:
	  - timed_waitpid(): Back off if no status change.
	  - test_quiesce():
	    - Set XDG_RUNTIME_DIR to a temporary value.
	    - Remove stale session files.
	  - test_job_env(): Remove stale session files.

2013-02-15  James Hunt  <james.hunt@ubuntu.com>

	* init/event_operator.c: Typo.
	* init/job_class.c:
	  - job_class_environment_reset(): Comments.
	  - job_class_environment_set(): Apply to all running job objects too.
	  - job_class_environment_unset(): Apply to all running job objects too.
	* util/man/initctl.8: Updated on environment command semantics.
	* util/tests/test_initctl.c: test_global_and_local_job_env(): Modified
	  test for new semantics.
2013-02-15  James Hunt  <james.hunt@ubuntu.com>

	* init/job_process.c: job_process_run(): Invert meaning.
	* init/main.c: Change '--inherit-env' to '--no-inherit-env'
	  such that inheriting inits environment is now the default
	  for Session Inits.
	* init/man/init.8: Update for '--no-inherit-env'.

2013-02-14  James Hunt  <james.hunt@ubuntu.com>

	* util/tests/test_initctl.c:
	  - wait_for_upstart(): Functional replacement of WAIT_FOR_UPSTART()
	    macro. Now accepts @user.
	  - set_upstart_session(): Poll to ensure we give Upstart time to
	    initialise and write the session file.
	  - _start_upstart(): Extra @user parameter.

2013-02-14  James Hunt  <james.hunt@ubuntu.com>

	* init/Makefile.am: Added quiesce.o, now required by control.o.
	* init/main.c: main():
	  - SIGHUP+SIGUSR1 handling now applies however you run init (since
	    it should react to these signals when run as a Session Init).
	  - Qualified sessions message to avoid confusion.
	* util/initctl.c: upstart_open(): Better handling for user_mode.
	* util/tests/test_initctl.c:
	  - WAIT_FOR_UPSTART(): Made session-aware.
	  - KILL_UPSTART(): Reset user mode flag (taken from STOP_UPSTART()).
	  - set_upstart_session(): New function.
	  - self_pipe_write(): New Function.
	  - self_pipe_setup(): New Function.
	  - timed_waitpid(): New function.
	  - _start_upstart():
	     - Signal handling and extra checks.
	     - Discard init output (unless UPSTART_TEST_VERBOSE set)
	       for saner logs.
	  - test_list_sessions():
	    - Removed need for a dbus-daemon.
	    - Added required initctl reset.
	  - test_quiesce(): Tests for Session Init shutdown (both
	    system-initiated and end-session request).
	  - test_usage(): Added extra checks and tidyup.
	  - main(): Added call to test_quiesce().

2013-02-11  James Hunt  <james.hunt@ubuntu.com>

	* init/log.c: log_serialise(): Handle re-exec scenario where
	  jobs producing output have finished but where log data cannot
	  be persisted (for example where disk is full or log directory
	  is inaccessible). (LP: #1120660)

2013-02-08  James Hunt  <james.hunt@ubuntu.com>

	* dbus/com.ubuntu.Upstart.xml: Added 'EndSession' method.
	* init/Makefile.am: Updated for quiesce.[ch].
	* init/conf.c: conf_destroy(): Cleanup function.
	* init/conf.h: Prototype.
	* init/control.c: control_end_session(): 'EndSession' implemenation.
	* init/control.h: Include.
	* init/events.h: Added SESSION_END_EVENT.
	* init/job_class.c: job_class_max_kill_timeout(): New function.
	* init/job_class.h: Prototype.
	* init/job_process.c:
	  - Added disable_respawn to disallow respawns.
	  - job_process_jobs_running(): New function.
	  - job_process_stop_all(): New function.
	  - job_process_terminated(): Honours disable_respawn.
	* init/job_process.h: Prototypes.
	* init/main.c:
	  - Typos.
	  - term_handler(): Quiesce rather than re-exec on receipt of SIGTERM
	    when running as a Session Init.
	  - main(): Make quiesce() handle cleanup.
	* init/man/init.8: Update for Session Init SIGTERM handling.
	* init/man/startup.7: Update for Session Init.
	* init/session.c: session_destroy(): New function.
	* init/session.h: Prototype.
	* init/man/session-end.7: New man page.
	* init/quiesce.[ch]: New files.

2013-02-08  James Hunt  <james.hunt@ubuntu.com>

	* init/job_process.c: job_process_run(): Copy parent environment if
	  inherit_env in operation for a Session Init.
	* init/main.c: Added 'inherit-env' command-line option.
	* init/man/init.8: Documented --inherit-env.

2013-02-02  James Hunt  <james.hunt@ubuntu.com>

	* util/initctl.c: Remove ability to specify explicitly job and/or job
	  instance values to the job environment commands.
	* util/man/initctl.8: Remove job and job instance value command-line
	  options.
	* util/tests/test_initctl.c: test_global_and_local_job_env(): Remove
	  tests for --job/--instance.

2013-01-31  James Hunt  <james.hunt@ubuntu.com>

	* init/control.c:
	  - Use control_check_permission() rather than
	    control_get_origin_uid() directly.
	* init/control.h: Prototypes.
	* init/job_class.c: Change calls to job_class_environment_init()
	  to asserts as the former only needs to be called once.
	* init/main.c: main(): Make job_class_environment_init() call as
	  early as possible.
	* init/tests/test_event.c: main(): Call
	  job_class_environment_init().
	* util/tests/test_initctl.c:
	  - test_default_job_env():
	    - Set TERM and PATH if not set.
	    - Check line counts before checking expected output.
	  - test_clear_job_env():
	    - Make use of TEST_INITCTL_DEFAULT_PATH.

2013-01-30  James Hunt  <james.hunt@ubuntu.com>

	* TESTING.sessions: Removed as basic sessions have now gone.

2013-01-30  James Hunt  <james.hunt@ubuntu.com>

	* init/control.c:
	  - Typos.
	  - Improved uid checks.
	  - Replaced direct call to control_get_origin_uid() with call to new
	    control_check_permission() (as early as possible) for clarity and
	    to confine policy to one location. 
	  - control_set_log_prioity(): Added missing call to
	    control_check_permission().
	  - control_get_origin_uid(): Check message contents before allowing
	    D-Bus calls.

2013-01-29  James Hunt  <james.hunt@ubuntu.com>

	* init/control.c: More careful uid checking.

2013-01-28  James Hunt  <james.hunt@ubuntu.com>

	* init/xdg.c:
	  - get_subdir(): Remove double-check on @dir.
	  - xdg_get_runtime_dir():
	    - Don't attempt to create as unlikely to be able to if it
	      doesn't already exist.
	    - Simplify logic.

2013-01-28  James Hunt  <james.hunt@ubuntu.com>

	* util/initctl.c: list_session_action():
	  - Test for stale session earlier.
	  - Simplify checks on "UPSTART_SESSION".
	* util/tests/test_initctl.c: test_list_sessions():
	  - Added test with XDG_RUNTIME_DIR explicitly unset.
	  - Changed "with no instances" test to set XDG_RUNTIME_DIR to a
	    temporary value.
	  - Revert XDG_RUNTIME_DIR on cleanup.

2013-01-28  James Hunt  <james.hunt@ubuntu.com>

	* init/control.c:
	  - control_get_env(): Allow PID 1 environment to be queried for
	    consistency with control_list_env().
	* init/man/initctl.8:
	  - Added --job, --instance, --global options for list-env, set-env,
	    get-env, unset-env, reset-env.
	  - Explain PID 1 limitation for set-env, unset-env, reset-env.
	* util/initctl.c:
	  - get_job_details(): Fix order in which arguments are
	    checked.
	* util/Makefile.am: Define INITCTL_BINARY and UPSTART_BINARY to ensure
	  full path available to tests.
	* util/tests/test_initctl.c:
	  - New macros:
	    - _TEST_STR_ARRAY_CONTAINS()
	    - TEST_STR_ARRAY_CONTAINS()
	    - TEST_STR_ARRAY_NOT_CONTAINS()
	    - _TEST_FILE_CONTAINS()
	    - TEST_FILE_CONTAINS()
	    - TEST_FILE_NOT_CONTAINS()
	  - get_initctl(): Function to replace original INITCTL_BINARY define.
	  - test_global_and_local_job_env(): New function to test initctl
	    '--global', '--job' and '--instance' options from within and without
	    a job.

2013-01-25  James Hunt  <james.hunt@ubuntu.com>

	* init/control.c: control_session_file_create(): Simplified.
	* init/xdg.c: Added check for INITCTL_BUILD to hide certain symbols when
	  building with initctl.
	* util/Makefile.am:
	  - Define INITCTL_BUILD.
	  - Make use of xdg.[ch] in build of initctl and its test.
	* util/initctl.c:
	  - list_session_action(): Implementation of 'list-sessions' command.
	* util/man/initctl.8: Updated for 'list-sessions' command.
	* util/tests/test_initctl.c:
	  - _start_upstart(): Replacement for _START_UPSTART() macro.
	  - start_upstart_common(): Start an instance with common options.
	  - start_upstart(): Simplest way to start an instance.
	  - START_UPSTART(): Now calls start_upstart_common().
	  - test_list_sessions(): Test 'list-sessions' command.

2013-01-25  James Hunt  <james.hunt@ubuntu.com>

	* dbus/com.ubuntu.Upstart.xml:
	  - Added 'job_details' string array as first parameter for GetEnv,
	    SetEnv, UnsetEnv, ListEnv and ResetEnv to allow methods to either
	    act globally or on a specific job environment.
	* init/control.c:
	  - control_set_env():
	  - control_unset_env():
	  - control_get_env():
	  - control_list_env():
	  - control_reset_env():
	    - Disallow setting for PID 1.
	    - Operate globally or on specified job.
	* init/control.h: control_get_job(): Macro to simplify extracting job
	  from provided job details.
	* init/job.c: job_find(): New function.
	* init/job_class.c:
	  - job_class_environment_set(): Delimiter handling now moved to
	    control_set_env() so it can be shared by job and global logic.
	  - job_class_find(): New function.
	* init/state.c:
	  - Removed state_get_job() and replaced calls with job_find().
	* util/initctl.c:
	  - Updated *_action() functions for new D-Bus parameters and made use
	    of new function get_job_details().

2013-01-25  James Hunt  <james.hunt@ubuntu.com>

	* init/tests/test_xdg.c: Added test_get_session_dir().
	* init/xdg.c: get_home_subdir(): Handle unset 'HOME' immediately.
	* init/control.c: Make use of SESSION_EXT.
	* init/man/init.5: Added session files.
	* init/paths.h:
	  - Comments.
	  - Added SESSION_EXT.

2013-01-25  James Hunt  <james.hunt@ubuntu.com>

	* init/control.c:
	  - control_reload_configuration(): Added missing permission checks.
	  - control_emit_event_with_file(): Added missing permission checks.
	  - Added calls to new function control_get_origin_uid() to allow
	    D-Bus methods to be policed by filtering on uid, rather than
	    relying on the same information that used to be stored in the
	    old Session object.
	* init/job.c: Typo.
	* init/job_class.c:
	  - job_class_new(): Removed user elements from session code.
	  - job_class_serialise(): Comments.
	  - job_class_deserialise(): Comments.
	* init/job_process.c: job_process_spawn(): Removed user session
	  handling.
	* init/session.c: Removed user session handling since it is
	  about to be replaced by the ability to run Upstart as a
	  non-privileged user (aka a 'Session Init').
	* init/session.h: Updated prototypes.
	* init/state.h: Comments.
	* init/tests/test_conf.c: test_source_reload_job_dir(): Added missing
	  check.
	* init/tests/test_state.c:
	  - session_diff(): Removed user check.
	  - Updated all calls to session_new().
	* util/tests/test_initctl.c: test_notify_disk_writeable(): Ensure this
	  test is not run as root.
	* util/tests/test_user_sessions.sh: Removed.
	* init/man/init.5: Updated to reflect removal of user jobs.

2013-01-24  James Hunt  <james.hunt@ubuntu.com>

	* init/control.c:
	  - control_init(): Create session file in user mode.
	  - control_cleanup(): New function for cleanup activities.
	  - control_session_file_create(): Create session file containing
	    UPSTART_SESSION details.
	  - control_session_file_remove(): Delete the session file.
	* init/main.c: Call control_cleanup() to remove session file.
	* init/paths.h: Added INIT_XDG_SESSION_SUBDIR and SESSION_ENV.
	* init/xdg.c:
	  - get_subdir(): Refactor of get_home_subdir().
	  - get_home_subdir(): Now calls get_subdir().
	  - Replaced mkdir mode values with INIT_XDG_PATH_MODE.
	  - xdg_get_runtime_dir(): Obtain XDG_RUNTIME_DIR value.
	  - get_session_dir(): Obtain path to session directory.
	* init/xdg.h: Added INIT_XDG_PATH_MODE.

2013-01-21  Dmitrijs Ledkovs  <xnox@ubuntu.com>

	* init/xdg.[ch]: add xdg_get_cache_home and get_user_log_dir
	  functions. These retrieve XDG_CACHE_HOME and a subdir inside it
	  for upstart.
	* init/tests/test_xdg.c: reuse test_get_config_home to test both
	  xdg_get_cache_home and xdg_get_config_home. Add test for
	  get_user_log_dir.
	* init/main.c: use get_user_log_dir to setup logging
	  directory in user_mode. For now, command line argument is
	  honoured, while the environment override is not.

2013-01-21  James Hunt  <james.hunt@ubuntu.com>

	* init/log.c:log_clear_unflushed(): Simplify asserts.

2013-01-15  James Hunt  <james.hunt@ubuntu.com>

	* init/log.c:
	  - log_clear_unflushed(): Correct remote_closed assertion to handle
	    early-job-logging scenario where a job satisfies both of the
	    following conditions:
	    - ends before the log directory becomes writeable.
	    - has spawned one or more processes that continue to run after the
	      job itself has exited and which produce output before the log
	      directory becomes writeable.
	    (LP: #1096531).

2013-01-14  James Hunt  <james.hunt@ubuntu.com>

	* util/initctl.c:
	  - Grouped all environment commands in usage output.
	  - Added --global, --job and --instance options for all environment
	    commands. These are currently dummies, but --global will soon be
	    required to make changes to the global job environment table when
	    initctl is invoked from within a job.

2013-01-11  James Hunt  <james.hunt@ubuntu.com>

	* util/tests/test_initctl.c:
	  - Lots of new job environment table tests.

2013-01-10  James Hunt  <james.hunt@ubuntu.com>

	* init/man/init.5: Define job environment table.
	* init/tests/test_job_class.c(): test_environment(): Added call
	  to job_class_environment_init() which is now required to avoid
	  confusing TEST_ALLOC_FAIL().
	* util/man/initctl.8:
	  - Further details in list-env section.
	  - Escape dashes in command names.
	* util/tests/test_initctl.c:
	  - New utility macros: _WAIT_FOR_FILE(), WAIT_FOR_FILE()
	    and TEST_STR_MATCH().
	  - Initial tests for testing job environment table commands.

2013-01-09  James Hunt  <james.hunt@ubuntu.com>

	* scripts/init-checkconf.sh:
	  - Check copy is successful.
	  - Auto-start dbus-launch if not running and command is available (for
	    example in non-desktop environments) (LP: #881885).
	  - Auto-stop dbus-daemon if we started it.
	* init/man/init.5:
	  - Overhauled 'Job environment' section.
	* util/initctl.c:
	  - Added 'unset-env' and 'reset-env' commands.
	  - Added missing periods in usage text.
	  - list_env_qsort_compar(): Renamed from list_env_strcmp_compar(). Now
	    uses strcoll(3) for locale-awareness.
	* init/job_class.c:
	  - job_class_environment_set():
	    - Comments.
	    - Handle scenario where user specifies a variable without an equals.
	* util/man/initctl.8:
	  - Added details for 'get-env', 'set-env', 'unset-env', 'list-env' and
	    'reset-env'.
	  - Tidied up 'usage' stanza section.

2013-01-08  James Hunt  <james.hunt@ubuntu.com>

	* dbus/com.ubuntu.Upstart.xml:
	  - Added UnsetEnv and ResetEnv methods.
	* init/control.c:
	  - control_set_env(): Now uses job_class_environment_set() rather than
	    directly manipulating job_environ array.
	  - control_unset_env(): New function.
	  - control_get_env(): Now calls job_class_environment_get().
	  - control_list_env(): Now calls job_class_environment_get_all().
	    Comments.
	  - control_reset_env(): New function.
	* init/environ.c:
	  - environ_remove(): New function.
	* init/job_class.c:
	  - job_environ now static.
	  - job_class_environment_reset(): New function.
	  - job_class_environment_set(): New function.
	  - job_class_environment_unset(): New function.
	  - job_class_environment_get(): Simplified.
	  - job_class_environment_get_all(): New function.
	* util/initctl.c:
	  - Added following new commands:
	    - 'get-env'
	    - 'set-env'
	    - 'list-env'

2013-01-04  Dmitrijs Ledkovs  <xnox@ubuntu.com>

	* init/conf.c: add ability to apply override files from higher
	  priority configuration sources.
	* init/tests/test_conf.c: test that multiple override files are
	  correctly applied and removed.
	* init/tests/test_conf_static.c: test override file detection.

2012-12-19  James Hunt  <james.hunt@ubuntu.com>

	* dbus/com.ubuntu.Upstart.xml: Added ListEnv method.
	* init/control.c:
	  - Fixed comments.
	  - control_list_end(): New function.
	* init/control.h:
	  - Added missing prototypes for control_set_env() and
	    control_get_env().
	  - Added control_list_env().
	* init/job_class.c:
	  - job_class_environment_get(): New function.
	* init/job_class.h: Added job_class_environment_get().

2012-12-17  James Hunt  <james.hunt@ubuntu.com>

	* init/man/init.5: Document that User Jobs are not supported
	  within a chroot environment.
	* dbus/com.ubuntu.Upstart.xml: Added "GetEnv" and "SetEnv" methods.
	* init/control.c:
	  - control_set_env(): Implementation of "SetEnv" D-Bus method.
	  - control_get_env(): Implementation of "GetEnv" D-Bus method.
	* init/job_class.c:
	  - Added job_environ environment table.
	  - job_class_environ_init(): Initialise job_environ.
	  - job_class_environment: Use job_environ.
	* init/main.c: main(): Call job_class_environ_init().

2012-12-14  Steve Langasek  <steve.langasek@ubuntu.com>
	* init/job_class.[ch]: instead of assuming a fixed value (0) as the
	  default nice value for job processes, use whatever the nice value
	  of the current process is.  This will be important later for user
	  sessions where an entire session may be started with a higher nice
	  value; and it fixes running the test suite as part of a nice'd
	  build.
	* init/tests/test_job_class.c: update test suite to match.

2012-12-11  James Hunt  <james.hunt@ubuntu.com>

	* init/Makefile.am: Add explicit -lrt for tests (LP: #1088863)
	* dbus/com.ubuntu.Upstart.xml: Added "GetEnv" and "SetEnv" methods.
	* init/control.c:
	  - control_set_env(): Implementation of "SetEnv" D-Bus method.
	  - control_get_env(): Implementation of "GetEnv" D-Bus method.
	* init/job_class.c:
	  - Added job_environ environment table.
	  - job_class_environ_init(): Initialise job_environ.
	  - job_class_environment: Use job_environ.
	* init/main.c: main(): Call job_class_environ_init().

2012-12-07  James Hunt  <james.hunt@ubuntu.com>

	* NEWS: Release 1.6.1
	* configure.ac: Change version to 1.6.1

2012-12-07  James Hunt  <james.hunt@ubuntu.com>

	* init/Makefile.am:
	  - TEST_DATA_DIR: use $srcdir, not $PWD.
	  - TEST_DATA_FILES: Corrected filename.
	* dbus/com.ubuntu.Upstart.xml: Restart: Add annotation to make it
	  manifest this is an async call.
	* util/telinit.c: restart_upstart(): Use the async call to avoid the
	  client-side complaining if it detects that Upstart has severed all
	  D-Bus connections in preparation for the re-exec.

2012-12-06  James Hunt  <james.hunt@ubuntu.com>

	* init/job_class.c:
	  - job_class_add_safe(): Don't assert on name collisions for jobs
	    associated with a different session.  (LP: #1079715).
	  - job_class_serialise(): Explicitly disallow user and chroot
	    sessions from being serialised since this scenario is not
	    supported (due to our not serialising ConfSource objects yet).
	  - job_class_deserialise(): Assert that we do not have user and
	    chroot sessions to deal with, and fix potential invalid free if
	    error occurs before JobClass is created.
	  - job_class_deserialise_all(): Explicitly ignore attempted
	    deserialisation of user and chroot sessions.
	* init/state.c:
	  - state_deserialise_resolve_deps(): Ignore classes associated with
	    a user or chroot session.  Specify new session parameter to
	    state_get_job().
	  - state_serialise_blocked(): Encode session index for BLOCKED_JOB.
	    Make function non-static for testing.
	  - state_deserialise_blocked(): Extract session from index index for
	    BLOCKED_JOB to pass to state_get_job().  Default session to NULL
	    to handle upstart 1.6 serialization.  Make function non-static
	    for testing.
	  - state_get_job(): Add @session parameter to allow exact job match.
	  - state_read_objects(): Attempt to write the state to file
	    STATE_FILE if deserialisation fails as an aid to diagnosing the
	    cause of the failure.
	* init/tests/test_state.c: test_blocking(): Additional tests to check
	  that it is possible to deserialise Upstart 1.6 JSON format (which
	  does not include the "session" JSON attribute for blocked objects.
	  Add infrastructure for testing deserialization of reference json
	  files from disk.
	  New tests:
	    - "BLOCKED_JOB serialisation and deserialisation".
	    - "BLOCKED_EVENT serialisation and deserialisation".
	    - "BLOCKED_JOB with JSON session object".
	    - "ensure BLOCKED_JOB with non-NULL session is ignored".
	* dbus/com.ubuntu.Upstart.xml: Added 'GetState' method that returns
	  internal state in JSON format.
	* init/Makefile.am:
	  - Added TEST_DATA_DIR to allow tests to find data files.
	  - Added test data files to distribution.
	* init/control.c: control_get_state(): Implementation for D-Bus
	  'GetState' method.
	* init/tests/data/upstart-1.6.json: Test data used by test_state.c
	  for upgrade testing the upstart 1.6 serialization format.
	* dbus/com.ubuntu.Upstart.xml: New 'Restart' method.
	* init/control.c: control_restart(): New function to request Upstart
	  restart itself.
	* util/telinit.c: use the new dbus interface for restarts;
	  'telinit u' now fails with an error when PID 1 is not upstart,
	  instead of sending it a signal with undefined behavior.
	  (LP: #1083723)
	* util/man/telinit.8: Update for 'telinit u' behaviour if PID 1 is
	  not Upstart.

2012-11-23  James Hunt  <james.hunt@ubuntu.com>

	[ Colin King <colin.king@ubuntu.com> ]

	* init/log.c: log_serialise(): smatch-found issue where
	  additional checks required for log->unflushed to avoid any
	  possibility of NULL dereference.
	* init/state.c: state_read_objects(): smatch-found issue
	  to correct read size and ensure optimal throughput.

2012-11-18  Steve Langasek  <steve.langasek@ubuntu.com>

	* init/tests/test_job_process.c: fix test which was accidentally
	  relying on a variable persisting after it's gone out of scope.
	* init/tests/test_job_process.c: don't test the blocked/ignored
	  signal list in a spawned job; this is not testing the upstart code
	  but the characteristics of the system, and the test is wrong
	  because it assumes the signal lists in /proc/self/status fit in an
	  unsigned long int - patently untrue on mips, where we have 128
	  signals for historical reasons.

2012-11-17  Steve Langasek  <steve.langasek@ubuntu.com>

	* init/Makefile.am: set TERM=xterm, so that tests which rely on
	  TERM being set in the environment don't give different results and
	  gratuitously fail.

2012-11-15  James Hunt  <james.hunt@ubuntu.com>

	* NEWS: Release 1.6
	* configure.ac: Bump version to 1.7
	* NEWS: Begin new release

2012-11-07  James Hunt  <james.hunt@ubuntu.com>

	* Added stateful re-exec support such that when Upstart is asked
	  to restart itself using 'telinit u', the new instance of PID 1
	  will retain knowledge of all system jobs and running instances.

2012-09-10  James Hunt  <james.hunt@ubuntu.com>

	* Merged lp:~jconti/upstart/fix_empty_chroot.

2012-05-23  James Hunt  <james.hunt@ubuntu.com>

	* init/main.c: Add in "bare" re-exec handling from Ubuntu
	  branch.
	* init/main.c: Unhide "restart" option.

2012-10-22  James Hunt  <james.hunt@ubuntu.com>

	* init/parse_job.c: stanza_kill(): Actually save parsed
	  value to avoid crash if kill signal given as a numeric
	  (LP: #1049820).
	* init/tests/test_parse_job.c: test_stanza_kill(): New test:
	  "with signal and single numeric argument".
	* init/Makefile.am: test_job_process must now be linked to the 'util'
	  library for pty helper functionality.
	* init/tests/test_job_process.c:
	  - Compiler appeasement.
	  - Conditionally run tests in a pty for build environments such as
	    modern versions of sbuild(1) that do not provide a controlling
	    terminal (sbuild) (LP: #888910).

2012-08-31  Steve Langasek  <steve.langasek@ubuntu.com>

	[ A. Costa <agcosta@gis.net> ]
	* init/man/init.5, util/man/runlevel.7, util/man/initctl.8: fix a
	number of typos.

2012-08-07  James Hunt  <james.hunt@ubuntu.com>

	* init/main.c: main(): Remove checks for /dev/kmsg, /dev/null,
	  /dev/console and /dev/tty since some environments use different
	  major/minor numbers to the norm (for example on LXC, /dev/console is
	  not (5,1), but (136,*)). Do not attempt to create /dev/console again,
	  due to LXC numbering difference.

2012-08-03  James Hunt  <james.hunt@ubuntu.com>

	* init/main.c:main(): Handle hostile initramfs-less environments by
	  calling umask and creating required device nodes as early as possible.
	* init/system.c: New functions to simplify code:
	  - system_mknod()
	  - system_check_file()

2012-07-31  James Hunt  <james.hunt@ubuntu.com>

	[ Eric S. Raymond <esr@thyrsus.com> ]
	* extra/man/socket-event.7: Fixed incorrect troff (LP: #1018925).

2012-03-22  James Hunt  <james.hunt@ubuntu.com>

	* NEWS: Begin new release.
	* configure.ac: Bump version to 1.6.

2012-03-22  James Hunt  <james.hunt@ubuntu.com>

	* Changelog: Release entry.
	* configure.ac: Bump year.
	* NEWS: Release 1.5.

2012-03-16  James Hunt  <james.hunt@ubuntu.com>

	* init/tests/test_job_process:
	  - Fixed multiple TEST_FAILED() typos
	    ("unexpected" => unexpectedly").
	* job_process_spawn(): Only display single message
	  if pty setup fails. 
	* init/man/init.5: Typo.
	* init/tests/test_job_process:
	  - child(): New TEST_OUTPUT_WITH_STOP test.
	  - test_run(): New test "with multiple processes and log".
	  - test_spawn():
	    - umask reset.
	    - New test "ensure multi processes output logged".
	* dbus/com.ubuntu.Upstart.xml:
	  - added 'NotifyDiskWriteable' method.
	* init/control.c:
	  - control_notify_disk_writeable(): New function to flush early job log.
	* init/job_process.c:
	  - job_process_terminated(): Call log_handle_unflushed() to potentially
	    add log object to unflushed list (the early job log) in certain
	    scenarios.
	* init/log.c:
	  - log_flushed: bool indicating successful flush of early job log.
	  - log_unflushed_files: The "early job log" list.
	  - log_new(): Call log_unflushed_init() and initialize new log members.
	  - log_flush(): Only call log_read_watch() conditionally now.
	  - log_io_reader(): More careful consideration of errno by
	    using saved value from log member.
	  - log_io_error_handler(): Set remote_closed for the benefit of
	    log_flushed() (to avoid flushing multiple times).
	  - log_file_open: Now saves errno value from open(2).
	  - log_read_watch(): Removed log->unflushed->len assert since it was
	    erroneous: even if unflushed data exists, it will be written in
	    order when log_io_reader() calls log_file_write().
	  - log_unflushed_init(): New function to initialise the
	    log_unflushed_files list.
	  - log_handle_unflushed(): New function that potentially adds log
	    object to the log_unflushed_files list to allow the data to be
	    flushed _after_ the parent object has been destroyed.
	  - log_clear_unflushed(): New function to clear the
	    log_unflushed_files list by attempting to flush the data to disk.
	  - log_read_watch(): Set remote_closed for scenarios where
	    error handler never called. (LP: #935585)
	* init/log.h:
	  - Added new Log members: detached, remote_closed and open_errno.
	  - Updated documentation.
	  - extern for log_unflushed_files.
	  - Added prototypes for new functions: log_handle_unflushed(),
	    log_clear_unflushed() and log_unflushed_init().
	* init/tests/test_job_process.c:
	  - test_run():
	    - Call log_unflushed_init().
	    - Corrected grammar in error messages for "ensure sane fds" tests.
	    - "with single line command writing fast and exiting": Call
	      nih_child_add_watch().
	    - added waitid() calls to ensure log data not added to
	      unflushed list.
	  - test_spawn():
	    - Call log_unflushed_init().
	    - Corrected grammar in error messages for "ensure sane fds" tests.
	    - Added TEST_ALLOC_SAFE() to "simple test" to ensure
	      destructors run correctly.
	    - "read single null byte with 'console log'": Call
	      log_handle_unflushed() and added missing free.
	    - "read data from forked process": Call
	      log_handle_unflushed().
	* init/tests/test_log.c: 
	  - Updated documentation.
	  - Added calls to log_unflushed_init().
	  - "ensure logger flushes cached data on request": New test
	    for log_handle_unflushed().
	* util/initctl.c:
	  - notify_disk_writeable_action(): New function to notify
	    Upstart that the disk is writeable.
	  - commands: Added new command "notify-disk-writeable".
	* util/man/initctl.8: Updated for new notify-disk-writeable command.
	* util/tests/test_initctl.c:
	  - STOP_UPSTART(): Check return from kill(2).
	  - test_show_config(): Adding missing rmdir(2).
	  - test_check_config(): Adding missing rmdir(2).
	  - test_notify_disk_writeable(): New function embodying new test
	    "with job ending before log disk writeable".

	[ Steve Langasek <steve.langasek@ubuntu.com> ]
	* init/tests/test_job_process:
	  - close_all_files(): New function to ensure test environment
	    has only expected fds open.
	  - main(): Call close_all_files().

2012-03-07  James Hunt  <james.hunt@ubuntu.com>

	* init/job.c: job_new(): Initialize log array.
	* init/job.h: Change Log element to an array to handle scenario where
	  job has multiple simultaneous processes running (LP: #940290).
	* init/job_process.c:
	  - job_process_run(): pass ProcessType to job_process_spawn().
	  - job_process_spawn():
	    - Now accepts a ProcessType.
	    - Ensure existing matching process type log is destroyed before
	      creating a new one.
	  - job_process_terminated(): Update for log array.
	* init/job_process.h: Updated prototype for job_process_spawn().
	* init/tests/test_job.c: test_new(): Updated logic for log array.
	* init/tests/test_job_process.c: test_run():
	  - Updated logic for log array.
	  - Added ProcessType to job_process_spawn() calls.

2012-03-05  James Hunt  <james.hunt@ubuntu.com>

	* init/job_process.c: job_process_spawn(): If pty setup fails,
	  log message and disable logging for job.
	* init/man/init.5: Explain new behaviour should pty setup fail.
	* init/tests/test_job_process.c: Updated disabled test
	  "when no free ptys" for new behaviour.

2012-03-01  James Hunt  <james.hunt@ubuntu.com>

	* init/job_class.c:
	  - job_class_get_instance():
	    - Use nih_local to avoid memory leak should nih_strcat_sprintf()
	      fail.
	    - Formatting.
	  - job_class_start():
	    - Use nih_local to avoid memory leak should nih_strcat_sprintf()
	      fail.
	    - Formatting.
	* init/man/init.5: Add further pty details.

2012-02-13  James Hunt  <james.hunt@ubuntu.com>

	* init/log.c:
	  - log_flush(): Comments.
	  - log_read_watch():
	    - Improved comments.
	    - Don't re-attempt read on EAGAIN/EWOULDBLOCK since those errors are
	      nominally impossible due to the remote end of the pty already
	      having ended (LP: #926468).
	    - Added a debug-mode warning when 'badly-behaved' application
	      detected that leaks fds to its children, as this is generally a bug.
	* init/tests/test_job_process.c:
	  - test_run():
	    - "with single line command writing fast and exiting": added
	      waitpid() to ensure no EAGAIN.
	  - test_spawn():
	    - "with no such file, no shell and console log": added
	      waitpid() to ensure no EAGAIN.

2012-02-03  James Hunt  <james.hunt@ubuntu.com>

	* init/job_process.c: job_process_spawn():
	  - Set close-on-exec for pty_master.
	  - Ensure stdio buffers flushed prior to forking to ensure no data
	    leakage to child (should init be run with '--debug', or the tests
	    be run with redirected output, for example).
	  - Free log object if child process fails to exec(3) rather than just
	    closing fd. This ensures io watch is removed correctly. (LP: #922754)
	  - Only need to remap pty_master if CONSOLE_LOG in operation.
	* init/tests/test_job_process:
	  - fd_valid(): New helper function to determine if specified fd is valid.
	  - child(): Added new 'TEST_FDS' test to ensure no fd leakage to child
	    processes.
	  - test_run():
	    - New tests:
	      - "ensure sane fds with no console, no script"
	      - "ensure sane fds with no console, and script"
	      - "ensure sane fds with console log, no script"
	      - "ensure sane fds with console log, and script"
	      - "with single-line command running an invalid command, \
	         then a 1-line post-stop script"
	      - "with single-line command running an invalid command, \
	         then a 2-line post-stop script"
	      - "with single-line command running an invalid command, \
	         then a post-stop command"
	      - "with single-line command running an invalid command, \
	         then an invalid post-stop command"
	      - "with single-line command running a valid command, \
	         then a 1-line invalid post-stop command"
	    - Test "with single-line command running an invalid command":
	      - now diverts stderr output for less chatty test-run experience.
	      - Improved checking.
	    - Test "with setuid me" now diverts stderr output for less chatty
	      test-run experience.
	  - test_spawn():
	    - New tests:
	      - "with no such file, no shell and console log"
	      - "ensure sane fds with no console"
	      - "ensure sane fds with console log"
	* init/tests/test_log.c: test_log_destroy():
	  - New test "ensure watch freed when log destroyed"

2012-01-27  James Hunt  <james.hunt@ubuntu.com>

	* init/tests/test_job_process.c: test_run(): Fixed typo in
	  test "with setuid me" where uid value was being set to gid.

2012-01-25  James Hunt  <james.hunt@ubuntu.com>

	* init/job_process.c: job_process_terminated(): Free log to ensure data
	  written as soon as _any_ process ends (consider respawn jobs).
	* init/log.c:
	  - log_destroy():
	    - Improved documentation.
	    - Now calls new function log_flush().
	  - log_flush(): New function to ensure no lingering buffered job data
	    remains. Now considers EBADF (LP: #912558).
	  - log_io_reader():
	    - Added missing assert for @len.
	    - Simplified ENOSPC handling.
	    - Ensure log->io set to NULL to allow other routines to detect it
	      really has gone.
	  - log_file_write(): Added @len checks.
	  - log_read_watch(): New function to drain data from a watch descriptor
	    (which also must consider EBADF).
	* init/log.h: Added define for LOG_READ_SIZE.
	* init/tests/test_job_process.c:
	  - test_run():
	    - Added some extra pointer checks.
	    - Free class *before* checking file to ensure destructor invoked at
	      correct point.
	    - Added test "with single-line command running an invalid command"
	      (for scenario bug 912558 exposed).
	    - Added test "with single-line command writing fast and exiting".
	* init/tests/test_log.c: Changed all tests to use openpty(3) rather than
	  pipe(2) for semantic parity with actual code.
	* util/tests/test_user_sessions.sh:
	  - ensure_no_output(): Now calls check_job_output() and delete_job() to
	    simplify logic.
	  - delete_job(): Call get_job_file() rather than doing it long-hand.
	  - check_job_output(): New function.
	  - start_job(): Added allow_failure parameter.
	  - test_ensure_no_unexpected_output(): New test
	    "ensure command job does not create log file with invalid command".

2012-01-05  James Hunt  <james.hunt@ubuntu.com>

	* init/man/init.5: Explain that all job processes affected
	  by 'setuid' and 'setgid' stanzas.

2011-12-22  James Hunt  <james.hunt@ubuntu.com>

	* init/job_process.c: job_process_spawn():
	  - Set child handler to default rather than explicit ignore
	    to avoid test failures in environments that disallow
	    ignoring SIGCHLD.
	* init/tests/test_job_process.c: test_run():
	  - Changed timeout for test feature "ensure that no log
	    file written for CONSOLE_NONE".

2011-12-15  James Hunt  <james.hunt@ubuntu.com>

	* Makefile.am: Add missing TESTING.sessions to distribution.
	* contrib/vim/syntax/upstart.vim: Meta-data update and addition
	  of more standard (Ubuntu Upstart) events.
	* extra/man/upstart-udev-bridge.8: Ensure literal dashes used
	  for all command-line options.
	* extra/upstart-udev-bridge.c:
	  - udev_monitor_watcher(): Fix leak when obtaining udev value.
	  - make_safe_string(): Don't realloc since overhead too high
	  considering size of strings.
	* init/job_class.c: Typo.
	* init/job_process.c: job_process_spawn():
	  - Correct ignoring of SIGCHLD prior to grantpt(3) call.
	  - Removed redundant close(2) calls.
	  - Move declarations to top of block for
	    getpwnam(3)/getgrnam(3).
	* init/log.c:
	  - log_file_open(): Comments.
	  - log_file_write(): Added missing cast on
	    nih_io_buffer_shrink() call.
	* init/main.c: console_type_setter(): NihOptionSetter's should
	  return 0 on success.
	* init/man/init.5: lower-case all references to system jobs
	  and user jobs.
	* init/tests/test_job_process.c: Add missing include for
	  fnmatch.h.

2011-12-15  James Hunt  <james.hunt@ubuntu.com>

	* init/tests/test_job_process.c: test_run():
	  - Ensure process group killed for multi-process shell scripts.
	  - Change 'command-not-found' tests to use regex matching rather
	    than literal to allow for minor differences in /bin/sh variants
	    error output.

2011-12-13  James Hunt  <james.hunt@ubuntu.com>

	* configure.ac: Bump version to 1.5
	* NEWS: Begin new release

2011-12-13  James Hunt  <james.hunt@ubuntu.com>

	* NEWS: Release 1.4
	* configure.ac (NIH_COPYRIGHT): Update

2011-12-12  James Hunt  <james.hunt@ubuntu.com>

	Simplify logfile name encoding.
	
	* init/job_process.c: job_process_log_path(): Ditch D-Bus job name
	  encoding in path names for saner approach that simply remaps slash
	  characters (minimal surprises for users).
	* init/job_process.h: Addition of macros:
	  - JOB_PROCESS_LOG_FILE_EXT
	  - JOB_PROCESS_LOG_REMAP_FROM_CHAR
	  - JOB_PROCESS_LOG_REMAP_TO_CHAR
	* init/man/init.5: Update console section for simplified log filename
	  encoding approach.
	* init/test_job_process.c: test_log_path(): Updates for simplified
	  logfile name encoding.
	* util/tests/test_user_sessions.sh: Updates for simplified
	  logfile name encoding: removed dbus_encode() and replaced with
	  upstart_encode().

2011-12-12  James Hunt  <james.hunt@ubuntu.com>

	* extra/man/upstart-udev-bridge.8:
	  - Added new '--no-strip' option.
	  - Added missing '--daemon', '--debug' and '--help' options.
	* extra/upstart-udev-bridge.c:
	  XXX: Behavioural change: non-printable bytes are now removed
	  by default from all udev message data to handle buggy
	  hardware devices which expose this data to userland (the
	  kernel simply passes it through verbatim). To revert to old
	  behaviour (where no udev message data is modified), specify
	  the new '--no-strip' option (LP: #829980).
	  - make_safe_string(): New function to cleanse udev data.
	  - udev_monitor_watcher():
	    - Cleanse udev data unless '--no-strip' specified.
	    - Fixed possible crash should 'action' not be set.
	    - Fixed possible crash should 'devname' not be set
	      and '--debug' specified.

2011-12-09  James Hunt  <james.hunt@ubuntu.com>

	* Merge of 'setuid' + 'setgid' stanzas from
	  Evan Broder (lp:~broder/upstart/drop-privileges).

2011-12-09  James Hunt  <james.hunt@ubuntu.com>

	Introduction of 'log' argument to 'console' stanza allowing
	system job output only to be captured.
	
	* contrib/vim/syntax/upstart.vim: Added 'log' and missing
	  'none'.
	* init/Makefile.am: Update for log.c, log.h and test_log.c.
	* init/job.c: job_new(): Initialize log.
	* init/job.h: Add Log pointer to Job.
	* init/job_class.c:
	  - XXX: behaviour change: Default for 'console'
	    is now CONSOLE_LOG rather than CONSOLE_NONE.
	    Rationale is that if a job does produce output, you want to see
	    it since the chances are it will contain useful error details.
	  - Added default_console variable.
	  - job_class_console_type(): New function to parse console type
	    string.
	* init/job_class.h:
	  - Added CONSOLE_LOG to ConsoleType and updated documentation
	    for ConsoleType.
	  - Added prototype for job_class_console_type().
	* init/job_process.c:
	  - New log_dir and disable_job_logging variables.
	  - job_process_run(): Updated to reflect new parameter for
	    job_process_spawn().
	  - job_process_spawn(): Now accepts a Job rather than a
	    JobClass to allow job->log and class->console to be handled
	    appropriately. Now creates pty master and slave fds for
	    console logging. Simplified code for file descriptor
	    switching by using new job_process_remap_fd().
	  - job_process_error_read(): Added entries for:
	    - JOB_PROCESS_ERROR_OPENPT_MASTER
	    - JOB_PROCESS_ERROR_OPENPT_UNLOCKPT
	    - JOB_PROCESS_ERROR_PTSNAME
	    - JOB_PROCESS_ERROR_OPENPT_SLAVE
	  - job_process_log_path(): New function that returns full path to log
	    file for specified Job.
	  - job_process_remap_fd(): New function to ensure file
	    descriptors do not collide.
	* init/job_process.h:
	  - Updated JobProcessErrorType with new entries:
	    - JOB_PROCESS_ERROR_OPENPT_MASTER
	    - JOB_PROCESS_ERROR_OPENPT_UNLOCKPT
	    - JOB_PROCESS_ERROR_PTSNAME
	    - JOB_PROCESS_ERROR_OPENPT_SLAVE
	  - job_process_spawn(): Updated prototype.
	  - job_process_log_path(): Added prototype.
	* init/main.c:
	  - handle_logdir(): New function for overriding log directory.
	  - console_type_setter(): New Function to handle selection of
	    default console value.
	  - Added following command-line options:
	    - '--default-console'
	    - '--logdir'
	    - '--no-log'
	* init/man/init.5:
	  - Update and restructure of section on 'console' stanza.
	  - Added a FILES section.
	* init/man/init.8: Updated with details of new options:
	  - '--default-console'
	  - '--logdir'
	  - '--no-log'
	* init/parse_job.c: stanza_console(): Updated for "log".
	* init/paths.h: Added defines for JOB_LOGDIR and LOGDIR_ENV.
	* init/session.c:
	  - Added missing function headers.
	* init/system.c: system_setup_console(): Update for CONSOLE_LOG.
	* init/test_conf.c:
	  - TEST_FORCE_WATCH_UPDATE(): Removed debug.
	  - test_override(): Removed erroneous comment.
	  - test_select_job(): Added variable attributes to keep gcc 4.6 happy.
	* init/test_event.c: Explicitly set console type to CONSOLE_NONE to
	  retain behaviour of existing tests.
	* init/test_job.c:
	  - test_job_new(): Ensure log object not created on Job instantiation.
	  - test_change_state(): Explicitly set console type to CONSOLE_NONE to
	    retain behaviour of existing tests.
	* init/test_job_class.c:
	  - test_new(): Ensure console type now defaults to CONSOLE_LOG.
	  - Explicitly set console type to CONSOLE_NONE to retain behaviour of
	    existing tests.
	* init/test_job_process.c:
	  - Added various new macros to simplify test code.
	  - child(): New child_tests added for TEST_OUTPUT and TEST_SIGNALS.
	  - get_available_pty_count(): New function.
	  - Explicitly set console type to CONSOLE_NONE to retain behaviour of
	    existing tests.
	  - test_run(): Added new tests for CONSOLE_LOG.
	  - test_spawn(): Added new tests for CONSOLE_LOG.
	  - test_log_path(): New function.
	  - test_handler(): Added UPSTART_LOGDIR support to 
	  - main():
	    - Update to allow number of forks to be specified when run as a child
	      process.
	    - Added call to test_log_path().
	    - initialize various subsystems since before, functions run from
	      main() had to be run in the order specified and exactly as listed
	     (certain tests relied on previous tests initializing a subsystem
	     which gives unexpected results and thus confusing behaviour
	     if the order of tests is changed).
	* init/test_parse_job.c: Added new test to test_stanza_console() for
	  "console log".
	* util/tests/test_user_sessions.sh: Added tests for job logging
	  to ensure no unexpected output recorded for user jobs.

2011-11-16  Petr Lautrbach <plautrba@redhat.com>
	* init/parse_job.c, init/job_class.c, init/job_class.h: Added "usage"
	stanza which is used by initctl command.
	* init/tests/test_parse_job.c: Tests for "usage" stanza
	* init/man/init.5: "usage" stanza documentation.
	* util/initctl.c, util/man/initctl.8: Added "inictl usage" command.
	* util/tests/test_initctl.c: Tests for ""inictl usage" command.

2011-08-11  Scott James Remnant  <keybuk@google.com>

	* init/job_process.c (job_process_spawn): Can't return on
	dup2() error, we're in the child. Return an error back to
	the child properly.

	* init/job_process.c (job_process_spawn), init/main.c: error
	should be ENOENT

	* init/job_class.c, init/job_class.h: Move constants into the
	header file so they can be found from other source files.
	* init/job_process.c (job_process_spawn): Only adjust the OOM
	score if it isn't the default
	* init/main.c: Apply the default OOM score to the init process
	itself.

	* init/main.c: Deal with failure to setup the system console by
	falling back to /dev/null, so we don't end up without default fds
	and castrate the process.

2011-08-10  Scott James Remnant  <keybuk@google.com>

	* init/job_class.c (job_class_new): nit, use #defines for the default
	nice level and oom score adjustment.
2011-07-25  James Hunt  <james.hunt@ubuntu.com>

	* init/job_process.c: job_process_spawn():
	  - Added dup2() return check.
	* TESTING.sessions: Updated with information on user sessions.
	* init/job_process.c:
	  - job_process_spawn():
	    - Change group before user and do it as early as possible.
	    - Ensure non-priv user is able to read script fd. Default system
	      behaviour is seemingly not consistent/defined, so force it
	      to be (LP: #813052)
	    - Ensure cwd for user job is home directory by default.
	  - job_process_error_read():
	    - Added handling for JOB_PROCESS_ERROR_SETUID and
	      JOB_PROCESS_ERROR_SETGID (LP: #807293).
	    - Added new entry for JOB_PROCESS_ERROR_CHOWN.
	* init/job_process.h:
	  - Added entry for JOB_PROCESS_ERROR_CHOWN in JobProcessErrorType.
	* init/man/init.5: Update for user jobs explaining behaviour of stanzas
	  which manipulate system resource limits and when the init
	  daemon reads the users job directory.
	* util/tests/test_user_sessions.sh: New script for testing user sessions
	  (NOTE: this is *NOT* run automatically).
	* init/session.c: session_from_dbus(): Handle case where a users
	  home directory is changed or where a uid is re-used for a
	  different username.
	* init/session.h: Updated comments for Session object.
	* init/man/init.5: Explain that symbolic links are not supported.

2011-07-22  James Hunt  <james.hunt@ubuntu.com>

	* util/man/initctl.8: Clarify semantics of restart(8)
	  command (LP: #731225).

2011-07-20  James Hunt  <james.hunt@ubuntu.com>

	* util/tests/test_initctl.c:
	  - test_show_config(): /* fall through :) */
	  - test_check_config(): Manually start and stop dbus-daemon to work
	    around change in dbus autostart behaviour which causes issues when
	    running the tests in a chroot and non-X11 environment (see dbus commit
	    cea055514a9dfc74e7f0515cf4a256da10a891bc).

2011-06-14  James Hunt  <james.hunt@ubuntu.com>

	* NEWS: Release 1.3

2011-06-14  James Hunt  <james.hunt@ubuntu.com>

	* contrib/vim/syntax/upstart.vim: Updates for kill, oom, expect
	and limit.  

2011-06-07  Scott James Remnant  <scott@netsplit.com>

	* init/job_process.c (job_process_spawn): Make sure we don't close
	our own file descriptor if it already has the right value.

2011-06-06  James Hunt  <james.hunt@ubuntu.com>
	
	Add override file support.

	* init/conf.c:
	  - conf_reload_path(): Now takes an extra override_path parameter.
	  - is_conf_file() / is_conf_file_std() / is_conf_file_override(): New
	    functions to determine type of given file path.
	  - toggle_conf_name(): New function which convert a conf file
	    name to an override name and vice versa.
	  - majority of remaining functions updated to handle override
	    files.
	* init/conf.h: Prototypes.
	* init/job_class.c: Whitespace.
	* init/man/init.5: Updated to document override file support.
	* init/man/init.8: Added reference to control-alt-delete(7) man page.
	* init/paths.h: New macros CONF_EXT_OVERRIDE, CONF_EXT_STD,
	  IS_CONF_FILE_OVERRIDE and IS_CONF_FILE_STD.
	* init/parse_conf.c: Added assertion to remind us forcibly to add
	  override-handling code for directories if we ever allow content in
	  'init.conf'.
	* init/parse_job.c (parse_job): Additional parameter 'update' to
	  allow override files to replace existing Job details.
	* init/parse_job.h: Updated parse_job() prototype.
	* init/test_conf.c
	  - New macros TEST_ENSURE_CLEAN_ENV() and
	    TEST_FORCE_WATCH_UPDATE().
	  - test_override(): New function.
	  - test_toggle_conf_name(): New function.
	* init/test_parse_job.c:
	  - Updated for extra parse_job() parameter.
	  - added a test feature to test_parse_job() to exercise new
	    parameter to parse_job().
	* util/man/initctl.8: Clarified what it means to restart a job.

	Add udev and socket bridges.
	
	* Makefile.am: Added extra directory.
	* New files:
	  - extra/Makefile.am
	  - extra/conf/upstart-socket-bridge.conf
	  - extra/conf/upstart-udev-bridge.conf
	  - extra/man/socket-event.7
	  - extra/man/upstart-socket-bridge.8
	  - extra/man/upstart-udev-bridge.8
	  - extra/upstart-socket-bridge.c
	  - extra/upstart-udev-bridge.c
	* configure.ac:
	  - Check for udev (for upstart-udev-bridge).
	  - Add extra/Makefile to AC_CONFIG_FILES.
	* dbus/com.ubuntu.Upstart.xml: Add EmitEventWithFile method.
	* init/control.c:
	  - control_emit_event(): Now a wrapper for control_emit_event_with_file.
	  - control_emit_event_with_file(): New function that operates on an fd.
	* init/control.h: Prototype for control_emit_event_with_file().
	* init/event.c:
	  - event_new(): Initialize event fd.
	  - event_pending_handle_jobs(): Now calls event_operator_fds().
	* init/event.c: Add fd to Event struct.
	* init/event_operator.c: event_operator_fds(): New function.
	* init/event_operator.h: Prototype for event_operator_fds().
	* init/job.c: job_new(): Initialize fd members.
	* init/job.h: Add fds and num_fds to Job struct.

2011-06-03  James Hunt  <james.hunt@ubuntu.com>

	Add session support. Note that there are no automatically runnable and
	explicit tests yet. However, see TESTING.sessions.
	
	* TESTING.sessions: ASCII (reStructuredText) document explaining
	  how to run manual tests for session support (for chroots).
	* dbus/Upstart.conf: Simplified to support allowing users to invoke
	  all methods (since Upstart now isolates commands by user).
	* init/Makefile.am: Added session.[ch] files.
	* init/session.c: New file. Note that session_from_dbus() will disable sessions
	  (by returning the NULL session) if environment variable "UPSTART_NO_SESSIONS"
	  is set to any value (used by tests).
	* init/session.h: New file.
	* init/parse_job.h: parse_job(): Add session pointer to prototype.
	* init/parse_job.c:
	  - parse_job(): Add session parameter.
	  - Update calls to job_class_new() to pass session pointer.
	* init/job.c: job_new(): Crucial change to ensure chroot sessions have
	  a unique D-Bus name (LP:#728531).
	* init/job_class.c: 
	  - job_class_new(): Add session parameter and session support.
	  - job_class_remove(): Add session parameter to prototype.
	  - job_class_consider(): Only consider jobs from the appropriate session.
	  - job_class_reconsider(): Only consider jobs from the appropriate session.
	  - job_class_start(): Disallow out-of-session modification.
	  - job_class_stop(): Disallow out-of-session modification.
	  - job_class_restart(): Disallow out-of-session modification.
	* init/main.c: Add "--no-sessions" command-line option to disable
	  sessions and revert to traditional behaviour.
	* init/job_class.h: 
	  - job_class_new(): Add session pointer to prototype.
	  - JobClass: Add session member.
	* init/job_process.c: job_process_spawn():
	  - Call chroot(2) for chroot sessions.
	  - Call setuid(2) for user session jobs.
	* init/job.c:
	  - job_emit_event(): Set session for event.
	  - job_start(): Disallow out-of-session modification.
	  - job_stop(): Disallow out-of-session modification.
	  - job_restart(): Disallow out-of-session modification.
	* init/event.h: Event: Add session member.
	* init/event.c:
	  - event_new(): initialize session to NULL.
	  - event_pending_handle_jobs(): Add session handling.
	  - event_finished(): Set session for failure event.
	* init/control.c:
	  - control_get_job_by_name(): Add session handling.
	  - control_get_all_jobs(): Add session handling.
	  - control_emit_event(): Add session handling.
	* init/conf.c:
	  - conf_source_new(): Initialise session to NULL.
	  - conf_reload_path(): Pass session to parse_job().
	  - conf_select_job(): Add session parameter.
	* init/conf.h:
	  - ConfSource: Add session member.
	  - conf_select_job(): Add session parameter to prototype.
	* All tests updated to set "UPSTART_NO_SESSIONS" (to disable
	  sessions).

2011-06-02  James Hunt  <james.hunt@ubuntu.com>

	* contrib/bash_completion/upstart:
	  - Made function names more meaningful:
	  - _upstart_jobs: Now returns a unique list
	  - _upstart_events (nee _upstart_named_events ) now considers all
	    "emits" tokens.
	  - Updates for "check-config" and "show-config".
	  - Added "--session" option.
	  - Added "--no-wait" for emit, reload and restart.

	Man page updates.
	
	* init/man/init.5:
	  - Quoted dashes.
	  - Explain handling of duplicated stanzas.
	  - "respawn": Document default count and interval.
	  - "emits": Reference "initctl check-config".
	  - Added BUGS section.
	  - Added copyright.
	* init/man/init.8:
	  - Quoted dashes.
	  - See Also: Added control-alt-delete(7).
	* util/man/initctl.8:
	  - Quoted dashes.
	  - "restart": Clarified meaning.
	  - "list": Explained "stop/waiting" jobs.

2011-06-01  James Hunt  <james.hunt@ubuntu.com>

	Add D-Bus session support to initctl.
	
	* util/initctl.c:
	  - Added "--session" command-line option.
	  - dbus_bus_type_setter(): New function used by option parser to
	    distinguish system/session D-Bus bus type.
	  - system_bus variable now replaced by two others: use_dbus (boolean)
	    and dbus_bus_type.
	  - upstart_open(): Updated to handle multiple D-Bus bus types.
	* util/man/initctl.8: Update for "--session" option.
	* util/tests/test_initctl.c: Updated to make use of use_dbus and
	  dbus_bus_type rather than system_bus.

	Add "show-config" command to initctl.
	
	* util/initctl.c:
	  - New functions:
	    - job_class_condition_handler(): Handler function to retrieve job conditions.
	    - job_class_condition_err_handler(): Handler error function for
	      job_class_condition_handler().
	    - job_class_parse_events(): Convert RPN "start on" and "stop on" conditions to
	      human-readable format.
	    - job_class_show_emits(): Display events which job emits.
	    - job_class_show_conditions(): Make D-Bus calls to retrieve "start on" and
	      "stop on" conditions.
	    - show_config_action: Handle "show-config" command..
	* util/initctl.h: New file providing stack-handling functionality for
	  RPN parsing for "show-config" command.
	* util/Makefile.am: Added initctl.h to initctl_SOURCES.
	* util/man/initctl.8: Updated for "show-config" command and associated
	  options.
	* util/tests/test_initctl.c:
	  - New macros START_UPSTART, STOP_UPSTART, RUN_COMMAND, CREATE_FILE and DELETE_FILE.
	    These are required since due to the introduction of the
	    "show-config" initctl command, initctl is no longer solely a proxy
	    to Upstart: it now has some intelligence (it parses the 
	    "emits", "start on" and "stop on" conditions) and thus must be
	    tested directly.
	  - test_show_config(): New function to test "initctl show-config".
	  - in_chroot(): New function to detect if tests are being run from
	    within a chroot environment.
	  - dbus_configured(): New function which performs a basic check to
	    establish if D-Bus is configured correctly.
	  - main(): Added call to test_show_config(), conditional on
	    a non-chroot environment and a working D-Bus system.

	Add "check-config" command to initctl.
	
	* util/initctl.c:
	  - New functions:
	    - allow_event(): Determine if specified event is erroneous or not.
	      Handles globbing.
	    - allow_job(): Determine if specified job is erroneous or not.
	      Handles variables (such as instance variables).
	    - check_condition(): High-level function to handle checking start
	      on/stop on conditions.
	    - check_config_action: Handler for "check-config" command.
	    - display_check_errors(): Display errors from expression tree nodes
	      that are in error.
	    - eval_expr_tree(): Evaluate expression tree.
	    - ignored_events_setter(): handler for '--ignore-events' command-line
	      option for "check-config" command.
	    - tree_filter(): Used for filtering expression tree nodes.
	  - show_config_action(): Update for check-config mode.
	  - job_class_parse_events(): Update for check-config mode.
	  - job_class_show_emits(): Update for check-config mode.
	* util/initctl.h:
	  - Added structs for JobCondition, CheckConfigData and ExprNode.
	  - New macros: MAKE_EXPR_NODE() and MAKE_JOB_CONDITION().
	* util/tests/test_initctl.c:
	  - test_check_config(): New function to test "initctl check-config".
	  - main(): Added call to test_check_config(), conditional on
	    a non-chroot environment and a working D-Bus system.
	* util/man/initctl.8: Updated for "check-config" command and associated
	  options.
	* conf/rc-sysinit.conf: Added "emits" stanza, required by
	"check-config".

	Addition of initctl2dot script for visualisation.
	
	* Makefile.am: Added scripts directory.
	* configure.ac: Updated AC_CONFIG_FILES for scripts/Makefile.
	* scripts/Makefile.am: Makefile for scripts.
	* scripts/initctl2dot.py: Python script to produce dot(1) graphs of
	  "initctl show-config" output.
	* scripts/man/initctl2dot.8: Man page for initctl2dot.py script.

	Addition of init-checkconf script.
	
	* scripts/init-checkconf.sh: Script to determine if specified job
	  config file is valid or not.
	* scripts/man/init-checkconf.8: Man page for init-checkconf.sh.
	* scripts/Makefile.am: Added init-checkconf script and man
	  page.

2011-05-31  James Hunt  <james.hunt@ubuntu.com>

	Add command-line option to use D-Bus session bus (for testing).
	
	* init/control.c:
	  - Added new boolean use_session_bus.
	  - Updated comments.
	  - control_handle_bus_type(): New function to allow selection of
	    session bus via env var "UPSTART_USE_SESSION_BUS".
	    Also logs use of session bus if use_session_bus set.
	  - control_bus_open(): Now connects to either D-Bus system bus or session bus.
	* init/control.h: New define for USE_SESSION_BUS_ENV.
	* init/main.c: Addition of "--session" command-line option.
	* init/man/init.8: Update for new "--session" command-line option.

	* Corrected copyright notices.

	Add option to allow alternate location for job config files.
	
	* init/main.c:
	  - Added "--confdir <dir>" command-line option.
	  - handle_confdir(): New function to select alternate confdir using env
	    var "UPSTART_CONFDIR" or command-line option (for testing).
	* init/paths.h: Added define for CONFDIR_ENV.
	* init/man/init.8: Update for new "--confdir" command-line option.

	Add ability to suppress initial event and/or change its name.
	
	* init/main.c: New command-line options: "--no-startup-event" and
	  "--startup-event". If "--no-startup-event" specified, log message as a
	  debug aid.
	* init/man/init.8: Documentation for new command-line options:
	  "--no-startup-event" and "--startup-event".

2011-05-12  Marc - A. Dahlhaus  <mad@wol.de>

	* init/job_class.h (JobClass): Add kill signal member
	* init/job_class.c (job_class_new): Initialise kill signal
	* init/tests/test_job_class.c (test_new): Check kill signal initialised
	correctly.
	* init/system.c (system_kill): Change to accept a signal rather than
	a boolean.
	* init/system.h: Update prototype
	* init/tests/test_system.c (test_kill): Update tests to pass signals
	by value.
	* init/job_process.c (job_process_kill, job_process_kill_timer): Pass
	the configured kill signal, or SIGKILL, to the function rather than
	TRUE/FALSE.
	* init/parse_job.c (stanza_kill): Add parsing for kill signal.
	* init/tests/test_parse_job.c (test_stanza_kill): Check parsing works
	* init/errors.h: Add illegal signal error and string.
	* init/man/init.5: Update documentation

	* init/job_class.h (JobClass): Replace oom_adj with oom_score_adj
	* init/job_class.c (job_class_new): Replace oom_adj with oom_score_adj.
	* init/job_process.c (job_process_spawn): Write the new score
	adjustment, falling back to calculating and writing the old value if
	necessary.
	* init/parse_job.c (stanza_oom): Parse both the new and old values,
	converting the old value to the new value if present.
	* init/errors.h: Add new error string.
	* init/man/init.5: Documentation update.
	* init/tests/test_job_class.c (test_new): Update check.
	* init/tests/test_parse_job.c (test_stanza_oom): Update tests.

2011-05-12  Scott James Remnant  <scott@netsplit.com>

	* init/job_process.c (job_process_run): Always make the shell script
	fd 9, since that's the highest that shells are required by POSIX to
	support.  Pass the file descriptor to job_process_spawn()
	(job_process_run): Accept the extra file descriptor, moving it to fd 9.
	(job_process_error_read): Add handling for error condition.
	* init/job_process.h: Adjust prototypes, add constant
	* init/tests/test_job_process.c (test_spawn): Add argument to call in
	tests

2011-03-22  Scott James Remnant  <scott@netsplit.com>

	* configure.ac: Bump version to 1.3
	* NEWS: Begin new release

	* NEWS: Release 1.2

	* init/job_process.c (job_process_run): Correct shell redirection;
	the form we used dosen't work with at least pdksh

2011-03-16  Scott James Remnant  <scott@netsplit.com>

	* configure.ac: Bump version to 1.2
	* NEWS: Begin new release

	* NEWS: Release 1.1

	* configure.ac (NIH_COPYRIGHT): Update

	* init/main.c: Don't close the console until initialization is
	complete.

	* util/Makefile.am (uninstall-hook): Clean up symlinks on uninstall

	* init/environ.c (environ_all_valid): Only verify that an = is present
	(environ_valid): Drop this function, the part of POSIX I read about
	valid environment variable names only applies to other things defined
	by POSIX, elsewhere it explicitly says Applications may do whatever
	they like (and even encourages to avoid conflict)
	(environ_expand_until): Remove validity check for name.
	* init/environ.h: Update header.
	* init/tests/test_environ.c (test_valid): Drop tests.
	(test_all_valid): Drop name tests.
	(test_expand): Remove illegal expansion test.
	* init/tests/test_control.c (test_emit_event): Remove the test case for
	an invalid name in the environment.
	* init/tests/test_job_class.c (test_start, test_stop)
	(test_restart): Change the invalid argument tests to use an entry
	without an = as the invalid test.

	* util/reboot.c: pass '-H' to shutdown when called as 'halt'

	* init/job_process.c (job_process_handler): Check the job's normal exit
	list, decrease log priority of messages from warning to information if
	the exit status or signal is in the list.
	* init/tests/test_job_process.c (test_handler): Change the normal exit
	test cases to not expect the warning

	* init/job_process.c (job_process_run): Prepend a shell command to the
	pasted script to force the shell to close the file descriptor being
	used to paste the script. The shell will already have a new copy when
	it opened the path.

2011-03-15  James Hunt  <james.hunt@ubuntu.com>

	* init/conf.c (conf_source_reload, conf_source_reload_dir): Fix typos
	in doc-strings
	* init/job_process.c (job_process_run): Fix typo in doc-string
	* init/parse_job.c (stanza_env): Fix typo in doc-string

2011-03-15  Patty Langasek  <harmoney@dodds.net>

	* init/man/init.5: Grammar fixes

2011-03-15  Jacek Konieczny  <jajcus@jajcus.net>

	* contrib/vim/syntax/upstart.vim: Further improve syntax hilighting

2011-03-01  Scott James Remnant  <scott@netsplit.com>

	* configure.ac: Bump version to 1.1
	* NEWS: Begin new release

	* NEWS: Release 1.0

2011-02-17  Scott James Remnant  <scott@netsplit.com>

	* configure.ac, NEWS: Bump version to 1.0
	* TODO: Update.

	* init/tests/test_conf.c (test_source_reload_job_dir): Add tests for
	a crasher bug when a file is created called ".conf"
	* init/conf.c (conf_dir_filter): Apply fix for the crasher; check that
	the character before the ".conf" extension is not "/"
	* NEWS: Update.

2011-01-06  Petr Lautrbach  <plautrba@redhat.com>

	* init/job_process.c (job_process_termianted): Don't rewind the
	utmp file between updates.
	* init/tests/test_job_process.c (test_utmp): Add test case for
	newer mingetty behaviour.

2010-12-21  James Hunt  <james.hunt@ubuntu.com>

	* contrib/bash_completion/upstart: Add bash completion script.
	* contrib/Makefile.am (EXTRA_DIST): Include in tarball.
	* NEWS: Update.

2010-12-20  Scott James Remnant  <scott@netsplit.com>

	* NEWS: update.

2010-12-20  Petr Lautrbach  <plautrba@redhat.com>

	* init/job_process.c (job_process_terminated): On termination of
	a job, update the utmp file replacing any existing entry for that
	pid with a DEAD_PROCESS entry; likewise append an entry to wtmp.
	* init/tests/test_job_process.c (test_utmp): Test utmp handling.

	* util/shutdown.c: Exit non-zero if unable to shutdown the system.

2010-12-14  Scott James Remnant  <scott@netsplit.com>

	* configure.ac: Bump version to 0.6.8
	* NEWS: Begin new release

	* NEWS: Release 0.6.7

	* dbus/com.ubuntu.Upstart.Job.xml (start_on, stop_on, emits): Add new
	properties to return the job's relationship to events.
	* init/job_class.c (job_class_get_start_on)
	(job_class_get_stop_on, job_class_get_emits): Implement the properties
	* init/job_class.h: Add prototypes.
	* init/tests/test_job_class.c (test_get_start_on)
	(test_get_stop_on, test_get_emits): Test the new properties too

2010-12-14  James Hunt  <james.hunt@ubuntu.com>

	* init/parse_job.c (stanza_manual): New function to handle manual
	stanza.
	* init/tests/test_parse_job.c (test_stanza_manual): New function to
	test manual stanza.
	* init/man/init.5: Update for manual stanza.

2010-12-14  James Hunt <james.hunt@ubuntu.com>

	* init/job_class.h: Added debug member.
	* init/job_class.c: Initialized debug member.
	* init/job_process.c: Pause child using raise(3).
	* init/main.c: Display PID+PPID for debug builds.
	* init/parse_job.c: Added new function stanza_debug.
	* init/tests/test_job_process.c (test_spawn): Added test for debug stanza.

2010-12-10  Scott James Remnant  <scott@netsplit.com>

	* dbus/upstart.h (DBUS_SERVICE_UPSTART, DBUS_ADDRESS_UPSTART):
	For debugging purposes, when -DDEBUG is given, change the values of
	these constants.  You'll need to modify your own D-Bus configuration
	of course.

2010-12-09  Scott James Remnant  <scott@netsplit.com>

	* init/tests/test_job.c (test_change_state): Add missing
	DBUS_TYPE_INVALID to dbus_message_get_args() call.

2010-12-08  Colin Watson  <cjwatson@debian.org>

	* dbus/com.ubuntu.Upstart.Instance.xml (GoalChanged, StateChanged)
	(Failed): New signals.
	* init/job.c (job_change_goal): Emit GoalChanged signal after
	(job_change_state): Emit StateChanged signal after changing state.
	(job_failed): Emit Failed signal after marking job as failed.
	* init/tests/test_job.c (test_change_goal): Test for this.
	(test_change_state): Test for this.
	* NEWS: Update.

2010-12-08  James Hunt  <james.hunt@ubuntu.com>

	* init/event.c, init/event_operator.c: Fix grammar and factual errors
	in comments.
	* init/man/init.5: Fix grammar errors and clarify export behaviour.

2010-12-08  Clint Byrum  <clint@ubuntu.com>

	* init/man/init.5: Typo existing -> exiting

2010-08-12  Scott James Remnant  <scott@netsplit.com>

	* init/job_process.c (job_process_spawn): We can fail to open the
	system console for various reasons, sometimes because there isn't
	a console (ENXIO or ENODEV) but worse due to kernel race conditions
	on SMP/multi-core systems (EIO).  If "console output" is used, and
	these happen, fall back to /dev/null.

2010-04-27  Scott James Remnant  <scott@netsplit.com>

	* configure.ac: Bump version to 0.6.7
	* NEWS: Begin new release

	* NEWS: Release 0.6.6

	* configure.ac: Bump the requirement of libnih to 1.0.2 after
	verifying that building using --with-local-libnih and an earlier
	version installed still works.

2010-04-24  Scott James Remnant  <scott@netsplit.com>

	* configure.ac: Replace the --with-local-libnih code with an
	expansion of the NIH_WITH_LOCAL_LIBNIH macro that now contains it.
	* README: Bump libnih version.

2010-03-31  Colin Watson  <cjwatson@ubuntu.com>

	* init/man/init.5 (env): Document behaviour when the environment
	variable's value is omitted.
	* init/parse_job.c (stanza_env): Document that arguments may be
	simply VAR as well as VAR=VALUE.

2010-03-02  Michael Biebl  <mbiebl@gmail.com>

	* configure.ac: Remove double-quoting from NIH_CFLAGS and
	NIH_DBUS_CFLAGS when using --with-local-libnih

2010-02-26  Scott James Remnant  <scott@netsplit.com>

	* NEWS: Update.

	* init/job_process.c (job_process_run): Since /proc is always mounted,
	guaranteed because we mount it ourselves if it isn't, we don't need
	to check for it and can always use /proc/self/fd/NNN when we want.
	* init/tests/test_job_process.c (test_run): Since /proc is always
	mounted, we don't need to check for it and skip tests.

	* init/system.c (system_mount): Add function to mount a kernel
	filesystem (ie. /proc and /sys)
	* init/system.h: Add header.
	* init/main.c: Mount /proc and /sys on initialisation.

	* init/paths.h (DEV_FD): Drop this definition, it's needless.
	* init/job_process.c (job_process_run): Rather than using /dev/fd,
	use /proc/self/fd which is more Linuxish and is always guaranteed to
	exist when /proc is mounted - needing no symlinks.
	* init/tests/test_job_process.c (test_run): Adjust test to match.

2010-02-09  Scott James Remnant  <scott@netsplit.com>

	* configure.ac: Use NIH_COPYRIGHT instead of AC_COPYRIGHT

2010-02-04  Scott James Remnant  <scott@netsplit.com>

	* configure.ac: Bump version to 0.6.6
	* NEWS: Begin new release

	* NEWS: Release 0.6.5

	* util/tests/test_initctl.c (test_reload_action): Don't send
	SIGHUP to the server process, it'll be terminated anyway since
	reload doesn't loop.

	* init/event_operator.c (event_operator_match): Support operator
	negation using !=
	* init/tests/test_event_operator.c (test_operator_update): Add
	test cases for negation.
	* init/man/init.5: Add negation to documentation

	* init/man/init.8: Improve reference to init(5) to make it more
	obvious that this is where documentation can be found.
	* init/man/init.5: Add Upstart to the title to make it show up
	with man -k upstart

	* init/man/init.8: Add missing OPTIONS section, documenting the
	--verbose option.

	* init/main.c (main): After resetting the system console, close it
	again and reopen /dev/null for ourselves so we don't hold the
	system console open.

	* init/job_process.c (job_process_error_abort): Free the error
	before exiting.

	* util/initctl.c (reload_action): Add a reload command, this obtains
	the pid of the main process of the given job instance and sends
	SIGHUP to it.  It might not be in its final form, but it's damned
	useful for now.
	* util/tests/test_initctl.c (test_reload_action): Add test cases.
	* util/man/initctl.8: Add documentation for the reload command,
	and missing documentation for restart.
	* util/Makefile.am (install-data-hook, install-exec-hook): Create
	additional reload symlinks.

	* util/reboot.c (main): Restore the sync() system call before
	calling reboot(); the Linux kernel says we have to do this, and I
	suspect that ext4 is no longer forcing this before power off.

	* init/main.c (hup_handler): Move call to reconnect to D-Bus system
	bus into new function
	(usr1_handler): This is because a config reload "forgets" existing
	state, such as events that were pending.
	(main): Add SIGUSR1 signal handler.

	* init/job_process.c (job_process_handler): Reduce priority of the
	stopped/continued by signal messages to informational.

2010-02-03  Scott James Remnant  <scott@netsplit.com>

	* util/shutdown.c (shutdown_now): Free error before exiting.

2010-02-03  Johan Kiviniemi  <johan@kiviniemi.name>

	* conf/rc-sysinit.conf: Don't replace DEFAULT_RUNLEVEL with an
	empty string when there is no "initdefault" line in /etc/inittab

2010-02-03  Scott James Remnant  <scott@netsplit.com>

	Update code to work with libnih 1.0.1

	* init/tests/test_event.c (test_new): Replace TEST_ALLOC_ORPHAN(env)
	with TEST_ALLOC_PARENT(env, NULL); discard environment after creating
	event from it
	* init/tests/test_event_operator.c (test_operator_new): Replace
	TEST_ALLOC_ORPHAN(env) with TEST_ALLOC_PARENT(env, NULL); discard
	environment after creating event from it
	* init/tests/test_control.c (test_emit_event): Discard event
	environment after emission
	* init/init.supp: Add nih_alloc_ref_new() to init functions

	libnih is now released as its own project, so rather than expecting
	to include it with the source we depend on it being outside of it.

	* Makefile.am (SUBDIRS): Remove m4 directory along with the nih bits.
	(EXTRA_DIST): Remove ChangeLog.nih
	* configure.ac (AM_INIT_AUTOMAKE): Remove dist-bzip2, since we don't
	actually use it; add color-tests and silent-rules.
	(AM_SILENT_RULES): Use silent rules by default
	(AM_MAINTAINER_MODE): Enable maintainer mode by default (as before),
	but allow it to be disabled
	(AM_GNU_GETTEXT_VERSION): Bump to 0.17
	(NIH_INIT): Replace with the expanded out calls that we actually need.
	(AC_CONFIG_FILES): Remove nih directories
	Add magic to allow use of a local libnih source tree.
	* init/Makefile.am (AM_CFLAGS): Add NIH_CFLAGS and NIH_DBUS_CFLAGS
	(init_LDADD, test_system_LDADD, test_environ_LDADD, test_process_LDADD)
	(test_job_class_LDADD, test_job_process_LDADD, test_job_LDADD)
	(test_event_LDADD, test_event_operator_LDADD)
	(test_blocked_LDADD, test_parse_job_LDADD)
	(test_parse_conf_LDADD, test_conf_LDADD, test_control_LDADD):
	Replace library paths with NIH_LIBS and NIH_DBUS_LIBS
	($(com_ubuntu_Upstart_OUTPUTS)),
	($(com_ubuntu_Upstart_Job_OUTPUTS)),
	($(com_ubuntu_Upstart_Instance_OUTPUTS)): Use external nih-dbus-tool
	and obey silent rules.
	(test_system_LDFLAGS, test_environ_LDFLAGS)
	(test_process_LDFLAGS, test_job_class_LDFLAGS)
	(test_job_process_LDFLAGS, test_job_LDFLAGS, test_event_LDFLAGS)
	(test_event_operator_LDFLAGS, test_blocked_LDFLAGS)
	(test_parse_job_LDFLAGS, test_parse_conf_LDFLAGS)
	(test_conf_LDFLAGS, test_control_LDFLAGS): Drop -static
	* util/Makefile.am (AM_CFLAGS): Add NIH_CFLAGS and NIH_DBUS_CFLAGS
	(initctl_LDADD, reboot_LDADD, runlevel_LDADD, shutdown_LDADD)
	(test_initctl_LDADD, test_utmp_LDADD, test_sysv_LDADD)
	(test_telinit_LDADD): Replace library paths with NIH_LIBS and
	NIH_DBUS_LIBS
	($(com_ubuntu_Upstart_OUTPUTS)):
	($(com_ubuntu_Upstart_Job_OUTPUTS)):
	($(com_ubuntu_Upstart_Instance_OUTPUTS)): Use external nih-dbus-tool
	and obey silent rules.
	(initctl_LDFLAGS, reboot_LDFLAGS, runlevel_LDFLAGS)
	(shutdown_LDFLAGS, telinit_LDFLAGS, test_initctl_LDFLAGS)
	(test_utmp_LDFLAGS, test_sysv_LDFLAGS, test_telinit_LDFLAGS): Drop
	-static
	* README: Add libnih to the dependencies.
	* HACKING: Remove the instructions for checking out libnih, replace
	with a description about how to use a libnih source tree instead of
	the installed one.

	* configure.ac: Bump version to 0.6.5, bump copyright year to 2010.
	* NEWS: Begin new release.

2009-08-02  Scott James Remnant  <scott@netsplit.com>

	* NEWS: Release 0.6.3

2009-08-01  Scott James Remnant  <scott@netsplit.com>

	* init/tests/test_job_process.c (test_handler): Add a missing test
	case for the running process exiting while we're in the stopping
	state.
	* init/job_process.c (job_process_terminated): Don't change the
	state or record failure information if we're in the stopping state
	when the main process dies, otherwise we hit an assertion later;
	just wait for the stopping event to finish and carry on as before.

2009-07-31  Scott James Remnant  <scott@netsplit.com>

	* dbus/upstart.h: Allow the service name and address to be overriden

2009-07-29  Michael Biebl  <mbiebl@gmail.com>

	* init/tests/test_job_process.c: Add missing sys/ptrace.h include

2009-07-21  Scott James Remnant  <scott@netsplit.com>

	* configure.ac: Bump version to 0.6.3
	* NEWS: Begin new release

	* NEWS: Release 0.6.2

	* init/main.c (crash_handler): Restore missing chdir ("/") call.

	* init/tests/test_job_process.c (test_handler): We should allow
	a job to exec() before it calls fork() to allow shell scripts to
	exec daemons.
	* init/job_process.c (job_process_trace_exec): Continue the traced
	process instead of detaching if it has not yet forked.

	* init/job.c (job_change_state): Obvious bug fix; the set of states
	into which we can enter JOB_STOPPING includes JOB_STARTING because
	we can get the "stop" event or command there.

2009-07-16  Scott James Remnant  <scott@netsplit.com>

	* configure.ac: Bump version to 0.6.2
	* NEWS: Begin new release

	* NEWS: Release 0.6.1

	* util/runlevel.c: Output the path before the error message,
	to make it clear that it's the utmp file missing not runlevel.

	* util/runlevel.c: If there is no current runlevel because the
	environment variable is empty, output "unknown" instead of "N N".

2009-07-15  Scott James Remnant  <scott@netsplit.com>

	* README: Now that D-Bus 1.2.16 proper has been released, update
	our requirements.

2009-07-14  Scott James Remnant  <scott@netsplit.com>

	* TODO: Update

	* init/tests/test_job_process.c (test_handler): Rework the existing
	ptrace fork handler test case to make sure we test the case where
	we get the fork event before the stopped child.  Add a second test
	case for the opposite (stopped child before the fork event) which
	we don't currently handle.
	* init/job_process.c (job_process_trace_fork): Test for the missed
	child event using ptrace(), if it succeeds the child is ready so
	we can just assume we had the event.

	* util/Makefile.am (EXTRA_DIST): Distribute the valgrind suppressions
	file

	* util/tests/test_utmp.c (test_write_shutdown): Additional instance
	of the same test.

	* util/tests/test_utmp.c (test_write_runlevel): Looks like glibc
	is fixed to return the right error code.

2009-07-11  Scott James Remnant  <scott@netsplit.com>

	* init/control.c (control_server_open): Don't hardcode the server
	address, otherwise the test suite can't test this function.
	* init/tests/test_control.c (test_server_open)
	(test_server_connect, test_server_close): Change the server
	address in the tests.

	* configure.ac: Bump version to 0.6.1
	* NEWS: Begin new release

2009-07-09  Scott James Remnant  <scott@netsplit.com>

	* NEWS: Release 0.6.0

	* README: Note that we need D-Bus GIT HEAD.
	* NEWS: Update.

	* init/man/inittab.5: People keep trying "man inittab", so explain
	that it's gone.
	* init/Makefile.am (dist_man_MANS): Install it

	* NEWS: Declare the "lacks documentation" bug fixed

	* init/man/init.8: Refresh and turn it into more of an overview
	of Upstart now that we have lots of other pages to refer to.
	* init/man/upstart.7: Since it's an overview, people might go
	"man upstart" so redirect to it.
	* init/man/init.5: Actually document the configuration format.
	* init/Makefile.am (dist_man_MANS): Install the configuration
	documentation, and the redirect.

	* util/man/runlevel.8, util/man/telinit.8, util/man/shutdown.8,
	* util/man/reboot.8: Add environment and files sections.

	* init/man/startup.7, init/man/starting.7, init/man/started.7,
	* init/man/stopping.7, init/man/stopped.7
	* init/man/control-alt-delete.7, init/man/keyboard-request.7,
	* init/man/power-status-changed.7: Write manual pages for each
	of the events generated by the init daemon by default.
	* init/Makefile.am (dist_man_MANS): Distribute and install the
	new manpages.
	* util/man/runlevel.7: Indent the example, don't boldface

	* init/job.c (job_start, job_stop, job_restart): Restructure
	slightly to avoid gcc warning
	* init/job_class.c (job_class_start, job_class_restart): Make the
	same change to these too
	* util/shutdown.c: Warn if we can't change directory
	* util/telinit.c: Assert that we don't fall out of the switch
	* init/tests/test_job_class.c (test_get_version)
	(test_get_author, test_get_description, test_get_name): Initialise
	alloc-safe variables to NULL to avoid gcc warning
	* util/tests/test_initctl.c (test_job_status, test_start_action)
	(test_stop_action, test_restart_action, test_status_action)
	(test_list_action, test_emit_action)
	(test_reload_configuration_action, test_version_action)
	(test_log_priority_action, test_upstart_open): Initialise alloc-safe
	variables to NULL and diverted return values to 0 to avoid gcc
	warnings.
	(test_start_action, test_stop_action, test_restart_action):
	Replace sigsetjmp/siglongjmp with a call to _exit() in the handler
	* util/tests/test_sysv.c (test_change_runlevel): Initialise alloc-safe
	variables to NULL to avoid gcc warnings

	* util/man/runlevel.7: Formatting fixes, and mention that rcS
	runs rc-sysinit again.
	* util/man/runlevel.8: s/utilities/tools/
	* util/man/telinit.8: s/utilities/tools/
	* util/man/shutdown.8: s/utilities/tools/
	* util/man/reboot.8: s/utilities/programs/
	* util/man/initctl.8: s/utility/tool/

	* init/job_class.h (JobClass): Drop the leader option; at the time
	it seemed to make sense that Upstart would provide a "daemon"-like
	environment, but it really doesn't in practice.  Software should
	feel safe to daemonise on its own, and I'd rather fix supervision
	of those; freeing up Upstart jobs to run as new sessions by default
	again.  This is also the only real option that would change the
	behaviour between 0.6 and 0.10 in an awkwardly compatible way.
	* init/job_class.c (job_class_new): Remove leader initialisation
	* init/tests/test_job_class.c (test_new): Drop the initialisation
	check for leader
	* init/parse_job.c (stanza_session): Drop the stanza
	* init/tests/test_parse_job.c (test_stanza_session): Drop the
	stanza test cases.
	* init/job_process.c (job_process_spawn): Drop the double-fork.
	This means we don't need to read the pid of our extra child either.
	(job_process_error_read): we no longer need a fork error.
	* init/job_process.h (JobProcessErrorType): Drop the fork error.
	* init/tests/test_job_process.c (test_spawn): Replace the simple job
	test case with the session leader test case, now that's the default.
	(test_run, test_spawn, test_kill, test_handler): Remove all the
	class->leader = TRUE from the tests, we only ever really tested
	session leaders anyway since that's all the test suite could follow
	* init/tests/test_job.c (test_change_goal, test_change_state):
	Remove the leader flag from test jobs
	* init/tests/test_event.c (test_pending, test_finished): Remove
	the leader flag from test jobs.

	* init/job_process.c (job_process_catch_runaway): Use a monotonic
	clock, not the realtime clock, for respawn interval detection.
	* init/tests/test_job_process.c (test_kill, test_handler): Use the
	monotonic clock in test cases too
	* init/Makefile.am (init_LDADD): Link with librt
	* NEWS: Update.

	* util/utmp.c (utmp_write_runlevel): Don't write 'N' to utmp or
	wtmp for the previous runlevel, this will force writing reboot
	records if prevlevel='N'/0 since read_runlevel will always return
	'N' in that case.
	* util/tests/test_utmp.c (test_write_runlevel): Add test case for
	passing 'N' and having it treated as zero
	(test_read_runlevel): Add a couple of test cases for the problems
	we found last night where shutdown and corrupt utmp records result
	in the wrong data being returned.
	* util/tests/test_sysv.c (test_change_runlevel): Add a test case
	for switching from sysinit to the first runlevel

	* init/conf.h,
	* init/control.h,
	* init/event.h,
	* init/job_class.h: Variable declarations in header files need to
	be prefixed with "extern", the NIH_BEGIN_EXTERN stuff only applies
	to C++.

	* util/reboot.c: Reboot can't write the shutdown time before
	calling shutdown, otherwise shutdown won't be able to get the
	current runlevel anymore.
	* util/man/reboot.8: Update, we don't write the shutdown time
	before calling shutdown - it's up to the shutdown scripts to
	call reboot -w before remounting the root filesystem.

	* util/tests/test_utmp.c (test_get_runlevel): Replace test case
	with one that expects 'N' rather than fall-through.
	* util/tests/test_sysv.c (test_change_runlevel): Expect N when
	there is no previous runlevel

	* util/utmp.c (utmp_read_runlevel): Also catch a zero runlevel from
	utmp, replacing with 'N' - these functions should never return 0
	* util/sysv.c (sysv_change_runlevel): Should set prevlevel to N
	when we don't find one

	* util/utmp.c (utmp_read_runlevel): Catch a negative runlevel from
	corrupt utmp data, convert to 'N'
	(utmp_get_runlevel): Return N when RUNLEVEL is set but empty,
	rather than falling through

	* util/telinit.c: Catch a missing argument separately so we don't
	output "(null)"

	* README: Update requirements.
	* TODO: Update.

	* conf/rc-sysinit.conf: Fix typo.

2009-07-08  Scott James Remnant  <scott@netsplit.com>

	* conf/rc-sysinit.conf: Michael Biebl pointed out that by setting
	the runlevel to "S" during sysinit, we end up with the runlevel
	after boot being "S 2" - and that means scripts in rc2.d that
	are also in rcS.d won't get started.  The way we had it before
	("N 2") was correct.  This happily fixes the one corner case our
	reboot handling didn't cover - crashing in single user mode and
	rebooting.

	* util/telinit.c: Fix missing ret = from kill

	* conf/rc-sysinit.conf: Ignore -s/single if we're already coming
	from single-user-mode.

	* util/telinit.c (options): Unignore the -t option
	* NEWS: Update.

	* init/main.c (hup_handler): Also try and reconnect to the message
	bus if we've lost the connection.

	* init/conf.c (conf_source_reload_dir): Don't blacklist certain
	patterns from the configuration directory, instead just filter
	to whitelist.
	(conf_dir_filter): Whitelist filter, only accept files ending
	in .conf
	(conf_reload_path): Strip .conf from the filename to generate
	the job name.
	(conf_file_filter): Add the extra is_dir argument.
	* init/tests/test_conf.c (test_source_reload_job_dir)
	(test_source_reload_conf_dir, test_source_reload_file)
	(test_source_reload): Append .conf to all our filenames
	* init/tests/test_control.c (test_reload_configuration): Append
	.conf to filenames here too
	* NEWS: Update.

	* init/job_process.c (job_process_run): Stop being stingy, the
	post-stop script can have the stop environment too
	* init/tests/test_job_process.c (test_run): Add a test case to
	make sure it is.

2009-07-08  Michael Biebl  <mbiebl@gmail.com>

	* contrib/vim/syntax/upstart.vim: Upstart job syntax highlighting
	* contrib/vim/ftdetect/upstart.vim: Use for the /etc/init directory
	* contrib/Makefile.am: Include the vim syntax files in the
	distribution
	* configure.ac (AC_CONFIG_FILES): Create contrib/Makefile
	* Makefile.am (SUBDIRS): Recurse into the contrib sub-directory

2009-07-08  Scott James Remnant  <scott@netsplit.com>

	* conf/rc.conf: This doesn't need to be an instance job, Upstart
	will do the right thing and stop the task before starting it again
	with the new environment (I spent so much time on that, you'd think
	I'd remember :p)

	* conf/control-alt-delete.conf: Default job for Control-Alt-Delete
	* conf/rc-sysinit.conf: Default job for system initialisation
	* conf/rc.conf: A fully wacky instance job that runs the rc script
	for runlevel changes
	* conf/rcS.conf: And a job for single-user-mode, which calls back
	to rc-sysinit
	* conf/Makefile.am (dist_init_DATA): Install the default files
	into the /etc/init directory
	* configure.ac (AC_CONFIG_FILES): Create conf/Makefile
	* Makefile.am (SUBDIRS): Recurse into the conf directory.

	* util/initctl.c (upstart_open, start_action, stop_action)
	(restart_action, status_action, list_action): Don't auto-start
	the init daemon, it makes no sense.
	(upstart_open): When not running from the test suite, and not as
	root, it makes sense to default to using the system bus daemon.
	* util/tests/test_initctl.c (test_upstart_open): Make sure that
	auto-start is FALSE, not TRUE.
	* NEWS: Update.

	* util/Makefile.am (dist_man_MANS): Oops, had the wrong name for
	the runlevel(7) manpage.

	* util/shutdown.c: Gets a bit of a redress, but not much of rewrite
	since this is largely just compatibility madness.
	(shutdown_now): Port to use sysv_change_runlevel()
	(warning_message): Construct plural forms a little better.
	(wall): use utmpx, rather than utmp
	* util/man/shutdown.8: Minor tweaks and improvements
	* NEWS: Update.

	* util/reboot.c: Following the pattern of the previous, remove much
	of the reboot code, but in the process adding support for reboot
	implying --force in runlevel 0 or 6, and writing the shutdown
	wtmp record.
	* util/man/reboot.8: Minor updates.
	* NEWS: Update.

	* util/telinit.c: Drop quite a bit of the code of telinit too,
	just becoming a wrapper about sysv_change_runlevel() - also support
	Qq/Uu by using kill()
	* util/tests/test_telinit.c (test_env_option): Since we have an
	env option, we should test it.	
	* util/man/telinit.8: Update the manual page.
	* util/man/runlevel.8: Typo (/var/run/wtmp -> /var/log/wtmp)
	* util/Makefile.am (TESTS): Run the new test
	(test_telinit_SOURCES, test_telinit_CFLAGS)
	(test_telinit_LDFLAGS, test_telinit_LDADD): Details for the
	test suite binary
	* NEWS: Update.

	* util/runlevel.c: Drop about 90% of the code, this just becomes
	a wrapper around utmp_get_runlevel()
	* util/man/runlevel.8: Update the runlevel manpage.
	* util/man/runlevel.7: Also put together a manual page that
	describes the runlevel event, as well as the implementation in
	Upstart.
	* util/Makefile.am (dist_man_MANS): Install the new manpage.
	* NEWS: Update.

	* util/Makefile.am (reboot_SOURCES, runlevel_SOURCES): Compile and
	link the utmp handling source, depending on the header.
	(reboot_LDADD, runlevel_LDADD): Drop dependency on libupstart
	(shutdown_SOURCES, telinit_SOURCES): Compile and link both the
	utmp handling and sysv compat source, depending on the headers
	(nodist_shutdown_SOURCES, nodist_telinit_SOURCES): Also link in
	the auto-generated bindings
	(shutdown_LDADD, telinit_LDADD): Drop dependencies on libupstart,
	replacing with dependencies on libnih-dbus and the D-Bus libs.
	(runlevel_SOURCES, runlevel_LDFLAGS, runlevel_LDADD)
	(shutdown_SOURCES, shutdown_LDFLAGS, shutdown_LDADD)
	(telinit_SOURCES, telinit_LDFLAGS, telinit_LDADD): Remove duplicate
	entries mistakenly copied from compat/sysv

	* util/sysv.c (sysv_change_runlevel): Pretty much the core compat
	function for System V, generate a runlevel event and store the
	appropriate things in utmp and wtmp.
	* util/sysv.h: Prototype.
	* util/tests/test_sysv.c: Test cases for the new function.
	* util/Makefile.am (TESTS): Run the sysv test cases
	(test_sysv_SOURCES, nodist_test_sysv_SOURCES, test_sysv_LDFLAGS)
	(test_sysv_LDADD): Details for the sysv test cases, which obviously
	depend on the auto-generated bindings code.

	* util/utmp.c (utmp_write_runlevel): Make sure that it's ok to
	have no previous runlevel.
	* util/tests/test_utmp.c (test_write_runlevel): Add no previous
	runlevel test.

	* util/utmp.c (utmp_read_runlevel): Don't call utmpxname() if we
	don't pass a utmp_file, letting glibc pick the default.
	* util/tests/test_utmp.c (test_read_runlevel): Add a test case for
	no filename.

	* util/util.supp: utmpname leaks memory, so suppress it from valgrind

	* util/utmp.c: Set of functions for dealing with utmp and wtmp
	(utmp_read_runlevel): Read the current runlevel from the file
	(utmp_get_runlevel): Obtain the current runlevel from the
	environment, or the file if not set
	(utmp_write_runlevel): Write a runlevel change record, and also
	deal with the reboot record if the utmp or wtmp files don't quite
	match.
	(utmp_write_shutdown): Write a shutdown time record
	(utmp_entry, utmp_write, wtmp_write): utility functions for creating
	and writing utmp and wtmp records.
	* util/utmp.h: Prototypes for new functions.
	* util/tests/test_utmp.c: Test cases.
	* util/Makefile.am (test_utmp_SOURCES, test_utmp_LDFLAGS)
	(test_utmp_LDADD): Details for utmp test cases
	(tests): Move to the bottom of the file and make PHONY

2009-07-07  Scott James Remnant  <scott@netsplit.com>

	* util/man/initctl.8: Improve the manpage.

2009-07-06  Scott James Remnant  <scott@netsplit.com>

	* util/initctl.c: Rewrite from scratch, utilising the current
	D-Bus API and auto-generated method functions for it.
	* util/tests/test_initctl.c: Rewrite from scratch to test all
	of the new methods.
	* util/Makefile.am (test_initctl_CFLAGS): Include AM_CFLAGS
	(install-data-hook, install-exec-hook): Install a symlink for
	"restart" as well.
	* NEWS: Update.

2009-07-03  Scott James Remnant  <scott@netsplit.com>

	* dbus/com.ubuntu.Upstart.Instance.xml (Start, Stop, Restart): add
	wait arguments to the instance commands as well.
	* init/job.c (job_start, job_stop, job_restart): Add wait arguments,
	when TRUE the functions behave as before; when FALSE the methods
	return after changing the goal and no blocked entries are created.
	* init/job.h: Amend prototypes.
	* init/tests/test_job.c (test_start, test_stop, test_restart): 
	Pass TRUE for wait and check for a blocking entry in existing tests,
	add tests for passing FALSE and making sure that there's no blocking
	but we still get the reply.

	* dbus/com.ubuntu.Upstart.Job.xml (Start, Stop, Restart): Add wait
	arguments to these too
	* init/job_class.c (job_class_start, job_class_stop)
	(job_class_restart): Add wait arguments, when TRUE the functions
	behave as before; when FALSE the methods return after changing
	the goal and no blocked entries are created.
	* init/job_class.h: Amend prototypes.
	* init/tests/test_job_class.c (test_start, test_stop, test_restart): 
	Pass TRUE for wait and check for a blocking entry in existing tests,
	add tests for passing FALSE and making sure that there's no blocking
	but we still get the reply.
	(test_get_name, test_get_description, test_get_author)
	(test_get_version): Add missing code to free the class on enomem

	* dbus/com.ubuntu.Upstart.xml (EmitEvent): Add wait argument
	* init/control.c (control_emit_event): Add wait argument, when TRUE
	this behaves as before; when FALSE the method returns after queuing
	the event and no blocked entry is created for it.
	* init/control.h: Amend prototype.
	* init/tests/test_control.c (test_emit_event): Pass TRUE for wait
	and check for a blocking entry in existing tests, add a test for
	passing FALSE and making sure that there's no blocking but we
	still get the reply.

	* dbus/com.ubuntu.Upstart.Instance.xml: Add a "processes" property
	to obtain the list of current job processes, both their type and
	their pid.
	* init/job.c (job_get_processes): Implement the new property accessor
	* init/job.h: Add prototype
	* init/tests/test_job.c (test_get_processes): Add test cases for
	returning process arrays.
	(test_get_name, test_get_goal, test_get_state): Add missing free
	for job class.

	* init/tests/test_control.c (test_emit_event): Directly acess
	the number from an NihDBusError

	* dbus/com.ubuntu.Upstart.xml: Add a "version" property to obtain
	the version of the init daemon, and a "log_priority" property to
	get and set the daemon's log priority.
	* init/control.c (control_get_version, control_get_log_priority)
	(control_set_log_priority): Methods to support the new properties
	* init/control.h: Prototypes.
	* init/tests/test_control.c (test_get_version)
	(test_get_log_priority, test_set_log_priority): Add tests for the
	property accessor functions.

2009-07-02  Scott James Remnant  <scott@netsplit.com>

	* dbus/Upstart.conf: Need to adjust the security configuration
	* dbus/upstart.h: And the constants as well.

	* dbus/com.ubuntu.Upstart.xml,
	* dbus/com.ubuntu.Upstart.Job.xml,
	* dbus/com.ubuntu.Upstart.Instance.xml: Now we don't hardcode the
	interface name anywhere, we can version it properly.
	* init/Makefile.am ($(com_ubuntu_Upstart_OUTPUTS)): 
	($(com_ubuntu_Upstart_Job_OUTPUTS)): 
	($(com_ubuntu_Upstart_Instance_OUTPUTS)): Update default interface
	names.
	* util/Makefile.am ($(com_ubuntu_Upstart_OUTPUTS)): 
	($(com_ubuntu_Upstart_Job_OUTPUTS)): 
	($(com_ubuntu_Upstart_Instance_OUTPUTS)): Update here too.

	* dbus/Makefile.am (EXTRA_DIST): Make sure we distribute it
	* dbus/upstart.h: Add a header file with the usual D-Bus constants.
	* init/control.h: Drop CONTROL_ROOT, replace with DBUS_PATH_UPSTART
	* init/control.c (control_server_open, control_bus_open)
	(control_register_all): Replace CONTROL_* constants with the new ones
	(control_get_job_by_name): Use DBUS_INTERFACE_UPSTART when constructing
	error names.
	* init/job_class.c (job_class_new, job_class_register)
	(job_class_unregister): Construct paths using DBUS_PATH_UPSTART
	(job_class_get_instance)
	(job_class_get_instance_by_name, job_class_start)
	(job_class_stop, job_class_restart): Use DBUS_INTERFACE_UPSTART to
	construct error names
	* init/job.c (job_new): Construct path using DBUS_PATH_UPSTART
	(job_finished, job_start, job_stop, job_restart): Use
	DBUS_INTERFACE_UPSTART to construct error names.
	* init/event.c (event_finished): Use DBUS_INTERFACE_UPSTART to
	construct error name.
	* init/tests/test_control.c (test_server_open): Don't hardcode
	the address, extract the abstract path from the constant.
	(test_server_connect, test_bus_open, test_emit_event): Don't
	harcode addresses, paths or interfaces - use the constants
	* init/tests/test_job_class.c (test_consider, test_reconsider)
	(test_register, test_unregister, test_start, test_stop)
	(test_restart, test_get_instance, test_get_instance_by_name):
	Use the constants instead of harcoding.
	(test_new): Derive the expected path from the constant
	* init/tests/test_job.c (test_new): Derive the paths from the
	constant, check for jobs by that interface constant.
	(test_change_state): Use DBUS_INTERFACE_UPSTART_JOB
	(test_start, test_stop, test_restart): Use DBUS_INTERFACE_UPSTART_INSTANCE,
	and generate errors from DBUS_INTERFACE_UPSTART

	* dbus/com.ubuntu.Upstart.xml,
	* dbus/com.ubuntu.Upstart.Job.xml,
	* dbus/com.ubuntu.Upstart.Instance.xml: Remove the empty symbol
	annotation for the interfaces.
	* init/Makefile.am ($(com_ubuntu_Upstart_OUTPUTS)): 
	($(com_ubuntu_Upstart_Job_OUTPUTS)): 
	($(com_ubuntu_Upstart_Instance_OUTPUTS)): Define the default
	interface and build-time instead.
	* util/Makefile.am ($(com_ubuntu_Upstart_OUTPUTS)): 
	($(com_ubuntu_Upstart_Job_OUTPUTS)): 
	($(com_ubuntu_Upstart_Instance_OUTPUTS)): Likewise for util

2009-06-30  Scott James Remnant  <scott@netsplit.com>

	* dbus/Upstart.conf: It doesn't make much sense to restrict getting
	the values of properties, or looking up jobs or interfaces, so make
	these public.

2009-06-23  Scott James Remnant  <scott@netsplit.com>

	* Makefile.am (SUBDIRS): Add util to the list of sub-directories
	again.
	* configure.ac (AC_CONFIG_FILES): Generate util/Makefile
	* util/Makefile.am (AM_CFLAGS): Append D-Bus CFLAGS
	(AM_CPPFLAGS): Make sure the build directory is also in the quoted
	include path
	(nodist_initctl_SOURCES): Build and link the generated D-Bus
	bindings, but don't distribute them
	(initctl_LDADD): Drop the libupstart dependency, instead put
	libnih-dbus and DBUS_LIBS in there.
	(com_ubuntu_Upstart_OUTPUTS, com_ubuntu_Upstart_XML)
	($(com_ubuntu_Upstart_OUTPUTS)): Auto-generate D-Bus binding code
	to proxy the manager object
	(com_ubuntu_Upstart_Job_OUTPUTS, com_ubuntu_Upstart_Job_XML)
	($(com_ubuntu_Upstart_Job_OUTPUTS)): Auto-generate D-Bus binding
	code to proxy job class objects
	(com_ubuntu_Upstart_Instance_OUTPUTS)
	(com_ubuntu_Upstart_Instance_XML)
	($(com_ubuntu_Upstart_Instance_OUTPUTS)): Auto-generate D-Bus
	binding code to proxy job instance objects
	(BUILT_SOURCES, CLEANFILES): Built sources have to come first
	and be cleaned up
	(test_initctl_LDADD): Tests need to be linked to libnih-dbus
	and the D-Bus libraries, as well as the auto-generated output
	* init/Makefile.am (EXTRA_DIST): Drop the EXTRA_DIST for the
	sources, already handled since they're in a different directory

	* COPYING: Change licence to version 2 of the GNU GPL.
	All files have been updated to reflect this.

	* init/paths.h (CONFFILE): Add new macro
	* init/Makefile.am (AM_CPPFLAGS): Add CONFFILE definition
	(install-data-local): No need to make conf.d or jobs.d
	* init/main.c: Only parse CONFFILE (/etc/init.conf) as a
	configuration file source and CONFDIR (/etc/init) as a job
	configuration source.

	* configure.ac: Bump version to 0.6.0
	* NEWS: Copy in news from 0.5.3; that release doesn't appear in
	this ChangeLog since it was made on a separate branch.  Begin
	new release.

2009-06-18  Casey Dahlin  <cdahlin@redhat.com>

	* util/man/initctl.8: Fix formatting of SYNOPSIS

2009-06-18  Scott James Remnant  <scott@netsplit.com>

	* dbus/com.ubuntu.Upstart.xml, dbus/com.ubuntu.Upstart.Job.xml,
	dbus/com.ubuntu.Upstart.Instance.xml: Add a comment to these files
	to clarify that you may communicate and interact with Upstart
	through these interfaces without restriction.  It also makes sense
	that these files be copied into software that does so to turn into
	their own bindings, so use the FSF permissive licence for them.

2009-06-17  Scott James Remnant  <scott@netsplit.com>

	* configure.ac: Bump version to 0.5.3

	* NEWS: Copy in news from 0.5.2; that release doesn't appear in
	this ChangeLog since it was made on a separate branch.

	* NEWS: Include 0.3.10 release, which happened from a separate branch.

	* init/parse_job.c (stanza_kill, stanza_respawn, stanza_nice)
	(stanza_oom): Check errno after using strtol() to avoid overflows.
	(stanza_normal, stanza_umask, stanza_limit): Also check with
	strtoul() too
	* init/tests/test_parse_job.c (test_stanza_kill)
	(test_stanza_respawn): Add test cases for the two that don't
	check for overflow already.
	(test_stanza_limit): Add test for the too large case where we don't
	already cope.

	* dbus/Upstart.conf: Allow root to obtain properties

	* dbus/com.ubuntu.Upstart.Instance.xml: Add name, goal and state
	properties to the instance
	* init/job.c (job_get_name, job_get_goal, job_get_state): Add methods
	to return the property values
	* init/job.h: Add prototypes.
	* init/tests/test_job.c (test_get_name, test_get_goal)
	(test_get_state): Test cases.

	* dbus/com.ubuntu.Upstart.Job.xml: Add name, description, author
	and version properties to the job
	* init/job_class.c (job_class_get_name)
	(job_class_get_description, job_class_get_author)
	(job_class_get_version): Add methods to return the property values.
	* init/job_class.h: Add prototypes

	* init/job_process.c (job_process_error_abort): Don't abort() from
	a child process, it confuses people; just exit with an interesting
	error code (which we ignore anyway).

	* dbus/Upstart.conf: Update the D-Bus configuration based on newer
	D-Bus recommended practice with a proper deny-by-default D-Bus,
	making sure to not use send_interface without send_destination.
	Allow introspection as well.

2009-06-17  Jeff Oliver  <Jeffrey.Oliver@panasonic.aero>

	* init/job_process.c (job_process_spawn): Only attempt to set
	the OOM adjustment if set in the class, avoiding issue where /proc
	is not mounted for the first job.
	
2009-06-17  Scott James Remnant  <scott@netsplit.com>

	* init/tests/test_job_process.c (test_handler): Add test cases for a
	respawning job failing while it's post-start or pre-stop processes
	are still running while making sure that it still respawns afterwards.
	* init/job_process.c (job_process_terminated): To fix it, check for
	a running post-start or pre-stop process before checking for a the
	respawn.  That's not enough because then we won't respawn when the
	existing process finishes, so use the goal as a hint.
	* init/job.c (job_next_state): Use that hint goal here, remembering
	to set the goal back to JOB_START afterwards.
	(job_change_goal): Nothing to do in the respawn case
	(job_goal_name, job_goal_from_name): Add the new values
	* init/job.h (job_goal): Add the respawn goal
	* init/tests/test_job.c (test_next_state): Add tests for the respawn
	goal
	(test_goal_name, test_goal_from_name): Tests for the new values

	* configure.ac (AC_CONFIG_FILES): dbus goes before init just in case
	we ever do anything to them later

	* init/job_class.c (job_class_register, job_class_unregister): Update
	name of signal functions that we call.
	(job_class_interfaces): No need to declare this separately
	* init/job.c (job_register, job_change_state): Update name of signal
	functions.
	(job_interfaces): Drop, it comes from the generated header now
	* init/control.c (manager_interfaces): Drop, comes from the header
	as control_interfaces
	(control_register_all): Change array name
	* init/tests/test_job_class.c,
	* init/tests/test_job.c,
	* init/tests/test_control.c,
	* init/tests/test_blocked.c: Rename conn member of NihDBusMessage
	to connection

	* dbus/com.ubuntu.Upstart.xml,
	* dbus/com.ubuntu.Upstart.Job.xml,
	* dbus/com.ubuntu.Upstart.Instance.xml: Use annotation to mark the
	methods as async, rather than a namespaced attribute.  Omit the
	interface symbol.
	* init/Makefile.am (AM_CPPFLAGS): Add builddir to the quoted includes
	(init_SOURCES): Don't distribute the auto-generated outputs
	($(com_ubuntu_Upstart_OUTPUTS))
	($(com_ubuntu_Upstart_Job_OUTPUTS))
	($(com_ubuntu_Upstart_Instance_OUTPUTS)): Generate using the new
	binary tool.
	(BUILT_SOURCES): Remind myself why these are BUILT_SOURCES
	(MAINTAINERCLEANFILES): Change to ordinary CLEANFILES
	(EXTRA_DIST): outputs aren't distributed

2009-05-22  Scott James Remnant  <scott@netsplit.com>

	* init/tests/test_conf.c: Remove nih/inotify.h include

	* COPYING: Change licence from GPL-2+ to GPL-3 only.

2009-05-17  Scott James Remnant  <scott@netsplit.com>

	* init/tests/test_job.c,
	* init/tests/test_job_class.c,
	* init/tests/test_control.c: Include nih-dbus/errors.h

2009-05-09  Scott James Remnant  <scott@netsplit.com>

	* init/init.supp: setenv on tls/i686/cmov

	* init/job_class.c (job_class_get_instance, job_class_start)
	(job_class_stop, job_class_restart): Clean up the code by using
	nih_error_steal()

	* init/conf.c (conf_source_reload_file, conf_source_reload_dir): 
	Steal the error that we stash instead of getting it, otherwise we'll
	fail if another one occurs.

	* init/conf.c (conf_reload_path): Simply return, no need to re-raise
	the error.
	* init/job_class.c (job_class_get_instance, job_class_start)
	(job_class_stop, job_class_restart): If not ENOMEM, we need to
	re-raise the error as a D-Bus one, that means we now have to free
	the old error first (saving the msssage)
	* init/job_process.c (job_process_error_read): Replace call to
	nih_error_raise_again() with nih_error_raise_error()

	* init/Makefile.am ($(com_ubuntu_Upstart_OUTPUTS)): 
	($(com_ubuntu_Upstart_Job_OUTPUTS)): 
	($(com_ubuntu_Upstart_Instance_OUTPUTS)): Use the Python variant
	of nih-dbus-tool for now

2009-03-27  Scott James Remnant  <scott@netsplit.com>

	* init/tests/test_process.c (test_from_name): Cast -1 to ProcessType
	* init/tests/test_job_process.c (test_kill, test_handler): Cast -1
	to ProcessType
	* init/tests/test_job.c (test_new, test_change_state): Cast -1
	to ProcessType
	(test_goal_from_name): Cast -1 to JobGoal
	(test_state_from_name): Cast -1 to JobState
	* init/tests/test_control.c (test_bus_open): Add braces

	* init/Makefile.am (tests): Add rule to build test cases
	* util/Makefile.am (tests): Likewise

	* init/job.c (job_interfaces): Put static first
	(job_emit_event): Cast -1 to ProcessType
	(job_emit_event): Cast -1 to ProcessType
	* init/job_class.c (job_class_interfaces): Put static first.
	* init/job_process.c (job_process_kill_timer): Cast -1 to ProcessType
	* init/control.c (manager_interfaces): Put static first

	* init/Makefile.am (AM_CPPFLAGS): Use -iquote$(srcdir) instead of -I
	since we only need it to pick those paths up.
	* util/Makefile.am (AM_CPPFLAGS): Likewise.

2009-02-20  Scott James Remnant  <scott@netsplit.com>

	* util/initctl.c (handle_job_instance_end, handle_job_process)
	(handle_job_status_end, handle_event),
	* util/shutdown.c (main): No need for new_* temporary variable when
	looping over nih_realloc with NIH_MUST.

	* util/initctl.c (job_info_output, output_name, handle_job_list)
	(handle_job_instance, handle_job_instance_end)
	(handle_job_status, handle_job_process, handle_job_status_end)
	(handle_event, env_option),
	* util/telinit.c (main),
	* util/shutdown.c (main, shutdown_now, timer_callback, wall): 

	* init/event.c (event_init, event_pending_handle_jobs, event_finished),
	* init/event_operator.c (event_operator_events),
	* init/job.c (job_emit_event, job_name),
	* init/job_class.c (job_class_init, job_class_start)
	(job_class_stop, job_class_restart),
	* init/job_process.c (job_process_run, job_process_error_read)
	(job_process_kill),
	* init/conf.c (conf_init, conf_source_reload_file)
	(conf_reload_path),
	* init/control.c (control_init, control_server_connect)
	(control_bus_open): Set variable outside of NIH_MUST macro.

	* init/event.c (event_pending_handle_jobs): Set variable outside
	of NIH_SHOULD macro.

	* init/Makefile.am ($(com_ubuntu_Upstart_OUTPUTS)): 
	($(com_ubuntu_Upstart_Job_OUTPUTS)): 
	($(com_ubuntu_Upstart_Instance_OUTPUTS)): Update expected path
	of nih-dbus-tool

	* configure.ac: Create nih-dbus-tool Makefile
	* Makefile.am (SUBDIRS): Build in nih-dbus-tool

2009-01-29  Scott James Remnant  <scott@netsplit.com>

	* configure.ac: Bump version to 0.5.2
	* NEWS: Begin 0.5.2

	* NEWS: Copy in news from 0.5.1; that release doesn't appear in
	this ChangeLog since it was made on a separate branch.

	* init/tests/test_blocked.c (test_new),
	* init/tests/test_control.c (test_get_job_by_name)
	(test_get_all_jobs, test_emit_event),
	* init/tests/test_event.c (test_finished),
	* init/tests/test_job.c (test_change_state),
	* init/tests/test_job_class.c (test_get_instance)
	(test_get_instance_by_name, test_get_all_instances): Continue the
	battle with the gcc optimiser which declares variables first used
	inside TEST_ALLOC_FAIL as used uninitialized.

	* init/parse_job.c (parse_exec, parse_script, stanza_instance)
	(stanza_description, stanza_author, stanza_version)
	(stanza_start, stanza_stop, stanza_chroot, stanza_chdir):
	Unreference members when replacing them instead of freeing; not
	strictly necessary but the style is the thing.

	* init/job_process.c (job_process_terminated): Unreference the
	kill timer instead of freeing

	* init/job_class.c (job_class_get_instance): Use nih_local for
	instance environment and name
	(job_class_start, job_class_stop, job_class_restart):
	Unreference job environment instead of freeing

	* init/job.c (job_change_state, job_start, job_stop, job_restart):
	Unreference job environment instead of freeing
	(job_name): Discard job name in case a reference was taken.

	* init/event.c (event_pending_handle_jobs): Unreference the job
	environment instead of freeing

	* init/environ.c (environ_add): should unreference the old environment
	string in case anyone took a ref elsewhere
	(environ_set): use nih_local for str
	(environ_expand_until): Should set *str to NULL if we free it,
	just in case.

	* init/conf.c (conf_source_reload): File should be unreferenced,
	not freed.
	(conf_source_reload_file): Use nih_local for dpath
	(conf_delete_handler): Watch and file should be unreferenced,
	not freed.
	(conf_reload_path): File should be unreferenced, not freed;
	use nih_local for file buffer

	* init/blocked.c (blocked_new),
	* init/conf.c (conf_source_new, conf_file_new),
	* init/event.c (event_new),
	* init/event_operator.c (event_operator_new),
	* init/job.c (job_new),
	* init/job_class.c (job_class_new): No need to cast function
	argument to nih_alloc_set_destructor()

	* init/tests/test_job_process.c (test_handler): We can't just
	assume that our child is sitting at the signal otherwise we might
	end up sending the CONT signal before it's even stopped.  Use
	waitid() to wait for the child to stop first.

	* init/init.supp: More expressions for environment memory which
	valgrind can't deal with

	* init/conf.c (conf_source_reload): The ConfFile destructor has
	side-effects that involve the iteration of the sources and their
	files, so we can't simply call it while iterating because of the
	cursor.  Move the sources into a deleted list first, and delete
	them from there.
	* init/conf.h: Fix prototype.
	* init/tests/test_conf.c (test_source_reload_job_dir): Test pointers
	with TEST_EQ_P not TEST_EQ

2009-01-28  Scott James Remnant  <scott@netsplit.com>

	* init/job_class.c (job_class_start): We can't create the blocked
	until we know we're going to block, otherwise we could ref and unref
	the message (freeing it).  Wait until the job is created, which
	means we can't fail to create the blocked item (we'll already have
	announced the new instance).
	(job_class_stop, job_class_restart): For consistency, don't fail
	if OOM when making blocked.

	* init/tests/test_job.c (test_new): Initialise a bunch of subsystems
	outside of TEST_ALLOC_FAIL

	* init/environ.c (environ_add): We can't allocate nih_local with
	a context, it won't be freed; so don't, but then remember to
	reference it when we do just use it.

	* init/event.c (event_pending_handle_jobs): Must reset the start_on
	operator in case of error.

	* init/job_process.c (job_process_kill_timer): Oops, move the
	assert that we have a process pid to after we know which process
	we have.
	* init/tests/test_job_process.c (test_run): Initialise the
	error context and NihIo outside of TEST_ALLOC_FAIL
	(test_kill): Initialise timers and the event system.
	* init/init.supp: Reference from the jobs hash to the bins is
	still reachable, obviously; as is the string inside job_name()
	either way it is allocated

	* init/tests/test_parse_job.c (test_parse_job): Initialise the
	error context outside of TEST_ALLOC_FAIL

	* init/init.supp: Update suppressions for new nih_alloc()

	* init/job_process.c (job_process_run): Had the shell variable
	setting round the wrong way, now it should be ok.

	* init/tests/test_blocked.c (test_new): in the case of allocation
	failure, the message should not be referenced; which we test by
	trying to discard it and seeing whether that works.

	* init/job.c (job_emit_event): event_new() only references the
	environment now, so use nih_local to make sure we clean it up
	if that doesn't happen

	* init/job.h (Job): Add kill_process member
	* init/job.c (job_new): Initialise to -1
	* init/job_process.c (job_process_kill): Store the process to be
	killed in the kill_process member for the timer, since we can't
	pass two sets of data.  Assert that it's not set to anything, this
	all needs fixing, obviously.
	(job_process_kill_timer): Take the job as the data argument,
	eliminating the need for nih_alloc_parent().  Sanity check the job
	and reset kill_timer and kill_process when done.
	(job_process_terminated): Clear the kill_process field too.
	* init/tests/test_job.c (test_new): Check it's -1
	(test_change_state): Check kill_process is set to PROCESS_MAIN
	when active, or -1 when not.
	* init/tests/test_job_process.c (test_kill): Make sure the
	kill_process member is set and cleared.
	(test_handler): Set the kill_process member for the timer and make
	sure it's cleared when appropriate.

	* init/job_class.c (job_class_start, job_class_stop)
	(job_class_restart): Use nih_local to eliminate nih_alloc_reparent,
	and to clean up some of the code too.

	* init/job_class.c: Update documentation to match new nih_alloc()

	* init/parse_job.c (parse_on_operator, parse_on_collect):
	Use an nih_ref/nih_unref pair instead of nih_alloc_reparent; this
	is not ideal, but then this code is rather messy and leaves a lot
	of allocated data attached to the object on the assumption that
	it will be thrown away.

	* init/event_operator.c: Update documentation to match new nih_alloc()
	(event_operator_match): Use nih_local on expanded value.
	(event_operator_environment): Make evlist nih_local, it will be
	referenced by the environment array on success

	* init/event_operator.c (event_operator_new): Reference the
	event instead of reparenting it.

	* init/event.c: Update documentation to match new nih_alloc()
	(event_finished): Use nih_local to tidy up a slight bit.

	* init/event.c (event_new): Reference the event, don't reparent
	(event_pending_handle_jobs): Use nih_local for environment array
	and for the job name, damn I love this thing.  Reference the array
	into the job to avoid freeing.

	* init/parse_job.c (parse_job): Update documentation to match
	new nih_alloc()
	(parse_process, parse_on_operator, stanza_start, stanza_stop)
	(stanza_expect, stanza_kill, stanza_respawn, stanza_normal)
	(stanza_session, stanza_console, stanza_nice, stanza_umask)
	(stanza_oom, stanza_limit): Use nih_local for all the temporary
	arguments where we can.

	* init/parse_job.c (parse_on_operand, stanza_env, stanza_export)
	(stanza_emits): Make temporary string variables use nih_local,
	this gives us a massive code clean-up and makes nih_str_array_addp
	safe to take a reference.

	* init/job_process.c (job_process_run): Make argv, env, script and
	cmd all use nih_local, this cleans up the code a little and makes
	nih_str_array_addp safe to take a reference.

	* init/environ.c: Update documentation to match new nih_alloc()

	* init/tests/test_job_process.c (test_run): Check that trailing
	newlines are ignored when running a script (can verify r1025 is
	fixed with gdb)

	* init/tests/test_environ.c (test_expand): Add a test case for the
	bug fixed in r1027, the implicit case of the gap in the environment
	string being the same size as the value replacing it.

	* init/environ.c (environ_add): Use nih_local for new_str, making
	the code paths a little simpler and ensuring we pass something that
	can be referenced to nih_str_array_addp()

	* init/tests/test_event.c (test_new): Make sure that env is an
	orphan with TEST_ALLOC_ORPHAN.
	* init/tests/test_event_operator.c (test_operator_new): Make sure
	that env is an orphan with TEST_ALLOC_ORPHAN.
	(test_operator_copy): Drop pointless NULL parent check.

	* init/tests/test_control.c: Include limits.h

	* init/blocked.c (blocked_new): Take a reference to the message,
	otherwise it will be freed; we free the Blocked structure when we're
	done, so will automatically unref the message.
	* init/tests/test_blocked.c (test_new): Add tests to make sure the
	reference is taken.
	* init/tests/test_job.c (test_start, test_stop, test_restart):
	Make sure the message is referenced when an error is not returned
	but not referenced when one is.
	* init/tests/test_job_class.c (test_start, test_stop)
	(test_restart): Make sure the message is referenced when an error
	is not returned but not referenced when one is.
	* init/tests/test_control.c (test_emit_event): Make sure that
	the message is referenced.

	* init/tests/test_blocked.c: Change nih/dbus.h include to
	nih-dbus/dbus_message.h
	* init/tests/test_control.c: Change nih/dbus.h include to error,
	connection and object; include D-Bus test macros.
	* init/tests/test_job.c: Change nih/dbus.h include to error, message
	and object; include D-Bus test macros
	* init/tests/test_job_class.c: Change nih/dbus.h include to error,
	message and object; include D-Bus test macros

	* init/job_class.h: Change nih/dbus.h include to
	nih-dbus/dbus_message.h and include the actual D-Bus header
	* init/job_class.c: Change nih/dbus.h include to error, message,
	object and util.

	* init/job.h: Change nih/dbus.h include to nih-dbus/dbus_message.h
	and include the actual D-Bus header
	* init/job.c: Change nih/dbus.h include to error, message, object
	and util.

	* init/control.h: Change nih/dbus.h include to nih-dbus/dbus_message.h
	and include the actual D-Bus header
	* init/control.c: Change nih/dbus.h include to error, connection,
	message and object includes.

	* init/blocked.h: Change nih/dbus.h include to nih-dbus/dbus_message.h
	* init/blocked.c: Change nih/dbus.h include to nih-dbus/dbus_message.h

2009-01-27  Scott James Remnant  <scott@netsplit.com>

	* init/Makefile.am: Update paths to libnih-dbus dependencies.

2009-01-26  Scott James Remnant  <scott@netsplit.com>

	* configure.ac (AC_CONFIG_FILES): Add nih-dbus sub-directory
	* Makefile.am (SUBDIRS): Add nih-dbus sub-directory

	* configure.ac: Bump copyright to 2009

	* configure.ac: Matching libnih, we now mandate libtool 2.2.x
	* HACKING: Update dependency requirement to 2.2.4

	* init/init.supp: Adjust suppression for glibc 2.8

	* init/tests/test_event.c (test_finished): Remove erroneous test
	of free'd memory.

	* configure.ac: Bump version to 0.5.1

	* init/tests/test_event_operator.c (test_operator_handle): Add a
	test for duplicate events when already matched.
	* init/event_operator.c (event_operator_handle): Skip if already
	matched.

	* README: Update features and requirements.
	* NEWS: Copy in news from 0.5.0; that release doesn't appear in
	this ChangeLog since it was made on a separate branch.

2009-01-26  Casey Dahlin  <cdahlin@redhat.com>

	* init/environ.c (environ_expand_until): Handle the implicit case
	of the gap in the string being the same size of the value.

	* init/job_process.c (job_process_handler): Handle the case of a
	child being continued by a signal, otherwise we'll assert.

	* init/job_process.c (job_process_run): Double-check that the
	newline(s) we see are at the end of the script before stripping,
	since we can fall through if the newline is mid-script but /dev/fd
	isn't mounted.

2008-07-05  Scott James Remnant  <scott@netsplit.com>

	* TODO: Update.

2008-07-01  Scott James Remnant  <scott@netsplit.com>

	* init/Makefile.am ($(com_ubuntu_Upstart_OUTPUTS)): 
	($(com_ubuntu_Upstart_Job_OUTPUTS)): 
	($(com_ubuntu_Upstart_Instance_OUTPUTS)): Must be newer than the
	source for the dbus tool, and ensure the dbus tool is built

2008-06-30  Scott James Remnant  <scott@netsplit.com>

	* init/Makefile.am: Update along with libnih so that we leave the
	D-Bus bindings in the dist tarball, meaning Python is no longer a
	build-dependency.

2008-06-11  Scott James Remnant  <scott@netsplit.com>

	* Makefile.am (SUBDIRS): List dbus before init in case we need to
	generate anything in that directory later on.
	
	* Makefile.am (SUBDIRS): List po last so that update-po is run after
	generating any sources.

2008-06-08  Scott James Remnant  <scott@netsplit.com>

	* init/Makefile.am (EXTRA_DIST): Ship the built sources, don't
	clean them.
	(maintainer-clean-local): Well, not unless maintainer-clean anyway

	* init/job.c, init/job_class.c: Add missing errno.h include

	* dbus/com.ubuntu.Upstart.Job.xml (GetInstance): Add method to get
	an instance name in the same basic manner as start and stop would,
	though this one's synchronous.
	* init/job_class.c (job_class_get_instance): Implementing by copying
	the relevant bit of Stop.
	* init/job_class.h: Add prototype.
	* init/tests/test_job_class.c (test_get_instance): Add tests.
	* TODO: Continue to document the C&P madness.

	* init/conf.c (conf_reload_path): Read file directly into memory,
	not using mmap.

	* compat/sysv/reboot.c, compat/sysv/runlevel.c, compat/sysv/shutdown.c,
	* compat/sysv/telinit.c: Move into the util directory; we're going
	to support limited SysV-a-like commands without full compatibility
	which is what we always did, and I'm not going to worry about adding
	others.
	* compat/sysv/man/reboot.8, compat/sysv/runlevel.8,
	* compat/sysv/man/shutdown.8, compat/sysv/telinit.8: Move as well.
	* compat/sysv/Makefile.am, util/Makefile.am: Merge.
	* configure.ac: Remove the (commented out) compat/sysv and logd
	Remove the --enable-compat option.
	* Makefile.am (SUBDIRS): Remove (commented out) compat/sysv and logd

	* logd/Makefile.am, logd/main.c, logd/man/logd.8, logd/jobs.d/logd.in:
	Consign logd to oblivion.  We haven't supported it for ages, it has
	non-working issues, and there's got to be a better way to do this.

	* TODO: Update.

	* init/job.c (job_change_goal): Adjust the documentation.  After
	careful thought, there's no way this can return after freeing the
	job, since it'll either block on an event, a process or do nothing.

	* init/job.c (job_start, job_stop, job_restart): Clear the start
	and stop environment, shouldn't necessarily make a difference, but
	it pays to be consistent.

	* dbus/com.ubuntu.Upstart.Job.xml (Start, Stop, Restart): Add methods
	to control jobs, all take an environment array and both Start and
	Restart return an instance path so properties, etc. can be obtained
	afterwards.
	* init/job_class.c (job_class_start, job_class_stop)
	(job_class_restart): Add the code for the top halves of the methods
	* init/job_class.h: Add prototypes for the new methods.
	* init/job.c (job_finished): And the bottom halves go here.
	* init/tests/test_job_class.c (test_start, test_stop)
	(test_restart): Add test cases for the methods.
	* init/blocked.h (blocked_type): Add enums for the new methods.
	* init/blocked.c (blocked_new): Handle the new methods here.
	* init/tests/test_blocked.c (test_new): Add add tests for handling.

2008-06-07  Scott James Remnant  <scott@netsplit.com>

	* init/job_process.c (job_process_terminated): Don't check the goal
	to see whether the main process was allowed to terminate, check the
	state.  A termination is only not a failure if we're on the KILLED
	state (ie. we killed it), otherwise it can still be a failure even
	if it was going to stop anyway.
	* init/tests/test_job_process.c (test_handler): Add a test case.

	* init/control.c (control_emit_event): Use environ_all_valid here(),
	also reorder the blocking stuff to be less strange, it's ok to free
	environment.
	* init/tests/test_control.c (test_emit_event): The event array should
	be a child of message, which means it doesn't matter if the function
	we call frees it.

	* init/environ.c (environ_all_valid): Add a validation function for
	external input.
	* init/environ.h: Add prototype.
	* init/tests/test_environ.c (test_all_valid): Test function.

	* init/environ.c: Note that we can call this in a loop with OOM,
	since the resulting table will always be the same.

	* init/event_operator.c (event_operator_environment): Use
	environ_append(), and while we're at it, there's no reason this should
	use NIH_MUST.
	* init/event_operator.h: Adjust prototype.
	* init/tests/test_event_operator.c (test_operator_environment): Allow
	for failure.
	* init/event.c (event_pending_handle_jobs): Call with NIH_MUST,
	which is actually safe.

	* init/job_class.c (job_class_environment): Use environ_append()

	* init/environ.c (environ_append): There are multiple cases where we
	append one environment table onto another, so we should have a
	function to do that.
	* init/environ.h: Prototype for it.
	* init/tests/test_environ.c (test_append): Test the new function.

	* init/job_process.c (job_process_run): Invert the logic; we nearly
	always want to pass the script with /dev/fd/NNN.  The only times we
	don't are if it doesn't exist, or if we're dealing with a single-line
	shell script.
	* init/tests/test_job_process.c (test_run): Update test cases to
	only expect an argv-execution for single-line scripts.

	* init/job.c (job_restart): Wrote the blocking bit slightly weirdly
	without neededing to, so leave it as it should be.

	* TODO: Update.

	* dbus/com.ubuntu.Upstart.Instance.xml (Start, Stop, Restart): Add
	simple instance control methods, these only change the goal of an
	existing instance - thus cannot pass environment.
	* init/job.c (job_start, job_stop, job_restart): Add methods, which
	look spookily similar to each other, except for the subtle yet
	important differences.
	(job_finished): Implement bottom halves.
	* init/job.h: Add prototypes.
	* init/tests/test_job.c (test_start, test_stop, test_restart): Add
	tests for the new methods.
	* init/blocked.h (blocked_type): Add enums for methods.
	* init/blocked.c (blocked_new): Handle methods here too
	* init/tests/test_blocked.c (test_new): Add tests for them.

2008-06-06  Scott James Remnant  <scott@netsplit.com>

	* init/blocked.h (blocked_type): Having a single message type won't
	work for the job cases, so expand to have many.
	* init/blocked.c (blocked_new): We'll just have to list them all here.
	* init/control.c (control_emit_event): Happily we create them
	individually anyway.
	* init/event.c (event_finished): And since we have to handle them
	individually, it'll actually protect us replying to the wrong one.

	* init/tests/test_conf.c (test_source_reload): Clean up the temporary
	directory.
	* init/tests/test_control.c (test_reload_configuration): That goes
	for this one too.

	* init/tests/test_control.c (my_connect_handler): Use TEST_DBUS_MESSAGE
	instead of a pop/read/write loop.
	(test_emit_event): Renamed TEST_DBUS_CONN to TEST_DBUS_OPEN.
	* init/tests/test_job.c (test_new, test_register)
	(test_change_state): Use TEST_DBUS_OPEN and TEST_DBUS_CLOSE to setup
	and tear down D-Bus connections and TEST_DBUS_MESSAGE instead of
	a loop.
	* init/tests/test_job_class.c (test_consider, test_reconsider)
	(test_register, test_unregister): Likewise.

	* init/control.c (control_get_job_by_name): Sanity check the name
	of a job in the same way; we don't need to sanity check the instance
	name because "" is valid (and the default for singletons).
	* init/tests/test_control.c (test_get_job_by_name): Test.

	* dbus/com.ubuntu.Upstart.xml (EmitEvent): Add an asynchronous
	method to emit an event, providing the name and accompanying
	environment.  No return value, it either works or you get an
	error.
	* init/control.c (control_emit_event): Implement top half of the
	method, blocking the message in the event.
	* init/control.h: Add prototype.
	* init/event.c (event_finished): Implement the bottom half which
	sends the reply or error, these are actually tested along with
	the top for sanity reasons.
	* init/tests/test_control.c (test_emit_event): Test the various
	ways the method may be used and abused; the async nature means
	we actually need a real D-Bus server to do this.
	* TODO: Update.

	* init/event.c (event_new): There's no reason this shouldn't be
	allowed to return insufficient memory, so do so.
	(event_finished): Wrap call.
	* init/tests/test_event.c (test_new): Add alloc failed test.
	* init/job.c (job_emit_event): Must create the event.
	* init/main.c (main, cad_handler, kbd_handler, pwr_handler): Wrap
	with NIH_MUST

2008-06-05  Scott James Remnant  <scott@netsplit.com>

	* TODO: Update.

	* init/job.c (job_unblock): Rename to job_finished, since this
	does not behave like event_unblock but more like event_finished
	(job_change_state, job_failed): Change name in call.
	* init/job.h: Update prototype.
	* init/tests/test_job.c (test_unblock): Rename to test_finished
	* init/event.c (event_pending_handle_jobs): Update calls here.

	* init/job.h (Job): Rename blocked to blocker to match event, since
	it has the same use as event->blockers except it's a toggle
	* init/job.c (job_new, job_change_state): Rename where used
	* init/event.c (event_finished): Rename here also since its reset
	* init/tests/test_job.c, init/tests/test_job_process.c,
	* init/tests/test_event.c: Rename in test cases too.

	* init/job.c (job_emit_event): Add a Blocked record to the event's
	blocking list for the starting and stopping events.
	* init/tests/test_job.c (test_emit_event): Add tests for the record
	being added to the list with the right details.
	(test_change_goal): Make sure that a Blocked record is added
	(test_change_state): Make sure that Blocked records are added
	* init/tests/test_job_process.c (test_handler): Also make sure
	that Blocked records are added.

	* init/event.c (event_finished): Clear jobs referenced in the
	blocking list, rather than iterating the entire jobs hash.
	(event_finished_handle_jobs): Drop this function.
	* init/tests/test_event.c (test_finished, test_finished_handle_jobs):
	Merge tests again and test using both the blocking list and job's
	blocked member.

	* init/event.h (event): Add blocking member.
	* init/event.c (event_new): Initialising blocking list.
	* init/tests/test_event.c (test_new): Make sure it's initialised
	to an empty list.

	* init/tests/test_job_process.c (test_handler): Update tests to use
	Blocked.

	* init/event.c (event_pending_handle_jobs): Collect environment
	and events independantly, which means we don't have to worry about
	the list contents or freeing them up in case of error.
	* init/event_operator.c (event_operator_events): Fix parent.
	* init/tests/test_event.c (test_pending_handle_jobs): Update tests.
	* init/init.supp: Update collect suppression.

	* init/event_operator.c (event_operator_collect): Break in two.
	(event_operator_environment): Collect the environment from the event,
	appending the list of event names if necessary.
	(event_operator_events): Block events and pass them to the
	given list.
	* init/event_operator.h: Update prototypes.
	* init/tests/test_event_operator.c (test_operator_collect): Also
	split into two new functions
	(test_operator_environment, test_operator_events): Adjust

	* init/event_operator.c (event_operator_collect): Placed Blocked
	structures in the list, rather than ordinary entries; I strongly
	suspect that while it's nice to iterate the operator tree only once,
	this needs to be three functions really.
	* init/tests/test_event_operator.c (test_operator_collect): Update
	test suite.

	* init/job.h (Job): Make blocking a statically defined list.
	* init/job.c (job_new): Initialise rather than setting to NULL.
	(job_unblock): Assume that blocking members are Blocked structures
	and that the list itself is always iterable.
	* init/tests/test_job.c (test_new): Check the list is empty, rather
	than NULL.
	(test_change_state, test_failed, test_unblock): Change tests cases
	to expect blocking to always be present, and create members as Blocked
	structures.

	* init/blocked.c (blocked_new): Set destructor (forgotten)

	* init/init.supp: Add setenv, which has crept in

	* init/blocked.h: Header containing enum, struct and prototype.
	* init/blocked.c (blocked_new): Function to allocate the structure
	with the right details.
	* init/tests/test_blocked.c (test_new): Tests for the new function.
	* init/Makefile.am (init_SOURCES): Compile using blocked.c and header
	(TESTS): Build blocked test suite
	(test_process_LDADD, test_job_class_LDADD)
	(test_job_process_LDADD, test_job_LDADD, test_event_LDADD)
	(test_event_operator_LDADD, test_parse_job_LDADD)
	(test_parse_conf_LDADD, test_conf_LDADD, test_control_LDADD):
	Link blocked.o to most test suites.
	(test_blocked_SOURCES, test_blocked_LDFLAGS, test_blocked_LDADD):
	Details for test suite.

	* init/main.c: Also remove SIGTERM handling, we don't re-exec
	properly and this is a dangerous signal to use anyway.
	(term_handler): Drop function.

	* init/main.c: Remove handling for stop/cont; there's no reason
	a user should be able to pause the event queue.
	(stop_handler): Drop function.
	* init/event.c (event_poll): Remove paused handling.

	* init/control.c: Fix doc string.

	* dbus/com.ubuntu.Upstart.xml (ReloadConfiguration): Add method
	that's effectively the same as the HUP signal.
	* init/control.c (control_reload_configuration): Unsurprisingly,
	the implementation is identical.
	* init/control.h: Add prototype.
	* init/tests/test_control.c (test_reload_configuration): Make sure
	the method works as expected.
	(test_get_job_by_name, test_get_all_jobs): Add missing free calls for
	message in cases of out of memory.

	* dbus/com.ubuntu.Upstart.xml (JobAdded, JobRemoved): Add signals
	for when new jobs are added to the known list and when existing jobs
	are removed, this allows GUIs to always show an up-to-date list.
	* dbus/com.ubuntu.Upstart.Job.xml (InstanceAdded, InstanceRemoved):
	Also add matching signals for when instances are added to the list
	for a job and when they're removed again.
	* init/job_class.c (job_class_register): Emit the JobAdded signal
	for this job when registering if the new signal argument is TRUE;
	pass on the signal argument to job_register()
	(job_class_add): Emit signals when registering jobs with existing
	connections.
	(job_class_unregister): Emit signals when unregistering a job.
	* init/job.c (job_register): Likewise, emit the InstanceAdded signal
	for the job class if the new signal argument is TRUE.
	(job_new): Emit signals when registering instances with existing
	connections.
	(job_change_state): Emit the instance removed signal when destroying
	an inactive instance.
	* init/job_class.h, init/job.h: Add signal argument to prototypes
	* init/control.c (control_register_all): When registering job classes
	on a new connection, do not emit a signal since they will already
	exist at the point when the name appears on the bus or the connection
	is complete.
	* init/tests/test_control.c (test_bus_open): Add comment that we
	are testing for signal non-emission already with the fake server,
	since it was this test that actually made me realise we had to
	not emit them :p
	* init/tests/test_job_class.c (test_register): Test that the signal
	is emitted when signal is TRUE and not emitted when signal is FALSE
	(test_unregister): Test that the JobRemoved signal is emitted
	(test_get_instance_by_name, test_get_all_instances): Free message
	if allocation failed.
	(test_consider, test_reconsider): Test that the JobAdded and
	JobRemoved signals are emitted (or not) when appropriate.
	* init/tests/test_job.c (test_register): Make sure that the
	InstanceAdded signal is emitted when TRUE is passed, and not when
	FALSE is passed.
	(test_new): Make sure the InstanceAdded signal is emitted when the
	job is registered on the bus.
	(test_change_state): Make sure the InstanceRemoved signal is sent
	when deleting an instance.

2008-06-02  Scott James Remnant  <scott@netsplit.com>

	* init/tests/test_job.c (test_new, test_register): Also use a private
	dbus server to avoid session bus problems.

	* init/tests/test_job_class.c (test_consider, test_reconsider)
	(test_register, test_unregister): Use a private dbus server instead
	of connecting to the session bus, which might not be there.

	* init/tests/test_control.c (test_disconnected): Simplify using a
	private dbus server rather than faking one.

	* init/tests/test_control.c (test_bus_close): Don't rely on being
	able to connect to the various buses, instead use a special private
	one.

2008-06-01  Scott James Remnant  <scott@netsplit.com>

	* dbus/com.ubuntu.Upstart.Job.xml (GetAllInstances): And also add
	a similar method to return the object path of all instances of a
	particular job.
	* init/job_class.c (job_class_get_all_instances): Implement the
	method, pretty much the same as the other.
	* init/job_class.h: Add prototype.
	* init/control.c: Fix comment.
	* init/tests/test_control.c (test_get_all_jobs): Ensure that the
	individual paths are children of the array.

	* dbus/com.ubuntu.Upstart.xml (GetAllJobs): Add method to return
	the object path of all known jobs.
	* init/control.c (control_get_all_jobs): Implement the method,
	somewhat simple happily.
	* init/control.h: Add prototype for the method.
	* init/tests/test_control.c (test_get_all_jobs): Test that the
	right data is returned.

	* dbus/com.ubuntu.Upstart.xml, dbus/com.ubuntu.Upstart.Job.xml,
	* dbus/com.ubuntu.Upstart.Instance.xml: Add libnih XML NS to the
	files so that we can tag methods as sync or async later.

	* init/control.c (control_get_job_by_name): Remove const from
	return parameter.
	* init/control.h: Update prototype.
	* init/tests/test_control.c (test_get_job_by_name): Remove const
	from path type.

	* init/job_class.c (job_class_get_instance_by_name): Remove wrong
	const from parameter now that we've fixed the bindings generator.
	* init/job_class.h: Update prototype to match.
	* init/tests/test_job_class.c (test_get_instance_by_name): Change
	type of path to match.

	* HACKING (Dependencies): clarify that autoreconf and configure need
	to be run for libnih first.

	* init/Makefile.am (test_process_LDADD, test_job_class_LDADD)
	(test_job_process_LDADD, test_job_LDADD, test_event_LDADD)
	(test_event_operator_LDADD, test_parse_job_LDADD)
	(test_parse_conf_LDADD, test_conf_LDADD, test_control_LDADD): Link
	the auto-generated D-Bus code in, otherwise the tests won't be
	complete.

2008-05-24  Scott James Remnant  <scott@netsplit.com>

	* HACKING: Changed branch location again, of both upstart and
	libnih.

2008-05-16  Scott James Remnant  <scott@netsplit.com>

	* init/job_class.c (job_class_consider, job_class_reconsider): Find
	the best class first and compare against the current class before
	acting, this avoids the re-register jump every time a job stops.
	(job_class_select): Rename to job_class_add() since this is takes
	a class and is the direct opposite to job_class_remove().

2008-05-15  Scott James Remnant  <scott@netsplit.com>

	* init/event.c (event_new): We can't rely on the event poll function
	being the last in the main loop, it's often the first, so after
	adding an event to the queue ensure the loop is iterated at least
	once so that the event poll occurs for it.

2008-05-09  Scott James Remnant  <scott@netsplit.com>

	* TODO (Anytime): Update.

	* dbus/com.ubuntu.Upstart.Instance.xml: format to match others

	* dbus/com.ubuntu.Upstart.Job.xml (GetInstanceByName): Add method
	* init/job_class.c (job_class_get_instance_by_name): Implementation.
	* init/job_class.h: Add prototype.
	* init/tests/test_job_class.c (test_get_instance_by_name): Tests
	for new method.

	* init/job_class.h (JobClass): Make instances a hash table.
	* init/job_class.c (job_class_new): Initialise instances as a hash
	table now.
	(job_class_register): Iterate instances as hash table.
	(job_class_remove): Slightly odd construct needed to return FALSE
	if there's anything in the hash table.
	(job_class_unregister): Likewise to assert on no instances.
	* init/tests/test_job_class.c (test_new): Check that instances is
	now a hash table.
	* init/job.h (Job): Make name the first member.
	* init/job.c (job_new): Add to instances as hash table.
	(job_instance): Drop entirely, replaced by a hash lookup.
	* init/tests/test_job.c (test_instance): Drop.
	* init/job_process.c (job_process_find): Iterate instances as a
	hash table.
	* init/event.c (event_pending_handle_jobs)
	(event_finished_handle_jobs): Iterate instances as hash table.
	(event_pending_handle_jobs): Replace job_instance call with an
	ordinary hash lookup.
	* init/tests/test_event.c: Update to use hash table.
	* init/tests/test_conf.c: Update instances stealing for hash table

	* init/job_class.c (job_class_new): initialise instance to the
	empty string.
	* init/tests/test_job_class.c: Update job_new() calls.
	(test_new): Check instance against the empty string.
	* init/job.c (job_new): name may no longer be NULL.
	* init/tests/test_job.c: Update job_new() calls.
	(test_instance): Reset back to "" when done.
	* init/event.c (event_pending_handle_jobs): Always expand the
	name, since the class->instance is always non-NULL.
	* init/tests/test_event.c: Update job_new calls.
	* init/tests/test_conf.c: Update job_new calls.
	* init/tests/test_job_process.c: Update job_new calls.

	* init/job.c (job_new): Singleton jobs have a fixed name of "",
	rather than a NULL name, and a D-Bus name of "_".
	(job_instance): Which rather simplifies this function (in fact,
	it makes this function look like a common one).
	(job_emit_event): Always set INSTANCE variable.
	(job_name): Still distinguish in output, to avoid ugly "()" but
	check character rather than NULL.
	* init/tests/test_job.c (test_new): Check name is set to ""
	and path to ".../_"
	(test_change_state, test_emit_event): Update test cases to assume
	an empty INSTANCE variable
	(test_instance): Update to pass "" instead of NULL.
	* init/job_process.c (job_process_run): Always set UPSTART_INSTANCE
	* init/tests/test_job_process.c (test_run): Always assume an
	UPSTART_INSTANCE variable, it may just be empty.
	* init/tests/test_event.c (test_pending_handle_jobs): Expect
	the name to be set to the empty string.

	* init/Makefile.am (com.ubuntu.Upstart.c com.ubuntu.Upstart.h)
	(com.ubuntu.Upstart.Job.c com.ubuntu.Upstart.Job.h)
	(com.ubuntu.Upstart.Instance.c com.ubuntu.Upstart.Instance.h):
	Drop setting of data-type, turns out it doesn't work anyway.

	* dbus/Upstart.conf: Add configuration file.
	* dbus/Makefile.am (dbussystemdir, dist_dbussystem_DATA): Install
	the configuration file into the right place.

	* dbus/com.ubuntu.Upstart.xml (GetJobByName): Add method
	* init/control.c (control_get_job_by_name): Implementation.
	* init/control.h: Prototype.
	* init/tests/test_control.c (test_get_job_by_name): Test the
	method using a fake message.

2008-05-08  Scott James Remnant  <scott@netsplit.com>

	* dbus/com.ubuntu.Upstart.xml, dbus/com.ubuntu.Upstart.Job.xml,
	* dbus/com.ubuntu.Upstart.Instance.xml: Add DTDs.

	* init/control.c (manager_interfaces): Export the general
	com.ubuntu.Upstart interface
	* init/job_class.c (job_class_interfaces): Export the
	com.ubuntu.Upstart.Job interface
	* init/job.c (job_interfaces): Export the
	com.ubuntu.Upstart.Instance interface

	* init/Makefile.am (BUILT_SOURCES)
	(com.ubuntu.Upstart.c com.ubuntu.Upstart.h)
	(com.ubuntu.Upstart.Job.c com.ubuntu.Upstart.Job.h)
	(com.ubuntu.Upstart.Instance.c com.ubuntu.Upstart.Instance.h):
	Generate C code and header files from the XML files which produce
	object bindings.
	(init_SOURCES): Link the built sources.
	(CLEANFILES): Clean them up afterwards

	* dbus/com.ubuntu.Upstart.xml: Initially empty description for
	manager object interface(s).
	* dbus/com.ubuntu.Upstart.Job.xml: Initially empty description
	for job class object interface(s).
	* dbus/com.ubuntu.Upstart.Instance.xml: Initially empty
	description for job instance object interface(s).
	* dbus/Makefile.am: Distribute the three interface files,
	they're used as sources elsewhere.
	* configure.ac (AC_CONFIG_FILES): Generate dbus/Makefile
	* Makefile.am (SUBDIRS): Descend into the dbus sub-directory.

	* init/job_class.c (job_class_consider, job_class_reconsider):
	Separate out the actual meat of the functions, since it's largely
	duplicated between the two.  This makes the difference between
	the two functions clearer, consider always stages an election
	no matter which is registered, reconsider only stages an election
	if the current class is registered.
	(job_class_select, job_class_remove): Functions containing the
	common code, which now also handle registering and unregistering
	the class with D-Bus.  Here is the right place, not in new, since
	we only export the current best class of a given name.
	(job_class_register, job_class_unregister): Function to register
	a job and its instances, and to unregister a job (we assert that
	there must be no instances for us to do this).
	* init/job_class.h: Add prototypes.
	* init/tests/test_job_class.c (test_consider, test_reconsider):
	Check that D-Bus registration and unregistration happens as
	expected.
	(test_register, test_unregister): test on their own.
	* init/job.c (job_new): Register instances with D-Bus, since
	instances can only ever exist for active classes, all instances
	are always registered on the bus.
	(job_register): Function to register an instance on the bus.
	* init/job.h: Add prototype.
	* init/tests/test_job.c (test_new): Test creating a job with an
	active d-bus connection, which should have it registered.
	(test_register): Test registration on its own.
	* init/control.c (control_register_all): Make this always succeed,
	and register existing jobs on the new connection.
	(control_server_connect, control_bus_open): registration is
	always successful.
	* init/tests/test_control.c (test_server_connect, test_bus_open):
	Test with existing jobs when we get a connection or create the
	bus connection, ensure that the jobs and instances are registered.

	* init/tests/test_job.c (test_change_state): Check for a bug where
	a job with multiple instances will be freed when one instance is
	deleted rather than the last instance.
	* init/job.c (job_change_state): Add debugging messages when we
	destroy a job that's no longer the current one or an instance
	that's no longer active; also ensure that we never destroy a job
	that's the current one.
	* init/event.c (event_pending_handle_jobs): Add a debugging message
	when we create a new instance of a job.
	* init/conf.c (conf_file_destroy): Add a debugging message when
	we destroy a job that's no longer the current one.

2008-05-07  Scott James Remnant  <scott@netsplit.com>

	* init/control.c (control_server_open, control_server_close)
	(control_server_connect): Create and manage a listening d-bus server
	that is used for private direct connections to Upstart for when the
	d-bus daemon is not available.  Each new connection has the same
	objects as the d-bus system bus, they only differ in their method.
	(control_conns, control_init): Cache the open connections, including
	the bus daemon and any private connections; we'll iterate this list
	when sending signals.
	(control_bus_open): Store connection in the list, don't worry about
	setting close-on-exec, we check that by test case and rely on d-bus
	to do it.
	(control_bus_disconnected): Rename to control_disconnected
	(control_disconnected): Work for system bus and private connections,
	remove from the connections list.
	* init/control.h: Add prototypes, remove global definition of bus
	name to just being private again.
	* init/tests/test_control.c (test_server_open, test_server_close)
	(test_server_connect): Test the new functions.
	(test_bus_open): add check for list entry
	(test_bus_disconnected): rename to test_disconnected
	* init/main.c: Open the listening server, warning if we're unable
	to do so (but we won't treat it as a hard error since there's the
	d-bus daemon as the default anyway).
	* init/init.supp: suppress the fact that the control connections
	list stays around.

	* init/job_process.c (job_process_run): Use NIH_ZERO instead of
	NIH_MUST and == 0

2008-05-06  Scott James Remnant  <scott@netsplit.com>

	* init/environ.c (environ_expand_until): Odd gcc optimiser warning,
	it reckons arg_start and end may be used uninitialised, but I don't
	see how they can be.

	* init/main.c (main): Warn if we can't set the root directory.
	* init/job_process.c (job_process_spawn)
	(job_process_error_abort): loop on the return of write()
	* init/tests/test_job_process.c (child, main): assert getcwd() works
	(test_handler): initialise list and entry for gcc's blind spot.
	(test_run): initialise ret for gcc's blind spot
	* init/tests/test_job.c (test_name): jump through hoops for gcc
	(test_change_state): list and entry.
	* init/tests/test_event.c (test_finished_handle_jobs, test_finished)
	(test_pending_handle_jobs, test_poll, test_pending): initialise to
	NULL and buy gcc glasses
	* init/tests/test_event_operator.c (test_operator_collect): another
	NULL to make gcc happy.

2008-05-01  Scott James Remnant  <scott@netsplit.com>

	* TODO: Update.

	* init/init.supp: Suppress a few test case artefacts caused by
	valgrind hating reachable memory at exec() time.

	* init/tests/test_job_process.c: Fix a few cases where we were
	still dup'ing the name argument to job_new().
	* init/tests/test_parse_job.c: Include missing signal.h

	* init/event.c (event_pending_handle_jobs)
	(event_finished_handle_jobs): Land the old job event handling
	functions here as static functions, right now they're immense but
	we'll actually move much of the code back out again as we go.
	* init/tests/test_event.c (test_pending_handle_jobs)
	(test_finished_handle_jobs): Also land the test cases in renamed
	and somewhat restructued functions, since we now have to do the
	testing through event_poll().
	(test_poll, test_pending, test_finished): It never hurts to improve
	test cases while you're in there.

2008-04-30  Scott James Remnant  <scott@netsplit.com>

	* init/job.c (job_change_state): Change calls to job_process_run
	and job_process_kill.
	* init/main.c: Change to job_process_handler

	* init/job_process.c, init/job_process.h: Land the code from job.c
	and defs from job.h that deal specifically with a job's processes,
	rename the functions to job_process_*() in the process.
	* init/tests/test_job_process.c: And land the test cases as well.

	* init/job.c: Strip of everything not related to creation and finding
	of instances and the core state machine; process stuff will move to
	job_process.c and event handling to event.c, class (nee config) stuff
	is already moved to job_class.c
	(job_new): Don't reparent the name, it doesn't help anything, just
	take a copy.
	(job_name, job_failed, job_unblock, job_emit_event): Make extern since
	we need to use these outside or just want to test them.
	* init/job.h: Clean out also.
	* init/tests/test_job.c: Also clean out.
	(test_name, test_failed, test_unblock, test_emit_event): Add test cases
	for newly extern functions.

	* init/main.c: Include events.h to get the ones we need.

	* init/control.c (control_job_config_path, control_job_path)
	(control_path_append): Drop these functions (replaced by the more
	generic nih_dbus_path() function)
	* init/control.h: Make CONTROL_ROOT public, and drop other prototypes.
	* init/tests/test_control.c (test_job_config_path)
	(test_job_path): Drop tests.

2008-04-29  Scott James Remnant  <scott@netsplit.com>

	* init/event.c, init/event.h, init/tests/test_event.c: Strip out the
	event operator code and events list.

	* init/job_class.c, init/job_class.h: We only need the event operator
	code here now.

	* init/events.h, init/event_operator.c, init/event_operator.h,
	init/tests/test_event_operator.c: Separate out the event operator
	code and the list of events into separate source files.
	* init/Makefile.am (init_SOURCES): Build and link event operator code
	and use the lists of events.
	(TESTS): Build and run the event operator test suite.
	(test_event_operator_SOURCES, test_event_operator_LDFLAGS)
	(test_event_operator_LDADD): Details for the event operator test
	suite.
	(test_process_LDADD, test_job_class_LDADD)
	(test_job_process_LDADD, test_job_LDADD, test_event_LDADD)
	(test_parse_job_LDADD, test_parse_conf_LDADD, test_conf_LDADD)
	(test_control_LDADD): Link the event operator code.

	* init/job_class.c, init/main.c: Correct includes and some function
	names.

	* init/process.c, init/process.h, init/tests/test_process.c: Land
	original Process code (used by job class and similar).

	* init/process.c, init/process.h, init/tests/test_process.c: Break
	into two pieces, one part becomes job_process which requires both
	job information and process information, the other becomes system
	which requires no job information.
	* init/errors.h: Update error name.
	* init/Makefile.am (init_SOURCES): Build and link job process code
	and header along with system code and header.
	(TESTS): Build and run job process and system test suites.
	(test_job_process_SOURCES, test_job_process_LDFLAGS)
	(test_job_process_LDADD): Details for job process test suite.
	(test_system_SOURCES, test_system_LDFLAGS, test_system_LDADD):
	Details for system test suite.
	(test_process_LDADD, test_job_class_LDADD, test_job_LDADD)
	(test_event_LDADD, test_parse_job_LDADD, test_parse_conf_LDADD)
	(test_conf_LDADD, test_control_LDADD): Link job process and system
	code.

	* init/parse_conf.c: Remove parse_job include.

	* init/init.supp: Update leak check for class init; remove
	valgrind workaround since it's gone away with the change of that
	function.

	* init/conf.h (ConfFile): Change type of job member, but leave name.
	Add prototype for new function.
	* init/conf.c (conf_reload_path): Somewhat simplify the case of
	having parsed a job, we only need to call job_class_consider() now
	to have it dealt with.
	(conf_file_destroy): Likewise after removing the ConfFile from the
	source (so it won't get considered) and marking the job class as
	deleted, we only need to call job_class_reconsider() and check the
	return value to see whether we've been replaced.
	(conf_select_job): In return we provide the function to decide which
	of the available job sources is the best one.
	* init/tests/test_conf.c: Update types in tests.
	(test_select_job): Test the new function.

	* init/parse_job.h: Update to include job_class.h and update prototype
	to return JobClass, we'll keep the name though since we'll never
	parse jobs and otherwise things get annoying.
	* init/parse_job.c: Update to work on job classes.
	* init/tests/test_parse_job.c: Update to match.

	* init/job_class.h (JobClass): Factor out old JobConfig object into
	a new JobClass object with the same properties, but in its own source
	file.
	(ExpectType): Rename old JobExpect to this to match other enums.
	(ConsoleType): Move along with the object that uses it.
	* init/job_class.c (job_class_init, job_class_new)
	(job_class_environment): Bring along methods that only operate on
	a JobClass, cleaning them up in the process.
	(job_class_consider, job_class_reconsider): Replace job_config_replace
	with these two functions that may be used for a new job class and
	when discarding or finishing with an old one respectively.
	* init/tests/test_job_class.c: Tests for the functions.
	* init/Makefile.am (init_SOURCES): Build and link job class source
	and header.
	(TESTS): Build and run job class test suite.
	(test_job_class_SOURCES, test_job_class_LDFLAGS)
	(test_job_class_LDADD): Details for job class test suite.
	(test_process_LDADD, test_job_LDADD, test_event_LDADD)
	(test_parse_job_LDADD, test_parse_conf_LDADD, test_conf_LDADD)
	(test_control_LDADD): Link job class code to other tests too.

2008-04-28  Scott James Remnant  <scott@netsplit.com>

	* init/control.c (control_job_config_path, control_job_path): Add
	functions to generate D-Bus object paths for jobs and instances
	(control_path_append): and a static function used by both to append
	escaped path elements.
	* init/control.h: Add prototypes.
	* init/tests/test_control.c (test_job_config_path)
	(test_job_path): Add test cases for the new functions.
	* init/job.h (JobConfig, Job): Add path member to both structures.
	* init/job.c (job_config_new, job_new): Initialise the path members.
	* init/tests/test_job.c (test_config_new, test_new): Make sure
	the path members are initialised to something sensible.
	* init/init.supp: Valgrind whines, I do not know why.

	* init/control.c (control_bus_open): Call out to register objects
	on the new bus connection.
	(control_register_all): Start off by registering the connection
	manager object, no methods/signals for now.
	* init/tests/test_control.c (test_bus_open): Make sure the manager
	object is registered.

2008-04-27  Scott James Remnant  <scott@netsplit.com>

	* init/tests/test_control.c (test_bus_open): Correct name of
	error macro.

	* init/job.c (job_emit_event): Make INSTANCE the second variable.
	* init/tests/test_job.c (test_next_state): Update tests.

2008-04-25  Scott James Remnant  <scott@netsplit.com>

	* init/tests/test_control.c (test_bus_open): Use D-bus macros for
	error strings instead of naming them by hand.

2008-04-22  Scott James Remnant  <scott@netsplit.com>

	* init/tests/test_control.c (test_bus_close): Add another missing
	call to dbus_shutdown.

2008-04-21  Scott James Remnant  <scott@netsplit.com>

	* init/tests/test_control.c (test_bus_open): Under valgrind we seem
	to get NoReply instead of Disconnected which is a wee bit odd.
	Add missing call
	(test_bus_disconnected): Add missing call to dbus_shutdown.

2008-04-19  Scott James Remnant  <scott@netsplit.com>

	* init/process.c: Add missing limits.h include

	* init/job.h (JobConfig): Merge instance and instance_name; if
	instance is set, the job is multi-instance with the name derived
	from that; if unset the job is singleton.  We will not support
	unlimited instances.
	* init/job.c (job_config_new): Initialise instance to NULL.
	(job_new): Assert that name is set for instance jobs.
	(job_instance): Alter to only deal with singleton and instance
	jobs, the unlimited instances case is gone.
	(job_handle_event): Use instance instead of instance_name
	* init/tests/test_job.c (test_config_new): Check instance is NULL
	(test_find_by_pid): Adjust the way instance jobs are made, which
	means we have to pass a name to job_config_new now.
	(test_instance): Adjust tests to remove unlmited-instance tests
	and pass name to job_config_new
	(test_change_state, test_run_process): Pass instance name to
	job_new as an allocated argument rather than waiting to set it
	until afterwards.
	(test_handle_event): Set instance instead of instance_name
	* init/parse_job.c (stanza_instance): Make the argument mandatory.
	* init/tests/test_parse_job.c (test_stanza_instance): Remove the
	checks for without argument, and make sure that without argument
	is an error.

	* init/parse_job.c (stanza_oom): Oops, forgot to free never arg.

	* init/job.h (JobConfig): NihList is rather overkill for emits,
	which is static configuration; turn into a NULL-terminated array
	which'll make it easier to turn into a D-Bus property later.
	* init/job.c (job_config_new): Initialise to NULL now.
	* init/tests/test_job.c (test_config_new): Make sure it's NULL.
	* init/parse_job.c (stanza_emits): Store in an array instead.
	* init/tests/test_parse_job.c (test_stanza_emits): Redo tests.

	* init/job.c (job_emit_event): Append exported variables to the
	job event without overwriting the builtins.
	* init/tests/test_job.c (test_change_state): Check that exported
	environment is added to the job events.

	* init/parse_job.c (stanza_export): Parse a new export stanza,
	which takes one or more environment variable names.
	* init/tests/test_parse_job.c (test_stanza_export): Test the new
	stanza.

	* init/job.h (JobConfig): Add new export member.
	* init/job.c (job_config_new): Initialise to NULL.
	* init/tests/test_job.c (test_config_new): Make sure it's NULL.

	* init/environ.c (environ_add, environ_set): Add a replace argument
	which when FALSE does not replace existing entries in the environment
	table.
	* init/environ.h: Adjust prototypes.
	* init/tests/test_environ.c (test_add): Add tests for non-replacement
	mode, including corner cases.
	(test_set): Replace should be TRUE in this test.
	* init/event.c (event_operator_collect): Always replace existing
	environment members.
	* init/job.c (job_config_environment, job_run_process): Always replace
	existing environment members.
	(job_emit_event): Always replace existing environment members, and
	rework this function to get rid of the confusing gotos.

	* init/tests/test_job.c (test_change_state): Add tests to make sure
	we include the INSTANCE variable in the event environment.

2008-04-18  Scott James Remnant  <scott@netsplit.com>

	* init/process.c (process_kill): Make sure we do send the signal to
	the process group; in practice this makes no difference, but it pays
	to be explicit in such things.
	* init/tests/test_process.c (test_kill): Add a test case for when
	the session leader is no more.

	* init/job.h (JobConfig): Another day, another obscure job config
	detail.  This one is for adjusting how likely you are to be killed
	by the OOM Killer.
	* init/job.c (job_config_new): Set to zero by default.
	* init/tests/test_job.c (test_config_new): And make sure it is zero.
	* init/parse_job.c (stanza_oom): And it helps to have a function
	to set that one.
	* init/tests/test_parse_job.c (test_stanza_oom): Test it.
	* init/errors.h: And we need an error if its out of bounds.
	* init/conf.c (conf_reload_path): Which also needs to be caught.
	* init/process.c (process_spawn): Of course, we have to do something
	with the oom adjustment.
	(process_error_read): message for failure error.
	* init/process.h (processErrorType): And need an error if it fails

	* init/main.c: Drop the legacy configuration directory, the format
	of jobs has changed sufficiently to not support it.
	* init/Makefile.am (AM_CPPFLAGS): Remove LEGACY_CONFDIR definition.
	(install-data-local): Don't create it, either.

	* init/enum.c, init/enum.h, init/tests/test_enum.c: Remove these
	source files, a hold-over from when we had them in a separate
	library and passed around the integer values.
	* init/job.c, init/job.h, init/tests/test_job.c: Restore in their
	proper place.
	* init/Makefile.am: Remove enum.* from build instructions.

	* init/main.c: Attempt to connect to the system bus on startup,
	but don't expect it to work.

	* init/control.c (control_bus_open, control_bus_disconnected)
	(control_bus_close): Functions to open a connection to the D-Bus
	system bus, clean up if disconnected or disconnect ourselves
	explicitly.
	* init/control.h: Prototypes.
	* init/tests/test_control.c (test_bus_open)
	(test_bus_disconnected, test_bus_close): Test the functions using
	a fake D-Bus system bus daemon.
	* init/errors.h: Add error for "name taken".
	* init/Makefile.am (init_SOURCES): Build and link control.c and
	control.h
	(TESTS): Build and run control test suite.
	(test_control_SOURCES, test_control_LDFLAGS, test_control_LDADD):
	Details for control test suite.
	(test_process_LDADD, test_job_LDADD, test_event_LDADD)
	(test_parse_job_LDADD, test_parse_conf_LDADD, test_conf_LDADD):
	Link control.o

2008-04-16  Scott James Remnant  <scott@netsplit.com>

	* init/job.h (JobConfig): Add leader member.
	* init/job.c (job_config_new): Initialise leader to FALSE.
	* init/tests/test_job.c (test_config_new): Make sure leader is FALSE.
	(test_change_goal, test_change_state, test_run_process)
	(test_kill_process, test_child_handler, test_handle_event)
	(test_handle_event_finished): Jobs have to be leaders now to allow
	waitpid() to work in test cases.
	* init/parse_job.c (stanza_session): Parse "session leader" stanza
	to set to TRUE.
	* init/tests/test_parse_job.c (test_stanza_session): Test new
	stanza parsing.
	(test_stanza_console): Add missing "missing argument" test.
	* init/process.c (process_error_read): Deal with new fork error.
	(process_spawn): If we're not to be a session leader, fork again and
	write the pid back on the open socket.
	* init/process.h (ProcessErrorType): Introduce new fork error.
	* init/tests/test_process.c (test_spawn): Test that we can't start
	a non-session-leader and still have process details.
	(test_spawn, test_kill): Other jobs have to be leaders now to
	allow waitpid() to work.
	* init/tests/test_event.c (test_poll): Jobs have to be leaders now
	to allow waitpid() to work.

2008-04-12  Scott James Remnant  <scott@netsplit.com>

	* configure.ac (NIH_INIT): Require that libnih build D-Bus support,
	failing configure if we can't get it.
	* init/Makefile.am (AM_CFLAGS): Build with D-Bus CFLAGS,
	(init_LDADD, test_process_LDADD, test_job_LDADD, test_event_LDADD)
	(test_parse_job_LDADD, test_parse_conf_LDADD, test_conf_LDADD): and
	link with libnih-dbus.la and D-Bus LIBS.
	(init_LDFLAGS): No need for -static now since libnih will only exist
	statically anyway.

	* init/main.c: Use a better name for kbdrequest
	* init/event.h (KBDREQUEST_EVENT): Rename event to keyboard-request

	* init/main.c: Drop the attempt to rescue a crashed system by
	carrying on with no state
	(crash_handler): After the child has core dumped, the parent will
	die and the kernel will panic.  That's the best we can do, I think.

	* init/job.c (job_change_state): Don't generate the stalled event;
	there's nothing useful you can do with it other than start a root
	shell and that's just a security hole waiting to happen.
	(job_new): Don't increment the instances counter.
	* init/job.h: Remove extern for instances counter.
	* init/tests/test_job.c (test_new): Remove the check that the
	instance counter is incremented.
	(test_change_state): Remove the test for the stalled event.
	* init/event.h (STALLED): Remove stalled event definition,
	* TODO: Update.

	* init/job.h (Job): And while we're at it, the instance name is
	guaranteed unique for a given job name, which is also guaranteed
	to be unique - so don't bother with job ids either, since they
	also get reused in bad cases.
	* init/job.c (job_next_id): Drop this function.
	(job_new): Don't assign an id anymore.
	(job_find_by_id): Drop this function.
	(job_run_process): Set UPSTART_INSTANCE to the instance name if set.
	(job_name): Function to create the string used in messages.
	(job_change_goal, job_change_state, job_run_process)
	(job_kill_process, job_kill_timer, job_child_handler)
	(job_process_terminated, job_process_trace_new)
	(job_process_trace_new_child, job_process_trace_signal)
	(job_process_trace_fork, job_process_trace_exec): Use the instance
	name in messages (if set) in place of the job id.
	* init/tests/test_job.c (test_new): Drop checks on the id field.
	(test_find_by_id): Drop test.
	(test_run_process): Check that UPSTART_INSTANCE is set only for
	named job instances, and contains the instance name.
	(test_change_state, test_run_process, test_child_handler): Remove
	id setting and update error message checks.
	* TODO: Update.

	* init/event.h (Event): We don't use the id field for anything;
	and it can't be guaranteed to be unique since it can wrap over
	and get reused.  Drop it.
	* init/event.c (event_next_id): Drop this function.
	(event_new): Don't assign an id anymore.
	(event_find_by_id): Drop this function.
	* init/tests/test_event.c (test_new): Drop checks on the id field
	(test_find_by_id): Drop test.
	(test_poll): Drop id setting which was needless anyway.

2008-04-11  Scott James Remnant  <scott@netsplit.com>

	* init/tests/test_job.c (test_child_handler): Add tests to make
	sure that respawn works for both services and tasks; the only
	difference we want for tasks is that zero is a normal exit code.
	* init/job.c (job_process_terminated): Status need not be non-zero
	if the job is not a task.

	Change the default job type from task to service, which will
	finally match people's expectations.

	* init/job.h (JobConfig): Replace service member with task
	* init/job.c (job_config_new): Initialise task to FALSE
	(job_change_state): Unblock if not a task instead of if a service
	* init/tests/test_job.c (test_config_new): Make sure task is FALSE
	(test_change_state): Check service by default, task with flag;
	this also means we expect blockers to be cleared if we end up in
	running for the other checks
	(test_child_handler): Expect blockers to be cleared if we end up
	in running now that service is the default.
	* init/tests/test_event.c (test_poll): Test with a task since
	we want to remain blocked for longer.
	* init/parse_job.c (stanza_respawn): Don't set service to TRUE
	(stanza_service): Rename to stanza_task and set task flag instead
	* init/tests/test_parse_job.c (test_stanza_respawn): Remove checks
	for setting of service flag
	(test_stanza_service): Rename to test_stanza_task and test task

	* init/job.c (job_init): Create hash using nih_hash_string_new()
	* init/conf.c (conf_source_new): Likewise.

2008-03-08  Scott James Remnant  <scott@netsplit.com>

	* HACKING: Terminology changes: Bazaar-NG is now just Bazaar;
	Malone is now just Launchpad's bug tracking system.  Update bugs
	URL to match modern form.

	* init/enum.h (JobWaitType): Rename to JobExpect
	* init/job.h (JobConfig): Rename wait_for to expect
	* init/job.c (job_config_new, job_change_state, job_run_process)
	(job_process_stopped, job_process_trace_new_child): Rename wait_for
	to expect in all occurances.
	* init/tests/test_job.c: Likewise rename all occurances.
	* init/parse_job.c (stanza_wait): Rename to stanza_expect and drop
	the intermediate argument.
	* init/tests/test_parse_job.c (test_stanza_wait): Rename to
	test_stanza_expect and adjust tests to match new syntax.
	* init/tests/test_process.c (test_spawn): Remove set of wait_for.

	* doc/states.dot: Remove the state transition from starting to
	waiting ("emit_stopped" in the graph); we don't have a "respawning
	too fast" exit here anymore, so always go to stopping.
	* doc/states.png: Regenerate.

	* TODO: Document the problems with overflowing ids and instance
	counter before I forget about them.

2008-03-07  Scott James Remnant  <scott@netsplit.com>

	* TODO: Update.

	* init/job.h (JobConfig): Add instance_name member.
	(Job): Add name member.
	* init/job.c (job_config_new): Initialise instance name to NULL.
	(job_new): Accept the name as an argument, reparenting and stealing
	(job_handle_event): Expand the instance name and pass to job_new
	(job_instance): Accept a name and look that up in the list of current
	instances returning the instance if found.
	* init/tests/test_job.c: Add extra argument to all job_new calls
	(test_config_new): Make sure instance name is initialised to NULL.
	(test_handle_event): Make sure the job name is set from the instance,
	and make sure an existing instance is reused if we can.
	(test_instance): Make sure that the existing instance is returned.
	* init/parse_job.c (stanza_instance): Check for an optional argument
	and store it in the instance_name member if it exists, otherwise
	free and reset the instance_name member.
	* init/tests/test_parse_job.c (test_stanza_instance): Check the new
	argument is handled properly and stored in the right place.
	* init/tests/test_conf.c (test_source_reload_job_dir)
	(test_file_destroy): Add extra NULL to job_new
	* init/tests/test_event.c (test_poll): Add extra NULL to job_new

	* init/event.c (event_operator_match): Accept an environment array
	and expand the operator value against it before attempting to match.
	(event_operator_handle): Also accept the environment array and pass
	through to calls to event_operator_match().
	* init/event.h: Update prototypes.
	* init/tests/test_event.c (test_operator_match): Add extra NULL
	argument to most tests, and add tests for known and unknown variable
	references.
	(test_operator_handle): Add extra NULL arguments to most tests, and
	add test for passing of environment through.
	(test_operator_reset): Add extra NULL argument to call.
	* init/job.c (job_handle_event): Pass the job environment for the
	stop event handling, but NULL for the start event.
	* init/tests/test_job.c (test_handle_event): Make sure that a stop
	operator is expanded from the job environment before being matched
	against the stop event.

	* init/event.c, init/event.h, init/environ.c: Documentation tweaks.

	* init/job.c (job_change_state): Remove the code to check for runaway
	jobs from here, we'll always let people explicitly start an instance.
	(job_process_terminated): Call job_catch_runaway when actually doing
	the respawn instead.
	* init/tests/test_job.c (test_change_state): Remove "too fast" checks,
	we're going to allow start/stop requests to restart jobs as much as
	they like since this is an external request.
	(test_handle_event, test_handle_event_finished): No need to remove
	a respawn limit with this behaviour.
	(test_child_handler): Instead check that the respawn counter is
	dealt with by the child handler.

	* TODO: Update, I found a bug with the current model.

	* init/tests/test_environ.c (test_expand): Check that a string
	without an expansion still works ok.

2008-03-06  Scott James Remnant  <scott@netsplit.com>

	* init/event.c (event_operator_collect): Just use strcat functions.

2008-03-03  Scott James Remnant  <scott@netsplit.com>

	* init/environ.c (environ_valid): New function to check the validity
	of an environment variable name, should call before accepting any.
	(environ_expand_until): New function to expand variable references
	in a string using an environment table; supports a few common
	shell-like expressions.
	(environ_getn): Change to return the value of the string, not the
	entire environment string.
	* init/environ.h: Add prototypes.
	* init/errors.h: Add errors raised by new functions.
	* init/tests/test_environ.c (test_valid, test_expand): Add test
	cases for the new functions.
	(test_get, test_getn): Change test case to check for the variable
	value instead of returning the whole string.

	* TODO: Add thoughts on blocking commands.

	* TODO: Update.

	* init/event.h (Event): Remove the refs member; we now never hold
	a reference to an event we're blocking since we always copy the
	environment out if we want to keep it.
	(EventOperator): Events are always blocked while we hold them,
	so drop the blocked member.
	(EventProgress): The done state is no longer needed, we can free
	in finished now.
	* init/event.c (event_ref, event_unref): Drop these functions.
	(event_new): Don't ininitialise the refs member since it's gone.
	(event_poll): Remove the done state since it's directly freed
	in event_finished again
	(event_finished): No done state, event is freed before return.
	(event_operator_new): No blocked member.
	(event_operator_copy): Always block the event after copying.
	(event_operator_destroy): Simply unblock.
	(event_operator_handle): Simply block the event on match.
	(event_operator_collect): Always block the copied event
	(event_operator_unblock): This function is no longer required, since
	it has an identical effect to reset.
	(event_operator_reset): Simply unblock the event.
	* init/tests/test_event.c (test_new): Drop the check for refs
	being initialised to zero.
	(test_ref, test_unref, test_operator_collect): Drop test for
	functions that have been dropped in the code.
	(test_operator_new): Drop the check for blocked being initialised
	to FALSE.
	(test_block, test_unblock, test_operator_destroy): Drop any references
	to the refs member.
	(test_operator_destroy): Actually fix the function to test things.
	(test_poll): Drop the check for remaining in the done state.
	(test_operator_new, test_operator_copy): Drop the checks for blocked.
	(test_operator_handle, test_operator_collect, test_opreator_reset):
	Drop references to refs and blocked.
	* init/job.c (job_unblock, job_handle_event): Drop the call to
	event_unref() since the next call was always event_unblock() and
	that's the one that we didn't delete.
	* init/tests/test_job.c (test_change_state, test_child_handler)
	(test_handle_event, test_handle_event_finished): Events don't
	have references anymore, so remove calls to reference, unreference
	and checks for the reference count - it's all done with blocks now.
	(test_new): Remove check that the operator is not blocked for a
	new job since there's no such thing now.
	(test_handle_event): Operators don't have a blocked member anymore,
	if there's an event, it's blocked.

	* init/job.c (job_change_state): Don't reference the event we're
	blocked on, we'll always know when it's finished.
	(job_handle_event_finished): Likewise no reason to unreference it.
	* init/tests/test_job.c (test_change_goal, test_child_handler)
	(test_handle_event, test_change_state)
	(test_handle_event_finished): Remove the expectation that the blocked
	event is referenced by the job.
	* init/tests/test_event.c (test_poll): Don't reference the event,
	since the job would not have.

	* init/job.c (job_emit_event): Use environ_add/set for style
	reasons.

	* init/job.c (job_handle_event): Reset the stop_on operator after
	processing the event, thus the expression needs to be completely
	reevaluated before the job can be stopped again by it.  At last,
	correct behaviour!
	(job_change_state): No reason to reset the stop_on operator when
	starting since it's always reset after evaluating to TRUE now;
	likewise no reason to reset on re-entering running or waiting,
	job_unblock() is sufficient.
	(job_failed): No reason to iterate stop_on to set failed, it's
	empty - job_unblock() does what we want.
	* init/tests/test_job.c (test_handle_event): Check that the operator
	is actually reset and the event not referenced when handling from
	the event.
	(test_change_state, test_child_handler): Don't put anything in stop_on
	and thus don't expect anything to come out of it -- event environment
	is all done in stop_env and blocking done in blocking.

	* init/job.c (job_handle_event): Collect the stop events and store
	them in the blocking list, unblocking any that were there before
	such as the start events.
	(job_change_state): Unblock blocking events when returning to running
	from pre-stop.
	* init/tests/test_job.c (test_handle_event): Make sure the stop
	events are collected and replace any previously blocking events.
	(test_change_state, test_child_handler): Test that stop events in
	the blocking list are kept and unblocked when necessary.

2008-03-02  Scott James Remnant  <scott@netsplit.com>

	* init/job.c (job_change_state): Shouldn't emit the started event
	on pre-stop cancellation, and shouldn't unblock the job because
	it's a service.

	* init/job.c (job_change_state): Throw away the stop environment
	when starting and returning to running.
	* init/tests/test_job.c (test_change_state): Make sure the stop
	environment is actually thrown away.

	* init/job.c (job_run_process): Append the environment from the
	stop events if given the pre-stop process to run; do this before
	the special events so they can never be overriden.
	* init/tests/test_job.c (test_run_process): Check that the stop event
	environment is included for pre-stop and not for other jobs.

	* init/job.c (job_handle_event): Remove setting of UPSTART_JOB
	and UPSTART_JOB_ID, we set that when we run the process.
	* init/tests/test_job.c (test_handle_event): Don't check for
	UPSTART_JOB and UPSTART_JOB_ID since we no longer copy it in here.

	* init/job.c (job_run_process): Copy the environment to pass it to
	the job, appending the UPSTART_JOB and UPSTART_JOB_ID variables here;
	we never want to be able to match these, etc.
	* init/tests/test_job.c (test_run_process): Add tests to make sure
	that the environment is actually set in the processes we run.

	* init/job.h (Job): Add stop_env member to store environment from
	stop events for the stop script.
	* init/job.c (job_new): Initialise stop_env to NULL.
	(job_handle_event): Copy environment from the stop_on operator into
	the stop_env member.
	* init/tests/test_job.c (test_new): Check that stop_env is NULL.
	(test_handle_event): Add lots of tests to make sure that the
	environment is collected from the events and stored in stop_env
	properly, overwriting what was there already if necessary.

	* init/init.supp (job-run-process-args): Add a suppression for the
	fact that job_run_process will leak its arguments to a new process
	assuming that it will call exec() or exit()

	* init/tests/test_job.c (test_child_handler): Remove bogus free tag
	of the list, which we don't use in this test (valgrind failure)

	* init/job.h (Job): Remove the start_on member.
	* init/job.c (job_new): Don't initialise start_on since it's gone.
	(job_change_state): Drop call to unblock the start_on operator since
	the events are already unblocked by job_unblock.
	(job_failed): Drop setting of start_on events to failed since this
	is already done by job_unblock.  This results in a slight change in
	behaviour, now when a job fails to start - the event or command will
	be immediately unblocked since there's no point waiting until it
	stops again - it was waiting for it to start.
	* init/tests/test_job.c (test_new): Remove start_on checks
	(test_change_state, test_child_handler, test_handle_event): Remove
	all references to start_on, instead relying on the blocking checks
	instead.
	* init/tests/test_event.c (test_poll): Remove solitary reference
	to job's start_on, this wasn't necessary anyway - we proved that it
	was the right event by affecting the job.  Revert previous commit
	that temporarily increased the number of references, they should be
	one again now only the blocking list holds them.

	* init/job.h (job): Add blocking member, a list of events that we're
	blocking from finishing.
	* init/job.c (job_new): Initialise blocking member to NULL.
	(job_handle_event): Collect the list of events from the operator
	and store them in the job's blocking list (unblocking any existing
	first); if the job is already running, unblock unref and discard.
	(job_unblock): New function to deal with unblocking the events we're
	holding onto and resetting the blocking list; this will be extended
	later to also unblock any command.
	(job_change_state): Unblock events in running for services and in
	waiting for everything.
	(job_failed): Unblock events and mark them as failed.
	* init/tests/test_job.c (test_new): Check that it's initialised to NULL
	(test_handle_event): Extend the test cases to check the value of the
	blocking list, and to make sure that the previous blocking list is
	overwritten when necessary.
	(test_change_state, test_child_handler): Extend test cases so that
	wherever we're had a blocked event in start_on, we also have that in
	the blocking list.
	* init/tests/test_event.c (test_poll): Temporarily increase the
	expected number of references/blockers to the event in the poll
	test.

	* init/job.h (Job): Add start_env member, this stores the environment
	to use when starting the event so it doesn't overwrite the current
	environment of a restarting job.
	* init/job.c (job_handle_event): Do the heavy lifting of starting a
	new job instance here; construct the environment from the built-ins
	and configured, append that collected from the start events, locate
	or create a new instance, add the job name and id then copy into
	the new start_env member before starting the job.  At some point
	this will probably all become a function since it'll be similar for
	the control functions.
	(job_change_state): Copy the start_env member into the env member
	when in the starting state; thus the job environment remains the same
	until restarted.
	(job_new): Remove code to initialise the environment, we now do that
	when actually starting the instance.
	* init/tests/test_job.c (test_handle_event): Add test cases for
	starting the job, making sure that the environment is correctly
	copied into the right field and also checking what happens if it's
	already stopping or running.
	(test_change_state): Make sure that start_env is correctly copied
	over into env, overwriting what is there if non-NULL or keeping it
	if NULL.
	(test_new): Remove checks for environment setup, since we don't do
	that anymore here; replace with checking for NULL and restore the
	alloc fail tests.
	* TODO: Update.

	* init/environ.c (environ_add): Allow it to accept NULL length, since
	we can't always keep that around.

	* init/process.c (process_spawn): Accept the environment list as
	a parameter, then finally we can change this function to take a
	JobConfig as the first argument.
	(process_error_read): Remove the associated error handler.
	* init/process.h: Change prototype.
	(ProcessErrorType): Remove error enum for environment.
	* init/tests/test_process.c (test_spawn): Update calls in test to
	just pass in an environment array (direct testing).
	* init/job.c (job_run_process): Pass configuration and environment
	to process_spawn.

	* init/process.c (process_spawn): Take the environment directly out
	the job structure, rather than recreating it.
	(process_environment): Drop function, absorbed elsewhere.
	* init/process.h: Remove prototype.
	* init/tests/test_process.c (test_spawn): Set the job_id variable
	before calling job_new and set config->start_on instead of
	job->start_on so that job_new can pick up both.
	(test_environment): Remove test cases.

	* init/job.h (Job): finally gains env pointer of its own.
	* init/job.c (job_new): Initialise the environment, moving the last
	of the code from process_environment -- this is only temporary
	though in the interests of refactoring, it'll move out of here again
	soon enough.
	* init/tests/test_job.c (test_new): Make sure that the environment is
	set in a manner which tests the overriding of things by other things;
	we have to temporarily comment out the alloc fail stuff though :-(

	* init/event.c (event_operator_collect): Make list the last argument
	for consistency with future functions.
	* init/event.h: Update prototype.
	* init/tests/test_event.c (test_operator_collect): Swap arguments.
	* init/process.c (process_environment): Update.

	* init/job.c (job_config_environment): Function to generate an
	environment table from a JobConfig, code largely moved from process.c
	* init/job.h: Add protoyype.
	(JOB_DEFAULT_ENVIRONMENT): List of environment variables to always
	copy from the environment (moved from process.h)
	* init/tests/test_job.c (test_config_environment): Add test case,
	again largely copied from test_process.c
	* init/process.c (process_environment): Call job_config_environment
	instead of the code moved out.
	* init/process.h (PROCESS_ENVIRONMENT): Move to job.h
	* TODO: Update.

	* TODO: Update.

2008-03-01  Scott James Remnant  <scott@netsplit.com>

	* init/event.c (event_operator_collect): Create a mega-function to
	iterate an EventOperator tree (filtering out those bits that aren't
	TRUE) and collect the events, adding them to a linked list, adding
	their environment to a table and making a string list for another
	environment variable.  Fundamentally this function marshals data
	out of the Event subsystem into the right format for the Job subsystem.
	* init/event.h: Add prototype.
	* init/tests/test_event.c (test_operator_collect): Tests for the
	collector function; some bits may seem similar to test_process.c
	* init/process.c (process_environment): Use event_operator_collect
	to gather the environment, instead of its own code (which pretty
	much got pasted into event_operator_collect anyway).  Force everything
	else to allocate matching the caller.
	* init/tests/test_process.c (test_spawn, test_environment): Had
	forgotten to set the value of the intermediate AND operator to TRUE,
	necessary now.

	* init/process.c (process_environment_add): Move and rename this
	function, since it's not really process associated
	(process_environment): Change to use environ_add or environ_setf
	instead.
	* init/process.h: Remove prototype.
	* init/environ.c (environ_add): New name/location of
	process_environment_add, modified to not take a copy of the string
	(environ_set): Wrapper for the above for common dealing with
	environment we want to set from a format string.
	(environ_get, environ_getn, environ_lookup): Functions to get an
	environment variable entry; largely cripped from event.c but
	bug-fixed at the same time.
	* init/environ.h: Function prototypes.
	* init/event.c (event_operator_match): Change to use environ_lookup
	* init/tests/test_process.c (test_environment_add): Move the tests.
	* init/tests/test_environ.c: Test suite for environment handling
	* init/Makefile.am (init_SOURCES): Build environ.c and environ.h
	(TESTS): Build environment test suite
	(test_environ_SOURCES, test_environ_LDFLAGS, test_environ_LDADD):
	Details for environment test suite
	(test_process_LDADD, test_job_LDADD, test_event_LDADD)
	(test_parse_job_LDADD, test_parse_conf_LDADD, test_conf_LDADD):
	Link environ.o to other test suites

	* init/job.c (job_new): Increment the number of instances.
	(job_instance): Simplify the function, it now only returns the
	existing instance or NULL.  This makes it easier to extend when
	we have env-limited instances later on.
	(job_handle_event): If job_instance returns NULL, create
	a new instance with job_new() and always reset the operator afterwards.
	* init/tests/test_job.c (test_new): Check that the instances variable
	is incremented when a new job is created.
	(test_instance): Change to check that it returns NULL when there is
	no active instance, or for multi-instance jobs, instead of creating
	a new one itself.
	(test_config_replace, test_find_by_pid)
	(test_find_by_id, test_change_goal, test_change_state)
	(test_next_state, test_run_process, test_kill_process)
	(test_child_handler, test_handle_event)
	(test_handle_event_finished): Call job_new to create a new instance
	from a config, instead of job_instance.

	* init/tests/test_conf.c (test_source_reload_job_dir)
	(test_file_destroy): Call job_new to create a new instance from a
	config, instead of job_instance.
	* init/tests/test_event.c (test_poll): Call job_new to create a new
	instance from a config, instead of job_instance.
	* init/tests/test_process.c (test_spawn, test_environment): Call
	job_new to create a new instance from a config, instead of job_instance

2008-02-29  Scott James Remnant  <scott@netsplit.com>

	* configure.ac: Compare the evaluated $sbindir against the common
	things we put in PATH, if it doesn't match, define EXTRA_PATH to
	contain it.
	* init/paths.h: Append EXTRA_PATH to PATH if defined.

	* init/Makefile.am (AM_CPPFLAGS): Replace TELINIT definition with
	SBINDIR, pointing at the common directory.
	* compat/sysv/Makefile.am (AM_CPPFLAGS): Replace SHUTDOWN definition
	with SBINDIR, pointing at the common directory.
	* init/paths.h (TELINIT): Redefine to be SBINDIR with "/telinit"
	on the end; define SBINDIR if necessary.
	* compat/sysv/reboot.c (SHUTDOWN): Redefine to be SBINDIR with
	"/shutdown" on the end; define SBINDIR if necessary.

2008-02-22  Scott James Remnant  <scott@netsplit.com>

	* init/event.c (event_operator_match): Rewrite to match both
	positionally and by name.
	* init/tests/test_event.c (test_operator_match): Update tests to
	check the new behaviour works.

	* init/parse_job.c (parse_on_operand): Add arguments to env list
	rather than args; sanity check afterwards to ensure that positional
	doesn't follow name-based -- when parsing the job is the right place
	to catch this.
	* init/tests/test_parse_job.c (test_stanza_start)
	(test_stanza_stop): Change args to env when checking operators.
	Check that arguments may be quoted in manners that we expect to be
	sane.  Check that positional arguments cannot follow name-based ones.
	* init/errors.h: Add new error.
	* init/conf.c (conf_reload_path): Treat expected variable as a
	permanent error.

	* init/tests/test_process.c (test_spawn, test_environment): 
	Update event_new() calls to remove extra argument.

	* init/main.c (main, cad_handler, kbd_handler, pwr_handler):
	Update event_new() calls to remove extra argument.

	* init/job.c (job_change_state): Update event_new () call.
	(job_emit_event): Update to put failure information in environment.
	* init/tests/test_job.c (test_new, test_instance)
	(test_child_handler, test_handle_event)
	(test_handle_event_finished): Remove extra argument to event_new,
	rename args to env in operator where necessary.
	(test_change_state): Update to check emitted event by full environment.

	* init/event.h (Event): Remove args member.
	(EventOperator): Rename args member to env.
	Update prototypes to match.
	* init/event.c (event_new): Remove args member.
	(event_finished): Remove copying of args member to failed event.
	(event_operator_new): Rename args member to env.
	(event_operator_copy): Rename args copying to env.
	(event_operator_match): ??
	* init/tests/test_event.c (test_new): Update test to remove args.
	(test_operator_new): Update test to rename args to env.
	(test_operator_copy): Update test to rename args to env.
	(test_operator_match): ???

	* TODO: Update with job atomicity notes.

2008-02-20  Scott James Remnant  <scott@netsplit.com>

	* init/job.c: Switch around job_find_by_pid and job_find_by_id
	* init/job.h: Likewise.

	* init/job.h: Update prototypes to match variable names in the
	code.

2008-02-17  Scott James Remnant  <scott@netsplit.com>

	* init/process.c (process_kill): Change to accept a JobConfig rather
	than a Job, since in theory this should only ever need that in a
	future where we can specify a kill signal (right now it's not used
	for anything!)
	* init/process.h: Update prototype.
	* init/tests/test_process.c (test_kill): Update test cases.
	* init/job.c (job_kill_process, job_kill_timer): Pass in JobConfig
	instead of Job.

	* init/process.c (process_spawn): Accept trace as an argument instead
	of using a random piece of job state to determine whether to trace
	or not.
	* init/process.h: Update prototype.
	* init/tests/test_process.c (test_spawn): Update tests to pass in
	via argument whether to trace the job or not.
	* init/job.c (job_run_process): Pass in the trace variable rather
	than relying on it working it out for itself; this means we don't
	need to set the state until after, therefore don't need to reset it.

	* AUTHORS, logd/jobs.d/logd.in: Update e-mail addresses.

	* README: Update kernel recommendation to 2.6.24, since that's
	the oldest version that the test suite will complete under.

2008-01-17  Scott James Remnant  <scott@netsplit.com>

	* TODO: Update.

	* init/job.c (job_run_process): Don't append the list of event
	names, they can be found in $UPSTART_EVENTS now.  This is better
	since it's consistent for exec and script.
	* init/tests/test_job.c (test_run_process): Drop test case.

	* init/process.c (process_environment): Function to build an
	environment table for a job containing built-in variables, those
	from the configuration, events and finally the upstart job ones.
	(process_environment_add): Helper function for the above that
	handles adding a variable to the array; dealing with fetching the
	value from init's environment if necessary.
	(process_setup_environment): This function now gets dropped in
	favour of the new ones.
	(process_spawn): Call the new process_environment() function and set
	the environ variable directly.
	* init/process.h (PROCESS_ENVIRONMENT): Define built-in environment
	variables that are always copied from our own environment.
	Add prototypes.
	* init/tests/test_process.c (test_environment): Check that the
	environment is built correctly and that each bit overrides the
	right other bit.
	(test_environment_add): Check that the array is built correctly.
	(test_spawn): Adjust order and values of expected environment
	to match what's now set.

2008-01-16  Scott James Remnant  <scott@netsplit.com>

	* init/job.c (job_failed): Separate the logic that marks the job
	and its associated events as failed into its own function, since
	it's a large enough amount of code that we were otherwise duplicating
	everywhere else (and in a few places, failing to mark the events as
	failed as well).
	(job_change_state, job_process_terminated): Call job_failed instead
	of doing it ourselves.
	(job_emit_event): De-nest the logic and fix so that we don't add
	environment to the failed respawn event.
	* init/tests/test_job.c (test_change_state): Add checks on whether
	the event was marked as failed or not.

	* TODO: Update.

	* configure.ac (AC_COPYRIGHT): Update copyright to 2008.

	* TODO: Update.

	* init/tests/test_job.c (test_child_handler): Don't run the signal
	and ptrace tests while in valgrind, sometimes signals (specifically
	SIGCONT after SIGSTOP) don't behave right and we kinda need that
	reliability.

	* init/tests/test_job.c (test_child_handler): After adding extra
	processes, make sure we clean up again so each test is roughly
	independant.  Fix the final test case to not rely on previous
	setup and work on its own.

	* init/tests/test_job.c (test_change_state): Remove useless check
	of job->start_on from a killed/post-stop check (noticed while
	writing the other).

	* init/job.c (job_change_state): Check the return value of
	job_run_process() and if particular processes fail, change the
	goal to stop and push the job into the next state; setting the job
	as failed along the way.
	(job_emit_event): If the exit_status is -1 then it means the job
	failed to spawn, so don't place EXIT_SIGNAL or EXIT_STATUS in the
	event environment.
	* init/tests/test_job.c (test_change_state): Check what happens when
	each process type fails, make sure that the job is stopped for
	pre-start, spawned and post-stop and the failure is ignored for
	post-start and pre-stop.

2008-01-15  Scott James Remnant  <scott@netsplit.com>

	* init/main.c: Selectively compile out certain pieces when make is
	run with CPPFLAGS=-DDEBUG, giving us a build that'll happily run from
	a user terminal.
	* init/event.h: Change the startup event to "debug" when built like
	that, so we don't accidentally do bad things.

	* init/job.c (job_run_process): Catch PROCESS_ERROR and abort the
	attempt to run the process, returning a non-temporary error condition.
	* init/tests/test_job.c (test_run_process): Add test case for
	attempting to spawn a file that doesn't exist.

	* init/process.c (process_error_read): Avoid the word process, since
	it's likely included in the higher error message.

	* init/process.c (process_spawn): Call process_error_abort() on any
	error condition.
	* init/tests/test_process.c (test_spawn): Add a test case for failing
	to spawn a process and receiving ProcessError correctly; fix other
	cases to ensure they return a pid.

	* init/errors.h: Add PROCESS_ERROR to the enum, but not to the string
	list since there's no specific defined string for this one.
	* init/process.h (ProcessError): Structure that builds on NihError
	to add additional information for a process error.
	(ProcessErrorType): enum of different process error types.
	* init/process.c (process_spawn): After forking read the error in
	the parent, returning if we raise one.
	Ensure we close the pipe if the fork fails.
	Re-order so that we set the environment, umask and priority after the
	resource limits (which should apply to them).
	(process_error_abort): New function to immediately abort with an
	error, writing it on the pipe first.
	(process_error_read): Counterpart function to read the error from
	the pipe and raise it, with appropriate error messages.

	* init/process.c (process_spawn): Create a pipe to use for
	communication with the child, ensuring its closed before the parent
	returns and ensuring that the writing end is close-on-exec in the
	child.

	* init/job.c (job_run_process): Change to return a value indicating
	whether there's been a non-temporary error (always returns zero so
	far).
	* init/job.h: Update prototype.
	* init/tests/test_job.c (test_run_process): Check that job_run_process
	always returns zero.

	* init/job.c (job_change_goal): Document in which states this function
	has unexpected side-effects such as freeing the job, since we do
	attempt to call it from within job_change_state().

	* init/process.c (process_setup_limits): Integrate this function back
	into process_spawn() since there's no reason for it to be separate.
	(process_setup_console): Alter this function so it closes the original
	console descriptors, opens the new ones and can reset them to if
	required -- in particular, this no longer takes a Job parameter.
	(process_spawn): Use the new process_setup_console function and
	integrate code from process_setup_limits().
	* init/process.h: Update function prototype.
	* init/main.c (main): Use the new process_setup_console() argument
	form.  Move syslog opening to the end of the function, rather than
	where it is now where it could be at risk of being closed again
	immediately.  Change the root directory in case we're run in some
	weird way.
	(reset_console): Remove function since the code is now in
	process_setup_console()
	* init/enum.h (console_type): Remove CONSOLE_LOGGED and make the
	CONSOLE_NONE constant be zero.
	* init/parse_job.c (stanza_console): Drop parsing of "logged"
	* init/tests/test_parse_job.c (test_stanza_console): Drop testing
	of "logged" parsing.

2008-01-14  Scott James Remnant  <scott@netsplit.com>

	* HACKING: Correct bzr URLs to trunk.

2007-12-15  Scott James Remnant  <scott@netsplit.com>

	* init/process.c (process_spawn): Fix some documentation strings.
	
	* init/process.c (process_kill): Move to beneath the process setup
	functions.
	* init/process.h: Adjust ordering here too.

	* init/process.c (process_spawn): Group console closing and setup
	together, becoming the session and process group leader first.

2007-12-07  Scott James Remnant  <scott@netsplit.com>

	* init/process.c (process_spawn): Drop the debug message since
	it's always repeated by the caller.
	* init/job.c (job_run_process): Drop the word Active which is a
	hold-over from when we had different process states.

	* TODO: Update.

	* init/job.c (job_child_handler): Add code to handle the trapped
	signal and ptrace event cases, distinguishing between a trapped
	signal and process stopped after exec or fork using our trace
	state member.  Call out to other functions to do the work.
	(job_process_trace_new): Called after the first exec to set the
	ptrace options, update the trace state and allow the process to
	continue without delivering the signal.  Also called after the
	fork to do the same.
	(job_process_trace_new_child): Called after a fork for the new child;
	increments the fork counter and if it goes over the number we want,
	detaches from the process and allows it to move to running.  Otherwise
	calls job_process_trace_new() instead.
	(job_process_trace_signal): Called when a signal is trapped, simply
	delivers it to the process unchanged.
	(job_process_trace_fork): Called before a fork for the parent, obtains
	the new child process id from the event, updating the job structure,
	and detaches from the parent which we're no longer interested in.
	(job_process_trace_exec): Called after an exec other than the first,
	assumed to be the end of forking so detaches from the process and
	allows it to move to running.
	* init/tests/test_job.c (test_child_handler): Add test cases for
	the various ptrace states.

	* init/job.c (job_run_process): Set process trace state to new for
	the main job if we need to wait for the daemon or fork; otherwise
	reset the state.
	* init/tests/test_job.c (test_run_process): Add test cases to make
	sure the trace state is set right and picked up by process_spawn.

	* init/process.c (process_spawn): Set a ptrace before execing the
	binary if the trace state is TRACE_NEW, set by the caller.
	* init/tests/test_process.c (test_spawn): Make sure that a job is
	ptraced if set up properly.
	(child): Add a simple case that just exits immediately for testing
	the above.

	* init/job.h (Job): Add new trace_forks member to keep count of how
	many forks we've seen and trace_state member to track whether we've
	just started the trace or just forked.
	* init/enum.h (TraceState): Add enumeration to keep track of ptrace
	state to differentiate between a signal and an event.
	* init/job.c (job_new): Initialise new members.
	* init/tests/test_job.c (test_new): Check new members are initialised

	* init/enum.h (JobWaitType): Add new daemon and fork wait types.
	* init/parse_job.c (stanza_wait): Add parsing for daemon and fork.
	* init/tests/test_parse_job.c (test_stanza_wait): Add tests too.

	* init/job.h (JobConfig): Remove daemon and pid members.
	(Job): Remove pid_timer member.
	(JOB_DEFAULT_PID_TIMEOUT): Remove this constant.
	* init/job.c (job_config_new, job_new): Remove initialisation of
	removed members.
	(job_change_state): Stay in spawned unless we're not waiting for
	anything -- remove the daemon flag.
	* init/tests/test_job.c (test_config_new, test_new): Remove checks
	for initialisation of removed members.
	(test_change_state): Remove daemon flag stays in spawned check since
	the daemon flag has gone.
	* init/parse_job.c (stanza_daemon, stanza_pid): Remove these
	functions since they have no members to set.
	* init/tests/test_parse_job.c (test_stanza_daemon, test_stanza_pid):
	Remove the tests for the now non-existant functions.

	* init/process.c (process_spawn): raise the system error before
	calling another syscall, in case we overwrite errno.

2007-12-06  Scott James Remnant  <scott@netsplit.com>

	* init/job.c (job_child_handler): Implement a combined child event
	handler to replace the multiple separate ones.  This handler deals
	with adding appropriate messages to the log and decoding any state
	information before calling specific action functions.
	(job_child_reaper): Remove, moving the bulk of the code into new
	(job_process_terminated): function that handles it cleanly.
	(job_child_minder): Remove, moving the bulk of the code into new
	(job_process_stopped): function that's a lot cleaner.
	* init/job.h: Update prototypes.
	* init/tests/test_job.c (test_child_reaper, test_child_minder):
	Combine unit tests from both functions into single new
	(test_child_handler): function.
	* init/main.c (main): Call the combined function on child events
	instead of separate ones.

	* init/job.c (job_child_minder): Add informational message and
	improve style and documentation.

2007-12-02  Scott James Remnant  <scott@netsplit.com>

	* init/enum.h (JobWaitType): Introduce a new enum that specifies
	how to transition the job from spawned to running; either we don't
	wait, or we wait for it to emit the stopped signal.
	* init/job.h (JobConfig): Add the wait_for member.
	Add protoype for job_child_minder.
	* init/job.c (job_config_new): Initialise to JOB_WAIT_NONE.
	(job_child_minder): New function to catch when a process is stopped
	by a signal, and move it to the next state when it does so.
	* init/tests/test_job.c (test_config_new): Check the initialisation
	of wait_for to JOB_WAIT_NONE.
	(test_child_minder): Tests for the new function.
	(test_change_state): Copy the daemon test case to refer to waiter.
	* init/main.c (main): Call job_child_minder whenever the job is
	stopped by a signal
	* init/parse_job.c (stanza_wait): Parse a new "wait" stanza that
	specifies what to wait for before leaving the spawned state.
	* init/tests/test_parse_job.c (test_stanza_wait): Check the new
	stanza.

2007-11-29  Scott James Remnant  <scott@netsplit.com>

	* init/tests/test_job.c (test_change_state): Add a few sets to NULL
	so gcc is happy.

2007-11-15  Scott James Remnant  <scott@netsplit.com>

	* init/job.c (job_child_reaper): Update argument names and types
	to match new NihChildHandler pattern; switch on event instead,
	which can now have three values not two (it always could, this was
	a bug) to output warning and assume that status is always non-zero
	if killed so no need to check that separately.
	* init/job.h: Update prototype.
	* init/tests/test_job.c (test_child_reaper): Update calls to
	job_child_reaper to pass an NihChildEvents member instead of FALSE
	or TRUE for killed.
	* init/main.c: Adjust call to nih_child_add_watch to indicate which
	events we want to pass to the reaper; we don't use NIH_CHILD_ALL
	since we're going to add ptrace stuff to a different function.

2007-11-07  Scott James Remnant  <scott@netsplit.com>

	* init/main.c (main): Tidy up.

2007-11-04  Scott James Remnant  <scott@netsplit.com>

	Complete the simplification of job config; rather than try and
	precompute job replacements, keeping them all in the same hash table
	and chaining them together, we just work it out when it's actually
	necessary based on what's in the conf_sources list.

	* init/job.h (JobConfig): Remove the replacement and replacement_for
	members and put a deleted member in instead.
	* init/job.c (job_config_new): Initialise deleted to FALSE; don't
	replace the job into the hash table, since we only want the current
	one in there now.
	(job_config_find_by_name): Now that there is only ever one job
	config in the hash table, we don't need any special function and
	can just use nih_hash_lookup directly, so drop this function.
	(job_config_should_replace): Rename to job_config_replace
	(job_config_replace): Rework, it now checks to see whether there
	are instances, and if not removes the job from the hash table
	before selecting a new one (which might be the same job).
	* init/tests/test_job.c (test_config_new): Update test to check
	deleted starts off as FALSE and that the job isn't in the hash.
	(test_config_find_by_name): Drop.
	(test_config_should_replace): Rename and rewrite to test replacement
	actually works as we expect.
	(test_change_state): Update tests for entering the waiting mode and
	replacing jobs.
	(test_find_by_pid, test_find_by_id, test_handle_event)
	(test_handle_event_finished): Add jobs to the hash table, otherwise
	we can't find them
	(test_child_reaper): Add job to the hash table, and also create a
	source for it since we end up with it in the waiting state so need
	to be able to keep it.
	* init/Makefile.am (test_process_LDADD, test_job_LDADD)
	(test_event_LDADD): Need the full .o file list now.
	* init/conf.c (conf_file_destroy): Rewrite to mark the job deleted,
	call job_config_replace if it's the current job and free it if
	it isn't the current job either before or after that call.
	(conf_reload_path): Handle job replacement here; look up the
	old job in the hash table, if it exists attempt a replacement
	otherwise add the new job to the hash table.
	* init/tests/test_conf.c (test_source_reload_job_dir)
	(test_source_reload_conf_dir, test_source_reload_file): Update
	tests to check job->deleted and use nih_hash_lookup to see whether
	it's the current job.
	(test_file_destroy): Write tests to check the common cases, we don't
	need to worry about the intermediate now since they can't happen.
	* init/parse_job.c (parse_job): Massively simplify, this only creates
	the config and parses it now.
	* init/tests/test_parse_job.c (test_parse_job): Remove the replacement
	checks.
	* init/tests/test_event.c (test_poll): Add configs to the hash
	table so they can be found.
	* TODO: Update.

2007-11-03  Scott James Remnant  <scott@netsplit.com>

	* init/conf.h (ConfSource): Remove priority, we'll place these
	in a linked list and use that order instead.
	(ConfSourcePriority): Drop accordingly.
	(ConfItem): Drop this structure; permitting jobs and states to be
	defined inside larger conf files made things complicated for no
	benefit; move the item union into
	(ConfFile): here, instead of the items list.
	(ConfItemType): Drop accordingly.
	* init/conf.c (conf_init): Store sources in a linked list, instead
	of a hash table; no idea why it ever was.
	(conf_source_new): Drop priority argument and add to list not hash.
	(conf_file_new): Set data to NULL instead of initialising items,
	set destructor to conf_file_destroy.
	(conf_item_destroy): Rename to conf_file_destroy
	(conf_file_destroy): and adjust to refer to ConfItem instead,
	getting the item type through the source.
	(conf_item_new): Drop.
	(conf_reload): Iterate as linked list not hash table.
	(conf_reload_path): Simplify handling of old files and items a
	little, just look it up and always free if it exists before parsing
	the new file.
	(conf_file_get): No longer any need for this function.
	* init/tests/test_conf.c (test_file_get, test_item_new): Drop
	test functions for those that have been removed.
	(test_item_destroy): Rename to test_file_destroy.
	(test_source_new): Don't pass or check priority, or hash lookup.
	(test_file_new): Check data is set correctly.
	(test_source_reload_job_dir, test_source_reload_conf_dir)
	(test_source_reload_file): Update tests accordingly.
	* init/parse_conf.c (stanza_job): Drop the job stanza, jobs
	may only be defined in dedicated directories.  
	* init/tests/test_parse_conf.c (test_parse_conf): Simply check to only
	make sure the file is parsed.
	(test_stanza_job): Drop function.
	* init/main.c: Update calls to conf_source_new.
	* init/init.supp: Update intermediate function in suppression.

2007-10-26  Scott James Remnant  <scott@netsplit.com>

	* init/process.c (process_spawn): Mask out all signals across the
	fork() rather than just SIGCHLD; reset the signal handlers to default
	before unmasking again.  The original rationale was we needed to
	avoid SIGCHLD occurring before we'd stashed the pid, but that's no
	longer a problem; the new rationale is that we want to avoid the
	signal handlers running in the newly forked child.

2007-10-20  Scott James Remnant  <scott@netsplit.com>

	* init/job.c (job_init): The job's name is the first item in the
	structure again, so we can use nih_hash_string_key.
	(job_config_name): Drop this function, then.

	* init/conf.h (ConfSourcePriority): Add a priority enum
	(ConfSource): Add priority member.
	* init/conf.c (conf_source_new): Take priority as an argument and
	set it in the structure.
	* init/tests/test_conf.c (test_source_new): Make sure priority
	is set from the argument.
	(test_file_new, test_file_get, test_item_new)
	(test_source_reload_job_dir, test_source_reload_conf_dir)
	(test_source_reload_file, test_source_reload, test_item_destroy):
	Pass in a priority when creating a ConfSource.
	* init/tests/test_parse_conf.c (test_parse_conf): Likewise.
	* init/main.c (main): Set relative priorities for the configuration
	directories.

	* init/conf.h (conf_file, conf_item): Add source and file members
	respectively that point to the parent structure.
	* init/conf.c (conf_file_new, conf_item_new): Set the members.
	* init/tests/test_conf.c (test_file_new, test_file_get)
	(test_item_new): Make sure the new members are set properly.

	* util/Makefile.am (install-data-hook, install-exec-hook): Apply
	transform to source and destination of both manpage and program
	symlinks.
	* compat/sysv/Makefile.am (install-data-hook, install-exec-hook): 
	Likewise for the compatibility symlinks.

	* TODO: Update.

	* init/tests/test_process.c (test_spawn): Make the event a child
	of the operator so it doesn't get freed first.

	* init/job.c (job_instance): Increment an instances counter each
	time we spawn an instance.
	(job_change_state): Decrement the instances counter again.
	(job_detect_stalled): Drop the main loop function, since we perform
	active detection of stall now.
	* init/job.h: Update header.
	* init/tests/test_job.c (test_change_state): Check that we get the
	stalled event for the last instance.
	(test_detect_stalled): Drop the test.
	* init/main.c: Remove job_detect_stalled from the main loop.

	* init/event.c (event_operator_destroy): Destructor for an
	EventOperator that unblocks and unreferences the event first.
	(event_operator_new): Set the operator.
	(event_operator_copy): Remove error handling since it's unnecessary
	with the destructor in place.
	* init/event.h: Add prototype.
	* init/tests/test_event.c (test_operator_destroy): Make sure it
	works properly.
	(test_operator_copy): Don't unblock or unref events before freeing
	them, since that's now taken care of when it's referenced.
	* init/job.c (job_new): Remove unnecessary error handling.
	* init/tests/test_job.c (test_run_process): Reference the event
	when setting it, otherwise we'll assert when we try to free it.
	* TODO: Update.

	* init/job.c (job_new): Drop the parent argument for consistency.
	(job_instance): Update call to job_new.
	* init/job.h: Update prototype.
	* init/tests/test_job.c (test_new): Adjust call, check the parent
	and make sure that start_on and stop_on are copied over properly.
	* TODO: Update.

	* init/conf.c (conf_file_get): Split out the allocation code from here
	(conf_file_new): into this new function.
	* init/conf.h: Add prototype.
	* init/tests/test_conf.c (test_file_new): New tests.
	* TODO: Update.

	* init/job.c (job_change_state): Hardcode the next state when we
	catch a runaway job to be JOB_WAITING.
	(job_next_state): Change next state for JOB_STARTING when goal is
	JOB_STOP to be JOB_STOPPING for consistency with the others; otherwise
	if our goal is stopped during our starting event, we'll never emit
	a stopping event to match it.
	* init/tests/test_job.c (test_next_state): Update test case.
	* doc/states.dot: Adjust the state transitions.
	* doc/states.png: Regenerate.
	* TODO: Update.

2007-10-19  Scott James Remnant  <scott@netsplit.com>

	Dealing with instances has always been tricky since they're copies
	that exist in the hash table; this patch changes that so the job's
	configuration is separated from its state.  The only difference
	between instance and non-instance jobs now is that non-instance
	jobs only ever have one entry in their instances list.

	* init/job.h (Job): Separate out the members that come from the
	configuration into a new JobConfig structure which can be shared
	amongst all of the instances; this means we can drop instance_of.
	(JobConfig): Add instances list.
	(JobProcess): Remove pid member, replaced by pid list in Job.
	Update prototypes of functions to match.
	* init/job.c (job_new): Split off initialisation of configuration
	pieces into new job_config_new function leaving the state here;
	copy the start_on and stop_on members from JobConfig
	(job_copy): Drop this function, we don't need to copy jobs now.
	(job_name): Rename to job_config_name.
	(job_init): Set key function to job_config_name.
	(job_process_new): Drop initialisation of pid.
	(job_process_copy): Drop this function entirely, we don't need it.
	(job_find_by_name): Rename to job_config_find_by_name; massively
	simplify now we won't find instances or deleted jobs in the list.
	(job_should_replace): Rename to job_config_should_replace; simplify
	now that we can do a simple check to see whether a job exists or not
	(job_find_by_pid, job_find_by_id): Loop through the instances after
	looping through the hash table.
	(job_instance): Simplify, now all it needs to do is call job_new()
	if there isn't anything in the instances list, or it's multi-instance.
	(job_change_goal): Document that job should not be used on return.
	No need to check for instance jobs anymore.  Place the job id in
	the output.
	(job_change_state): Document that job should not be used on return.
	Place the job id in the output.  Check for information in the job's
	config.  Merge the waiting and deleted states, so that a job instance
	is automatically deleted when it finishes.
	(job_next_state): Assert that we never call job_next_state when
	in JOB_WAITING since there's no possible next state.  Check config
	for whether a main process exists.
	(job_emit_event): Obtain config-replaced pieces from the job's config
	(job_run_process): Obtain process information from the job's config
	but store the pid in the Job.  Put job id in the output.
	(job_kill_process, job_kill_timer): We don't need to obtain the
	JobProcess just the pid from the job.  Put job id in the output.
	(job_child_reaper): Put job id in the output.  Check job config.
	(job_handle_event): Iterate job instances and process their stop_on
	operators, but process the start_on from the job configs.
	(job_handle_event_finished): Loop through the instances too.
	(job_detect_stalled): Check start_on from the config and just
	check whether there are any instances in the list.
	(job_free_deleted): No deleted state, so drop this function.
	* init/tests/test_job.c (test_new): Split into test_new and
	new test_config_new function.  Create JobConfig object and spawn
	Job instances from that.
	(test_copy): Drop the tests.
	(test_process_new): Drop check of pid.
	(test_process_copy): Drop test.
	(test_find_by_name): Rename to test_config_find_by_name.
	(test_should_replace): Rename to test_config_should_replace.
	(test_instance): Create JobConfig object, and adjust tests to ensure
	that we always get a Job object.
	(test_find_by_pid, test_find_by_id, test_change_goal): Create
	JobConfig object and spawn Job instances from that.
	(test_change_state): Create JobConfig object and spawn Job
	instances from that.  Adjust tests that previously checked for
	JOB_WAITING to check for job being freed.  Drop checks for JOB_DELETED.
	(test_next_state): Create JobConfig object and spawn Job instances
	from that.  Drop JOB_DELETED and JOB_WAITING checks.
	(test_run_process, test_kill_process, test_child_reaper)
	(test_handle_event, test_detect_stalled): Create JobConfig object
	and spawn Job instances from that.
	(test_free_deleted): Drop.
	* init/main.c: Don't add job_free_deleted to the main loop.
	* init/enum.h (JobState): Drop JOB_DELETED.
	* init/enum.c (job_state_name, job_state_from_name): Drop JOB_DELETED.
	* init/tests/test_enum.c (test_state_name, test_state_from_name):
	Drop tests that use the JOB_DELETED value.
	* init/process.c (process_spawn, process_setup_limits)
	(process_setup_environment, process_setup_console): Get details
	from the job config.  Put job id in the output.
	* init/tests/test_process.c (test_spawn, test_kill): Create
	a JobConfig object and make Job instances from that.
	* init/tests/test_event.c (test_poll): Create a JobConfig object
	and make Job instances from that.
	(test_operator_copy): Set pointers to NULL to avoid gcc complaining.
	* init/conf.h (ConfItem): Make the type for a job be JobConfig.
	* init/conf.c (conf_item_destroy): Don't attempt to replace the
	new middle-man target, if it was due to be replaced it would have
	already been.  If we can replace the config, ensure nothing points
	at it and then free it, rather than kicking state.
	* init/tests/test_conf.c (test_source_reload_job_dir)
	(test_source_reload_conf_dir, test_source_reload_file)
	(test_source_reload, test_item_destroy): Call job_config_new to
	create JobConfig objects, track when they are freed rather than
	marked in the deleted state.  Create instances with job_instance,
	and fetch from the instances list.  Expect the job to be freed
	with the item.
	* init/tests/test_parse_conf.c (test_parse_conf)
	(test_stanza_job): Change expected type from Job to JobConfig.
	* init/parse_job.c: Update prototypes of all functions to refer to
	JobConfig instead of Job.
	(parse_job): If the old job already has a replacement, remove the
	replacement from the hash table -- but don't free it because it's
	linked by a ConfItem -- this is temporary.  Likewise for when we
	replace the old job.
	* init/parse_job.h: Update prototype.
	* init/tests/test_parse_job.c: Update all functions to use JobConfig
	instead of Job.
	(test_parse_job): Create an instance.
	* doc/states.dot: Remove the deleted state.
	* doc/states.png: Regenerate.
	* TODO: Update with notes from the conversion.

2007-10-16  Scott James Remnant  <scott@netsplit.com>

	Update to catch up with changes in libnih that make code a little
	bit easier to follow (we hope).

	* init/tests/test_process.c (test_spawn, test_kill): Replace calls
	to nih_list_free() with nih_free()
	* init/event.c (event_poll): Replace nih_list_free with nih_free
	since the former function has gone from libnih.
	(event_new): Adjust setting of the destructor.
	(event_operator_new): Set destructor for the tree node.
	* init/tests/test_event.c (test_new, test_find_by_id, test_ref)
	(test_unref, test_block, test_unblock, test_poll)
	(test_operator_match): Replace nih_list_free with nih_free.
	(test_poll): Use TEST_FREE_TAG and TEST_FREE rather than abusing
	destructors.
	* init/job.c (job_new): Set destructor to nih_list_destroy.
	(job_copy, job_free_deleted): Use nih_free instead of nih_list_free
	* init/tests/test_job.c (test_new, test_copy, test_find_by_name)
	(test_find_by_pid, test_find_by_id, test_instance)
	(test_change_goal, test_change_state, test_next_state)
	(test_should_replace, test_run_process, test_kill_process)
	(test_child_reaper, test_handle_event)
	(test_handle_event_finished, test_detect_stalled)
	(test_free_deleted): Replace all uses of nih_list_free with nih_free
	(test_child_reaper, test_free_deleted): Replace destructor abuse
	with TEST_FREE, etc.
	* init/conf.c (conf_reload_path): Use nih_free instead of nih_list_free
	(conf_source_new, conf_file_get, conf_item_new): Set destructor
	(conf_source_reload, conf_delete_handler): Use nih_free not the
	custom conf_file_free() function.
	(conf_reload_path): Use nih_free not the custom conf_item_free()
	function.
	(conf_delete_handler): Use nih_free not nih_watch_free()
	(conf_source_free, conf_file_free): Drop these functions, since
	all the free chaining happens properly with destructors.
	(conf_item_free): Rename to conf_item_destroy and turn into destructor
	* init/conf.h: Update prototypes.
	* init/tests/test_conf.c (test_source_new, test_file_get)
	(test_item_new, test_source_reload_job_dir)
	(test_source_reload_conf_dir, test_source_reload_file)
	(test_item_free): Replace nih_list_free calls with nih_free
	(test_source_reload_job_dir, test_source_reload_conf_dir)
	(test_source_reload_file, test_source_reload, test_item_free): Replace
	calls to conf_source_free with nih_free
	(test_source_free, test_file_free): Drop functions.
	(test_item_free): Rename to test_item_destroy
	(test_item_new): Assign a job before freeing, otherwise the destroy
	function will foul up as it expects one.
	* init/parse_conf.c (stanza_job): Replace nih_list_free with nih_free
	* init/tests/test_parse_conf.c (test_parse_conf)
	(test_stanza_job): Replace conf_source_free() with nih_free()
	(test_parse_conf, test_stanza_job): Replace conf_item_free()
	with nih_free()
	* init/parse_job.c (parse_job, parse_on_paren, parse_on_collect):
	Replace nih_list_free with nih_free
	(parse_on): always cut out the stack head before returning (it won't
	be empty on error) otherwise we end up with a bunch of list entries
	pointing to it -- and it's way out of scope when we try and free them
	(parse_on_operator, parse_on_operand): Use the job as the context
	not the operator for consistency of freeing.
	* init/tests/test_parse_job.c: Replace all instances of nih_list_free
	with nih_free (too many functions to list).

2007-10-15  Scott James Remnant  <scott@netsplit.com>

	Strip out all of the IPC code, removing it and consigning it to the
	great revision control history in the sky.  We're going to switch
	from home-brew to D-BUS. so all this is somewhat obsolete.  Rather
	than maintain this while we carry on developing, we'll strip it out
	now and put the D-BUS code in ater once the rest of the core changes
	are done (otherwise we'd just be dragging those through maintenance
	too).

	* Makefile.am (SUBDIRS): Remove the upstart sub-directory entirely;
	comment out util, compat/sysv & logd since we'll fix them up later
	* configure.ac (AC_CONFIG_FILES): Remove from here too.
	* upstart/enum.c, upstart/enum.h, upstart/tests/test_enum.c: Move
	these files into the init/ sub-directory; strictly speaking we'll
	probably need to share them again later in some way, but for now
	they can live with the rest of the daemon code.
	* upstart/: Delete.
	* init/Makefile.am (init_SOURCES): Remove control.c, control.h,
	notify.c and notify.h;  add enum.c and enum.h
	(TESTS): Remove test_control and test_notify; add test_enum
	(test_control_SOURCES, test_control_LDFLAGS, test_control_LDADD)
	(test_notify_SOURCES, test_notify_LDADD): Remove.
	(test_enum_SOURCES, test_enum_LDFLAGS, test_enum_LDADD): Add details
	(init_LDADD): Remove libupstart
	(test_process_LDADD, test_job_LDADD, test_event_LDADD)
	(test_parse_job_LDADD, test_parse_conf_LDADD, test_conf_LDADD): Remove
	libupstart, control.o and notify.o; add enum.o
	* init/control.c, init/control.h, init/tests/test_control.c: Delete
	* init/notify.c, init/notify.h, init/tests/test_notify.c: Delete
	* init/enum.c, init/job.c, init/job.h: Update include path for enum.h
	* init/parse_job.c: Remove unnecessary enum.h include
	* init/tests/test_enum.c: Update to reflect where it is.
	* init/main.c (main): Drop control socket opening.
	* init/tests/test_job.c: Remove unnecessary control.h include
	* init/event.c (event_pending, event_finished): Remove calls to
	notify_event and notify_event_finished
	* init/job.c (job_change_goal, job_change_state): Remove calls
	to notify_job.
	* init/tests/test_parse_conf.c: Remove calls to notify_init
	* init/tests/test_parse_job.c: Remove calls to notify_init
	* init/tests/test_event.c (test_poll): Strip out the part of the
	test that checks processes are notified.
	(check_event, check_event_finished): Remove.

	* configure.ac: Bump Autoconf dependency to 2.61 to match libnih
	* HACKING: Bump dependency in docs too.

	* NEWS: Copy in news from 0.3.9; that release doesn't appear in
	this ChangeLog since it was made on a separate branch by backporting
	bug fixes made here.
	* configure.ac: Bump version to 0.5.0, which is where development
	is heading for.

2007-10-12  Scott James Remnant  <scott@netsplit.com>

	* HACKING: Change URL for libnih.

2007-10-08  Scott James Remnant  <scott@netsplit.com>

	* configure.ac (AM_GNU_GETTEXT_VERSION): Bump to 0.16.1 since this
	version of gettext is needed for compatibility with Automake 1.10
	* HACKING: Bump version in the docs too.

	* compat/sysv/Makefile.am: Only create symlinks if COMPAT_SYSV is
	enabled, otherwise we leave dangling ones.

	* Makefile.am (ACLOCAL_AMFLAGS): Specify that aclocal install
	ordinarily system-wide macros into m4 (libtool.m4, specifically).
	This makes it easier for packagers to modify autoconfery since
	aclocal is no longer a destructive event.
	* configure.ac (AM_INIT_AUTOMAKE): Increase Automake requirement to
	1.10 to ensure we have aclocal --instal
	* HACKING: Increase Automake version in the docs.

2007-09-21  Scott James Remnant  <scott@netsplit.com>

	* init/job.c (job_detect_stalled, job_free_deleted): Call job_init()
	on entry, since we don't have a Job pointer passed to us, we need
	to make sure we don't dereference a potentially NULL list.

2007-06-22  Scott James Remnant  <scott@netsplit.com>

	* TODO: Update.

	* init/job.h: Update prototype of job_change_goal.
	(Job): Remove cause member.
	* init/job.c (job_change_goal): Drop additional argument since cause
	is no longer used.
	(job_change_state, job_child_reaper, job_handle_event): Only pass
	two arguments to job_change_goal.
	* init/control.c (control_job_start, control_job_stop): Only pass
	two argumenst to job_change_goal.
	* init/tests/test_job.c (test_change_goal, test_change_state): Only
	pass two arguments to job_change_goal.

	* init/job.c (job_new): Drop setting of cause.
	(job_change_cause): Drop this function entirely.
	(job_change_goal, job_change_state): Drop calls to job_change_cause
	(job_change_state, job_child_reaper): Don't pass job->cause to
	job_change_goal calls.

	* init/tests/test_job.c: Remove all tests that checked the value of
	job->cause, since that variable is going away.
	(test_change_goal): Remove the specific tests that checked whether
	cause was updated or not.

	* init/job.c (job_run_process): Replace the arguments from the event
	with a list of event names.
	* init/tests/test_job.c (test_run_process): Update test case to
	supply arguments from the list of events.

	* init/process.c (process_setup_environment): Drop the UPSTART_EVENT
	environment variable; it doesn't make sense when you can have multiple
	events.
	(process_setup_environment): Put all variables from the job's start
	events into the job's environment; replacing the UPSTART_EVENT variable

	* init/job.c (job_change_cause): Don't notify the job event
	subscribers when changing the cause.
	* init/notify.c (notify_job_finished): Instead notify them when
	the job reaches a rest state.

	* init/notify.c (notify_job): Call notify_job_event regardless,
	since this now looks over the start_on and stop_on fields.
	(notify_job_event): Rewrite to iterate over start_on and stop_on,
	and notifying for each cause event found.
	(notify_job_event_caused): Static function that is the guts of the
	above function.
	* init/tests/test_notify.c (test_job, test_job_event): Modify tests
	to refer exclusively to the start_on/stop_on expressions rather than
	the cause.

	* init/job.c (job_change_cause): Only notify the job event and
	update the cause member, we don't need to ref or block it anymore
	since that's handled by start_on and stop_on.
	* init/tests/test_job.c (test_change_goal): Drop checks on cause
	being referenced and blocked.
	(test_change_state, test_child_reaper, test_handle_event): Update
	test cases to not reference ->cause, and not count any references
	or blockers towards it.
	* init/tests/test_event.c (test_poll): Update expected reference
	and block counts for events handled by jobs.
	
	* init/tests/test_process.c (test_kill): Make sure that all processes
	in the process group are killed, rather than just the lone one.
	* init/process.c (process_kill): Send the signal to all processes
	in the same process group as the pid.
	* init/tests/test_job.c (test_change_state, test_kill_process):
	After spawning a child, call setpgid() to put it in its own process
	group otherwise we could end up TERMing ourselves.

	* init/tests/test_job.c (test_child_reaper): Update test cases to
	include checking of the start_on and stop_on expression trees.
	* init/job.c (job_child_reaper): Mark all blocked events in the
	start_on and stop_on trees as failed; since these are copies of
	the cause event, we can drop that setting already.

	* TODO: Update again, still thinking about the atomicity of event
	expressions.

2007-06-21  Scott James Remnant  <scott@netsplit.com>

	* init/tests/test_job.c (test_change_state): Include tests on a job's
	start_on and stop_on event expression trees, and make sure that events
	are unblocked and unreferenced at the appropriate moments.
	* init/job.c (job_change_state): Unblock the events that started the
	job in running (if a service), and reset when we reach waiting (leave
	referenced otherwise so the environment is always present).
	Unblock and unreference the events that stopped the job in
	starting (for restarting), running (if coming from pre-stop) and
	waiting.
	
	* init/tests/test_job.c (test_handle_event): Rewrite tests using
	event expressions, and make sure events are referenced and blocked
	correctly matching how jobs are affected.  Include tests for correct
	instance behaviour.
	(test_instance): Make sure that instances copy across the expression
	state, and reset the parent.
	* init/job.c (job_instance): After spawning a new instance, reset
	the start_on expression of the master job.

	* init/event.c (event_operator_copy): Change to making the parent
	of copies nodes be the actual tree parent, rather than the top
	parent; otherwise you can't free an entire tree in one go.
	* init/tests/test_event.c (test_operator_copy): Check parents of
	copied nodes.
	* init/tests/test_job.c (test_copy): Update parent checks here too.

	* init/tests/test_job.c (test_copy): Make sure that the job copy
	references and blocks the event; and in the event of failure, doesn't
	* init/job.c (job_copy): Reset the start_on and stop_on expressions
	in the event of failure.

2007-06-20  Scott James Remnant  <scott@netsplit.com>

	* TODO: Update.

	* init/parse_job.c (parse_on): New generic parsing function to deal
	with event expressions, including operators, parentheses, etc.
	(parse_on_operator): Function called by parse_on() to deal with an
	operator or operand.
	(parse_on_paren): Function called by parse_on() to deal with a
	parenthesis.
	(parse_on_operand): Function called by parse_on_operator() to deal
	with a non-operator token.
	(parse_on_collect): Function called by all of the above to collect
	the operators on the stack and deposit them into the output box,
	either for collection by a later operator or for returning from
	parse_on().
	(stanza_start, stanza_stop): Call the new parse_on() function to
	deal with "start on" and "stop on", storing it in the appropriate
	part of the job.
	* init/tests/test_parse_job.c (test_parse_job): Replace list empty
	checks for start_events/stop_events with NULL checks on the new
	start_on/stop_on members.
	(test_stanza_start, test_stanza_stop): Test new stanza code.

	* init/errors.h (PARSE_EXPECTED_EVENT, PARSE_EXPECTED_OPERATOR)
	(PARSE_MISMATCHED_PARENS): Add numerics and strings for the errors
	that can be generated by parsing an event expression.
	* init/conf.c (conf_reload_path): Handle the new errors properly,
	including the line number where they occurred.
	* logd/jobs.d/logd.in: Update "stop on" to work with the new parser.

	* init/parse_job.c (stanza_emits): Each entry in the emits list
	is now an NihListEntry with the event name as the string data
	pointer, rather than an EventInfo structure (since that structure
	is gone).
	* init/tests/test_parse_job.c (test_stanza_emits): Update test
	case to check for NihListEntry structures.

	* init/parse_job.c: Where the stanza function parses an argument and
	can possibly reject it, save the position and line number and do not
	return that unless we're happy with the argument.  This ensures errors
	are raised pointing *at* the argument, rather than past it.
	* init/tests/test_parse_job.c: Fix several test case errors where
	the buffer was built incorrectly.  Pedantically check pos and lineno
	after successful parsing, and after errors, to make sure they are
	where they should be.

2007-06-18  Scott James Remnant  <scott@netsplit.com>

	* init/job.h (Job): Replace the start_events and stop_events NihLists
	with start_on and stop_on EventOperators.
	* init/job.c (job_new): Drop list initialising, and instead just set
	the new start_on/stop_on members to NULL.
	(job_copy): Copy the entire event operator tree to the new job,
	including references and blockers.  emits has changed to a list of
	NihListEntry with embedded strings, so copy them that way.
	(job_run_process): Drop "->info."
	(job_handle_event): Instead of iterating the events lists, call
	event_operator_handle and check the return value and top node value.
	(job_detect_stalled): Modify to iterate the start_on tree.
	* init/tests/test_job.c (test_change_state, test_detect_stalled): 
	Drop references to "->info." since we can get the variables directly.
	(test_new): Check that start_on and stop_on are NULL.
	(test_copy): Adjust tests of copying start_on and stop_on trees as
	well as the emits list.
	(test_handle_event, test_handle_event_finished) 
	(test_detect_stalled): Change references from start_events to start_on,
	stop_events to stop_on and construct using EventOperators instead.
	(test_handle_event): Update number of blockers now that the event
	expressions themselves will block the event.
	* init/tests/test_event.c (test_poll): Update number of blockers since
	both the events and cause will block it for now; also change
	start_events and stop_events to start_on and stop_on respectively.

	* init/event.c (event_operator_copy): Copy the children nodes as well.
	* init/tests/test_event.c (test_operator_copy): Test copying
	with children nodes.

	* init/tests/test_control.c (test_event_emit): Drop "->info."

	* init/notify.c (notify_event, notify_event_finished): Drop
	"->info." from event references.

	* init/process.c (process_setup_environment): Drop "->info." from
	cause references
	* init/tests/test_process.c (test_spawn): Likewise.

	* init/event.h (Event): Directly include the name, args and env
	fields rather than using an interim structure; this makes more sense
	since we use them differently than a match does.
	(EventOperatorType, EventOperator): New structure to build event
	expression trees that combine a match with "or" and "and" boolean
	operators; solve some problems by holding the reference and blocker
	on the matched event inside this structure directly and provide
	methods to unblock and reset them.
	(EventInfo): Drop this structure completely now that it is unused.
	* init/event.c (event_info_new): Rename this structure to
	event_operator_new() and initialise the new fields properly.
	(event_info_copy): Likewise rename to event_operator_copy and deal
	with copying event references and blockers over to the new structure,
	since the state is useful to copy.
	(event_match): Rename to event_operator_match and switch the arguments
	around since it makes slightly more sense that way.
	(event_operator_update): Function to update the value of an EVENT_OR
	or EVENT_AND operator based on the value of the two children.
	(event_operator_handle): Function to iterate an entire expression
	tree looking for a given event, and update the values of other
	operators if matched.
	(event_operator_unblock): Function to iterate an expression tree
	and release any events we're blocking.
	(event_operator_reset): Function to iterate an expression tree,
	unreferencing any events and resetting all values back to FALSE.
	(event_new, event_pending, event_finished): Update references to
	the Event structure to discard the intermediate "->info."
	* init/tests/test_event.c (test_info_new): Rename to
	test_operator_new() and test various features of the function added
	in the converstion.
	(test_info_copy): Likewise rename to test_operator_copy() and add a
	few more tests, especially that blockers and references are copied.
	(test_match): Rename to test_operator_match() and adjust argument
	order to match the change.
	(test_new) Call event_init() to avoid a valgrind error and update
	references to drop "->info."
	(test_poll): Use EventOperators in the job to test event polling,
	rather than the old structures.
	(test_operator_update, test_operator_handle, test_operator_unblock)
	(test_operator_reset): Test behaviour of the new functions.

2007-06-13  Scott James Remnant  <scott@netsplit.com>

	* TODO: Update utmp/wtmp thoughts.

2007-06-12  Scott James Remnant  <scott@netsplit.com>

	* init/paths.h: Remove extra /, oops.
	* init/Makefile.am (install-data-local): Make destination
	configuration directories as part of "make install".
	(AM_CPPFLAGS): Define LEGACY_CONFDIR to be $(sysconfdir)/event.d
	* logd/Makefile.am (jobs.d/logd): Replace mkdir_p with MKDIR_P
	* init/main.c: Use macro to pick up /etc/event.d so it can be moved
	by configure

	* TODO: Update.

	* init/Makefile.am (AM_CPPFLAGS): Define CONFDIR to be
	$(sysconfdir)/init, replacing the old CFG_DIR definition.
	* init/paths.h (CFG_DIR): Replace with CONFDIR definition,
	and set the default to /etc/init
	* init/main.c: Load configuration from /etc/init/init.conf,
	/etc/init/conf.d and /etc/init/jobs.d; retain loading from /etc/event.d
	for the time being.
	* init/man/init.8: Change reference to directory.
	* logd/Makefile.am: Replace references of eventdir with jobsdir,
	and event.d with jobs.d
	* logd/event.d: Rename to logd/jobs.d

	* init/conf.c (conf_reload): Ignore ENOENT, it's not interesting
	in the general case.

	* init/tests/test_conf.c (test_source_reload): Test the general
	reload function.

	* init/tests/test_conf.c (test_source_free): s/unlink/rmdir/
	(test_source_reload_file): Test that configuration files work, and
	are parsed with anything alongside ignored automatically.
	* init/conf.c (conf_file_filter): As well as not filtering out the
	source path itself, we also need to not filter out the path we're
	watching which is different in the case of files; we need to know
	about it because we handle its removal.
	(conf_delete_handler): Compare the path deleted against the path
	we're watching, rather than the source path, since this means the
	watch needs to be freed.

	* compat/sysv/shutdown.c: Use nih pidfile functions since they're
	more reliable than doing it ourselves.

2007-06-11  Scott James Remnant  <scott@netsplit.com>

	* init/conf.c (conf_reload_path): Call parse_conf for mixed files
	and directories.  Make a correction to the old_items code, was
	passing the wrong arguments to nih_list_add; the effect we wanted
	was that we add the old items head into the list, and remove the
	existing head (what we did was add the first item to the old_items
	list and then cut the rest out).
	* init/tests/test_conf.c (test_source_reload_dir): Rename to
	test_source_reload_job_dir, since that's what this does.
	(test_source_reload_conf_dir): Add another function that tests
	directories of mixed configuration.

	* init/parse_conf.c (parse_conf): Parse a configuration file that
	defines jobs by name.
	(stanza_job): Job stanza, slightly trickier than it would appear to
	need to be, to parse the block in-place and keep pos/lineno
	consistent.
	* init/parse_conf.h: Prototype for external function.
	* init/tests/test_parse_conf.c: Test suite for mixed configuration
	parsing.
	* init/Makefile.am (init_SOURCES): Build and link parse_conf.c and
	parse_conf.h
	(TESTS): Build and run parse_conf tests
	(test_parse_conf_SOURCES, test_parse_conf_LDFLAGS) 
	(test_parse_conf_LDADD): Details for parse_conf test suite.
	(test_conf_LDADD): Add parse_conf.o and conf.o since this calls
	them now.

	* init/conf.c (conf_source_reload, conf_source_reload) 
	(conf_reload_path): Add some debugging messages.

	* init/conf.c (conf_source_new): Add missing call to conf_init()

	* init/conf.c (conf_item_new): Drop source parameter, since it's
	unused in the function and makes it harder to call this when we
	only have one data pointer.
	(conf_reload_path): Drop source from conf_item_new() call.
	* init/conf.h: Update prototype.
	* init/tests/test_conf.c (test_item_new, test_item_free) 
	(test_file_free): Drop source parameter from calls.

2007-06-10  Scott James Remnant  <scott@netsplit.com>

	* init/main.c (main): Add a handler for the SIGHUP signal
	(hup_handler): Handler for SIGHUP, just calls conf_reload().

	* init/main.c (main): Read the configuration again.

	* TODO: Update.

	* init/tests/test_conf.c (test_source_reload_dir): Reset the priority
	and clean up consumed inotify instances.
	(test_source_free, test_file_free, test_item_free): Test the free
	functions on their own, paying special attention to conf_item_free()
	even though this really duplicates other tests.

	* init/conf.c (conf_reload_path): In the case where we fail to map
	the file into memory, we still need to purge all the items that
	previously existed.
	* init/tests/test_conf.c (test_source_reload): Rename to
	test_source_reload_dir, so that we can keep this and the file
	tests separate to make it easier to deal with.
	(test_source_reload_dir): Add tests for physical and parse errors
	when re-loading jobs with and without inotify, and for inotify-based
	modification handling of jobs.

	* init/tests/test_conf.c (test_source_reload): Add test for walk
	of non-existant directory with and without inotify; also test for
	what happens when the top-level directory is deleted, again with
	and without inotify.
	* init/conf.c (conf_delete_handler): Handle the case of the top-level
	directory being deleted by freeing the watch (so next time we asked
	to reload, we can restore it).

	* init/tests/test_conf.c (test_source_reload): Add a test for
	deletion of a running job.

	* init/conf.c (conf_item_free): Fix this up; when deleting an item
	from a source, we first mark it for deletion unless it's already
	marked for replacement.  Then if it's the replacement for something
	else, we mark that to be replaced by whatever we're being replaced
	by (so there are no references to us) and change that state if
	necessary.  Finally we replace our own item and free the record
	before returning.
	* init/tests/test_conf.c (test_source_reload): Check that we handle
	the cases of modiciation of a running job, modification of a
	replacement of a running job and deletion of a replacement for a
	running job.

	* init/parse_job.c (parse_job): Instead of freeing the previous
	replacement, which could leave invalid references to it, mark it
	for deletion and change the state.
	* init/tests/test_parse_job.c (test_parse_job): Adjust the test so
	that we hold a reference to the replacement job and make sure that
	the state is changed to deleted, rather than checking for a destructor
	being called on it.

	* init/init.supp (conf-init): Add valgrind suppression for the
	configuration sources hash table.

	* init/conf.c (conf_item_free): Don't overwrite any previous
	replacement, only mark us for deletion if we wouldn't otherwise
	be replaced.  Add some commented possible code for testing.
	* init/tests/test_conf.c (test_source_reload): Test replacement of
	jobs works properly; test modification with direct write and with
	atomic rename replace; test deletion.

	* init/conf.c (conf_reload_path): It turns out that the flag trick
	doesn't work for items since we often reparse them within the same
	file tag (it works with files because they're atomic and reparsed).
	Store the old items in a different list instead.
	(conf_source_free): We need to be careful about freeing sources,
	so have a function to do it properly.
	(conf_item_new): Since the flag member isn't useful, don't bother
	setting it.
	* init/conf.h: Add conf_source_free prototype.
	(ConfFile): Remove flag member.
	* init/tests/test_conf.c (test_source_reload): Add test for inotify
	create detection.

	* init/conf.c (conf_file_delete): Rename to conf_file_free and match
	the pattern of those kinds of functions.
	(conf_item_delete): Likewise rename to conf_item_free and match the
	pattern of these kinds of functions.
	* init/conf.h: Add prototypes.

	* init/conf.c (conf_reload_path): Fix bug with job name generation.
	Allow non-parsing errors to be returned from the function.
	(conf_item_delete): Drop all replacement management code, we'll put
	this back through testing.
	* init/tests/test_conf.c (test_source_reload): Test reloading adds
	the right inotify watch and parses the files, also check that loading
	without inotify and mandatory reloading work.

	* init/conf.c (conf_source_reload): Move the item deletion detection
	code from this function, where it would only happen on a mandatory
	reload
	(conf_reload_path): to this function, where it will happen every time
	the file is parsed; which is actually what we want.

2007-06-08  Scott James Remnant  <scott@netsplit.com>

	* init/conf.h (ConfItem): Drop the name and replace it with a type.
	(ConfItemType): Enum for different types of configuration items
	(ConfFile): Change items from a hash table to a list.
	* init/conf.c (conf_file_get): Initialise the items member as a list.
	(conf_item_set): Rename to conf_item_new again.
	(conf_item_new): Allocates a new ConfItem and adds it to the file's
	list, we won't reuse items anymore since it doesn't really make sense.
	(conf_source_reload): Adjust clean-up code now that items is a list.
	(conf_reload_path): Work out the name of jobs found by filename,
	allocate a new item for them and parse the job into it.  Perform
	handling of errors by outputting a warning.
	(conf_item_delete): Takes both source and file so we can make
	intelligent decisions.
	(conf_file_delete): Takes a source and passes it to conf_item_delete
	(conf_delete_handler): Pass both source and file to conf_file_delet
	* init/tests/test_conf.c (test_file_get): Check that the items
	list is empty; rather than the hash being unallocated.
	(test_item_set): Rename back to test_item_new and only allocate a
	single item which should get added to the list.

2007-06-06  Scott James Remnant  <scott@netsplit.com>

	* init/parse_job.c (stanza_respawn): Permit the word "unlimited",
	raise a specific error for illegal limit and illegal interval.
	(stanza_pid, stanza_kill, stanza_normal, stanza_umask) 
	(stanza_nice, stanza_limit): Raise specific errors rather than
	a generic "illegal value" error.
	* init/tests/test_parse_job.c (test_stanza_respawn): Check that
	we can use "unlimited", also check for new error return.
	(test_stanza_pid, test_stanza_kill, test_stanza_normal) 
	(test_stanza_umask, test_stanza_nice, test_stanza_limit): Check
	for new specific errors.
	* init/errors.h: Replace CFG_ILLEGAL_VALUE with a series of parse
	errors.

	* init/conf.c: Comments.

	* init/conf.c (conf_item_set): Call out to conf_item_delete() to
	handle unsetting of an item's data.
	(conf_source_reload): Add code to deal with mandatory reloading,
	calls conf_file_delete() and/or conf_item_delete() as appropriate.
	(conf_delete_handler): Call conf_file_delete() on the ConfFile that
	we find.
	(conf_file_delete): Function to delete all items in a file.
	(conf_item_delete): Placeholder function to delete an item.

	* init/conf.c (conf_file_new): Rename to conf_file_get; in practice
	we never just want to allocate one of these, we always want to
	return the existing entry if it exists.
	(conf_item_new): Rename to conf_item_set; again in practice we always
	want to update an existing item.  This function will grow the "deal
	with replacement" stuff.
	(conf_reload): Start putting in place the code that will allow
	mandatory reloads, as well as initial setup.  This function iterates
	over the sources and deals with errors.
	(conf_source_reload): Function to reload an individual source, calls
	out to one of the following two functions and will eventually perform
	the deleted items scan.
	(conf_source_reload_file): Set up a watch on a file, and reload it.
	(conf_source_reload_dir): Set up a watch on a directory and reload it.
	(conf_file_filter): Filter for watching parent directory of files.
	(conf_create_modify_handler): File creation and modification handler.
	(conf_delete_handler): File deletion handler.
	(conf_file_visitor): Tree walk handler.
	(conf_reload_path): Function that deals with files themselves,
	currently just sorts out the ConfFile structure and maps the file
	into memory.
	* init/conf.h: Add new prototypes, update existing ones.
	* init/tests/test_conf.c (test_file_new): Rename to test_file_get,
	also test repeated calls when already in the table.
	(test_item_new): Rename to test_item_set, also test repeated calls
	when already in the table.
	(test_source_reload): Start of test for reloading sources.

2007-06-05  Scott James Remnant  <scott@netsplit.com>

	* init/conf.c: Make a start on the new configuration management
	routines, which will allow finer-grained tracking of configuration
	and support mandatory reloading.
	(conf_source_new, conf_file_new, conf_item_new): Start off with the
	functions to allocate the tracking structures we need to use.
	* init/conf.h: Structures and prototypes
	* init/tests/test_conf.c: Test suite for allocation functions.
	* init/Makefile.am (init_SOURCES): Build and link conf.c and conf.h
	(TESTS): Run the conf test suite.
	(test_conf_SOURCES, test_conf_LDFLAGS, test_conf_LDADD): Details for
	the conf test suite.

2007-06-04  Scott James Remnant  <scott@netsplit.com>

	* init/parse_job.c (stanza_description, stanza_author, stanza_version)
	(stanza_chroot, stanza_chdir, stanza_pid): Instead of erroring when
	the string has already been allocated, free it and replace it with the
	new one. Attempting to forbid duplicates is just too inconsistent,
	especially for the integer ones which we compare against the default;
	using the last one allows us to be entirely consistent.
	(stanza_daemon, stanza_respawn, stanza_service, stanza_instance):
	Don't error if the flag is already set, just ignore it.
	(stanza_respawn, stanza_pid, stanza_kill, stanza_console) 
	(stanza_umask, stanza_nice): Don't compare the current value against
	the default, just overwrite it!
	(parse_exec, parse_script): Free existing process command string
	before setting a new one over the top.
	(parse_process, stanza_exec, stanza_script, stanza_limit): Instead of
	erroring if the structure is already set and allocated, just don't
	allocate a new one and allow its members to be overwritten.
	* init/tests/test_parse_job.c (test_stanza_exec) 
	(test_stanza_script, test_stanza_pre_start) 
	(test_stanza_post_start, test_stanza_pre_stop) 
	(test_stanza_post_stop, test_stanza_description) 
	(test_stanza_author, test_stanza_version, test_stanza_daemon) 
	(test_stanza_respawn, test_stanza_service, test_stanza_instance) 
	(test_stanza_pid, test_stanza_kill, test_stanza_console) 
	(test_stanza_umask, test_stanza_nice, test_stanza_limit) 
	(test_stanza_chroot, test_stanza_chdir): Replace tests that check
	for an error in the case of duplicate stanzas with tests that make
	sure the last of the duplicates is used.
	* init/errors.h (CFG_DUPLICATE_VALUE, CFG_DUPLICATE_VALUE_STR): Drop
	this error, since we don't consider this a problem anymore.

	* upstart/Makefile.am (libupstart_la_LIBADD): Add $(LTLIBINTL)
	* init/Makefile.am (init_LDADD): Reorder and add $(LTLIBINTL)
	* util/Makefile.am (initctl_LDADD): Reorder and add $(LTLIBINTL)
	* compat/sysv/Makefile.am (reboot_LDADD): Reorder and add $(LTLIBINTL)
	(runlevel_LDADD): add $(LTLIBINTL)
	(shutdown_LDADD): Reorder and add $(LTLIBINTL)
	(telinit_LDADD): Reorder and add $(LTLIBINTL)
	* logd/Makefile.am (logd_LDADD): Add $(LTLIBINTL)

2007-06-03  Scott James Remnant  <scott@netsplit.com>

	* init/tests/test_job.c (test_run_process): Add a test case for a
	crasher when the event has no arguments.
	* init/job.c (job_run_process): Fix the bug, we need to check the
	arguments before trying to append them.

	* init/cfgfile.c, init/cfgfile.h, init/tests/test_cfgfile.c: Rename
	to parse_job and strip out all functions except the parsing and stanza
	ones.
	* init/Makefile.am (init_SOURCES): Build and link parse_job.c and h
	(TESTS): Run the parse job test suite
	(test_cfgfile_SOURCES, test_cfgfile_LDFLAGS, test_cfgfile_LDADD):
	Rename and update.
	* init/parse_job.c: Rename all cfg_stanza_*() functions to just
	stanza_*(), rename all cfg_parse_*() functions to just parse_*().
	(parse_job, parse_process, stanza_exec, stanza_script, stanza_start)
	(stanza_stop, stanza_emits, stanza_normal, stanza_env, stanza_limit):
	Don't use NIH_MUST, it's fine to be out of memory and we should fail
	in that case with a useful error.  The user can always reload the
	config file.
	(cfg_read_job, cfg_watch_dir, cfg_job_name, cfg_create_modify_handler)
	(cfg_delete_handler, cfg_visitor): Drop these functions for now.
	* init/parse_job.h: Update so it just contains the one prototype.
	* init/tests/test_parse_job.c: Update all tests to pass a string
	to parse_job(), and check errors raised; rather than mucking around
	with file descriptors all of the time.  Spend the effort while we're
	in here to run TEST_ALLOC_FAIL where we can.
	* init/main.c: Drop config file loading for now since it's missing.

2007-05-27  Scott James Remnant  <scott@netsplit.com>

	* init/cfgfile.h (CFG_DIR): Drop this define, since it's in paths.h
	(CfgDirectory): 

	* init/cfgfile.c (cfg_read_job): Separate out the job-handling code
	into a new function that we could call from a stanza if we want
	later; this one now just maps the file into memory and deals with
	exceptions from the parsing.
	(cfg_parse_job): Function containing the seperated out code; parses
	a new job, marking it as a replacement for any existing job with the
	same name.  Drop the warnings for using pid options without a daemon,
	since these are actually useful for other things later.
	* init/tests/test_cfgfile.c (test_read_job): Drop the check on
	unexpected daemon options, since we don't issue these warnings
	anymore.

2007-05-20  Scott James Remnant  <scott@netsplit.com>

	* init/event.c (event_match): Change to accept Event as the first
	argument and EventInfo as the second, making it obvious that this
	matches a received Event against known EventInfo rather than just
	comparing two info structs (since the order matters).
	* init/event.h: Update prototype.
	* init/tests/test_event.c (test_match): Update test accordingly.
	(test_poll): Fix typo.
	* init/job.c (job_handle_event): Pass in the event as the first
	argument to event_match, rather than its info.
	* TODO: Update.

	* init/job.c (job_emit_event): Return the event that we emit; don't
	bother tracking block status or setting blocked, leave that to the
	state loop so things are more obvious.
	(job_change_state): Set the blocked flag here for starting and stopping
	to the return value of job_emit_event().

	* init/event.c (event_ref, event_unref): Reference counting of events
	so we don't free those we still need.
	(event_block, event_unblock): Blocker counting that replaces the
	previous jobs member.
	(event_new): Initialise refs and blockers fields.
	(event_emit_finished): Remove this function.
	(event_poll): Handle the new done state, and deal with the blockers
	and references counts; turns out that we can fall all the way through
	this switch if these are zero without needing to check again.
	(event_pending): Remove call to event_emit_finished, the event_poll()
	loop handles this case now.
	(event_finished): Set progress to done on the way out.
	* init/event.h (EventProgress): Add new done state
	(Event): Add refs and blockers members, replacing jobs
	* init/tests/test_event.c (test_new): Check refs and blockers are
	initialised to zero.
	(test_ref, test_unref, test_block, test_unblock): Check the ref
	counting function behaviours.
	(test_emit_finished): Drop this function since it's not used
	* init/job.c (job_change_cause): Reference and block the event,
	and unblock and unreference before changing.
	(job_emit_event): Reference the event that blocks the job from
	continuing.
	(job_handle_event_finished): Unreference the blocking event again.
	(job_change_state): Make sure that blocked has been cleared before
	allowing a state change.
	* init/tests/test_job.c: Change tests to use refs/blockers on the
	cause event when counting, and also to follow the status of blocked
	since that is now ref-counted as well.

2007-05-18  Scott James Remnant  <scott@netsplit.com>

	* init/main.c (main, cad_handler, kbd_handler, pwr_handler): Use
	event_new rather than event_emit.
	* init/job.h (Job): Change type of cause and blocked to Event
	* init/job.c (job_change_goal, job_change_cause, job_emit_event) 
	(job_handle_event, job_handle_event_finished): Update all references
	to EventEmission to use Event instead.
	(job_detect_stalled): Call event_new instead of event_emit
	(job_run_process): Use the info member of cause, not event member
	* init/tests/test_job.c (test_change_goal, test_change_state) 
	(test_run_process, test_child_reaper, test_handle_event) 
	(test_handle_event_finished): Update all references to EventEmission
	to use Event instead.
	(test_detect_stalled): Correct to use right structure types.
	* init/process.c (process_setup_environment): Use cause's info member,
	rather than event member.
	* init/tests/test_process.c (test_spawn): Update to use Event.
	* init/notify.h (NotifySubscription): Change member to event
	* init/notify.c (notify_subscribe_event) 
	(notify_subscription_find, notify_job_event, notify_event) 
	(notify_event_finished): Update functions to use event member and
	Event structures.
	* init/tests/test_notify.c (test_subscribe_event) 
	(test_subscription_find, test_job, test_job_event, test_event) 
	(test_event_finished): Update to use Event instead of EventEmission
	* init/control.c (control_event_emit): Update to use event_new.
	* init/tests/test_control.c (test_event_emit) 
	(test_subscribe_events, test_unsubscribe_events): Update to use
	Event rather than EventEmission.

	* init/event.h: Fix up a few references.
	* init/tests/test_event.c (test_new): Remove reference to emission.

	* init/event.h (EventEmission): Rename to Event, and rename event
	member to info.
	* init/event.c (event_emit_next_id): Rename to event_next_id
	(event_emit): Rename to event_new, and add standard parent argument.
	(event_emit_find_by_id): Rename to event_find_by_id
	(event_poll): Iterate over Events in the list
	(event_pending, event_finished): Operate on Event
	* init/tests/test_event.c (test_emit): Rename to test_new and
	adjust for names and arguments.
	(test_emit_find_by_id): Rename to test_find_by_id and adjust for
	names.
	(test_emit_finished, test_poll): Adjust names.

	* init/cfgfile.c (cfg_stanza_start, cfg_stanza_stop) 
	(cfg_stanza_emits): Convert to use EventInfo and event_info_*.
	* init/job.c (job_copy): Use EventInfo and event_info_copy.
	(job_handle_event, job_detect_stalled): Iterate EventInfo structures
	* init/tests/test_cfgfile.c (test_stanza_start, test_stanza_stop) 
	(test_stanza_emits): Update to use EventInfo
	* init/tests/test_job.c (test_copy, test_handle_event) 
	(test_handle_event_finished, test_detect_stalled): Update to use
	EventInfo and event_info_new
	* init/event.c (event_copy): Use nih_str_array_copy here, to make the
	code somewhat simpler.
	(event_finished): Copy the arguments and environment from the old
	event, rather than stealing and reparenting.
	* init/job.c (job_copy): Use nih_str_array_copy here too.
	(job_run_process): Use nih_str_array_append to add the arguments from
	the emission onto the command run.

	* init/event.h (Event): Rename to EventInfo, since this structure
	representations information about an event, rather than an actual
	event in progress.
	* init/event.c (event_new): Rename to event_info_new, also now can
	take arguments and environment like event_emit() can.
	(event_copy): Rename to event_info_copy.
	* init/tests/test_event.c (test_new): Rename to test_info_new,
	update names in test and test being given args or env.
	(test_copy): Rename to test_info_copy and update names in test.
	(test_match, test_poll): Use EventInfo.

	* TODO: Update.

2007-04-24  Scott James Remnant  <scott@netsplit.com>

	* configure.ac: Add AM_PROG_CC_C_O since we use per-target flags
	for one of the test cases.

2007-03-16  Scott James Remnant  <scott@netsplit.com>

	* upstart/message.c (upstart_message_newv): Add va_end to match
	va_copy because the standard says so.
	* upstart/wire.c (upstart_push_packv, upstart_pop_packv): Add
	va_end here as well.

2007-03-13  Scott James Remnant  <scott@netsplit.com>

	* init/main.c: Wait until we've closed inherited standard file
	descriptors and opened the console instead before trying to open the
	control socket; otherwise we end up closing it by accident if we
	weren't opened with sufficient descriptors in the first place.
	Also wait until we've set up the logger before trying to parse the
	configuration.  In fact both of these things need to be pretty low
	down the main() function.

	* init/tests/test_job.c (test_run_process): Skip /dev/fd test cases
	if that's not available.

	* init/tests/test_control.c (test_log_priority): Make sure we know
	that the message has been sent before calling the watcher.

	* init/cfgfile.c (cfg_watch_dir): We get ENOSYS for missing inotify
	support, not EOPNOTSUPP.
	* init/tests/test_cfgfile.c (test_watch_dir): Actually make the
	directory tree before testing for inotify, since we use the same
	tree there too.

	* util/initctl.c (job_info_output): Restructure so gcc doesn't think
	name can be used uninitialised.
	* init/tests/test_cfgfile.c (test_watch_dir): Correct an error where
	i wouldn't be initialised if we skipped the inotify tests.

	* util/initctl.c (job_info_output): Restructure so gcc doesn't think
	* init/process.c (process_setup_environment): job id fits inside
	a %u now

	* upstart/message.h: Style; always refer to "unsigned int" as
	"unsigned int", and never "unsigned.
	* upstart/tests/test_message.c (my_handler): Catch a stray couple
	of "unsigned"s

	* init/control.c (control_job_query, control_job_start) 
	(control_job_stop): Change type of id argument to unsigned int,
	and call printf with %u to output it.
	* init/tests/test_control.c (check_job, check_job_instance) 
	(check_job_instance_end, check_job_status__waiting) 
	(check_job_status_end__waiting, check_job_status__starting) 
	(check_job_status_end__starting, check_job_status__running) 
	(check_job_status_end__running, check_job_status__pre_stop) 
	(check_job_status_end__pre_stop, check_job_status__stopping) 
	(check_job_status_end__stopping, check_job_status__deleted) 
	(check_job_status_end__deleted, check_job_unknown) 
	(check_job_invalid, check_job_unchanged, check_event): Change
	type of id arguments to unsigned int.
	(check_list): Change type of id to unsigned int.
	* init/tests/test_notify.c (check_job_status) 
	(check_job_status_end, check_job_finished, check_event) 
	(check_event_caused, check_event_finished): Change type of id
	arguments to unsigned int.

	* init/job.h (Job): Change the type of the id to unsigned int.
	* init/job.c (job_next_id): Change ids to be unsigned ints, and now
	we can just use %u in the nih_error call.
	(job_find_by_id): Change argument to be unsigned int
	* init/tests/test_job.c (test_find_by_id): Change id type to unsigned
	int.
	* init/event.h (Event): Change the type of the id to unsigned int.
	* init/event.c (event_emit_next_id): Change ids to be unsigned ints,
	and now we can just use %u in the nih_error call.
	(event_emit_find_by_id): Change argument to be unsigned int
	* init/tests/test_event.c (test_emit, test_emit_find_by_id) 
	(check_event, check_event_finished): Change id type to unsigned int.

	* util/initctl.c (output_name): Use an unsigned int for the job id,
	which means we can use ordinary %u for the printf argument.
	(handle_job, handle_job_finished, handle_job_instance) 
	(handle_job_instance_end, handle_job_status) 
	(handle_job_status_end, handle_job_unknown, handle_job_invalid) 
	(handle_job_unchanged, handle_event, handle_event_caused) 
	(handle_event_finished): Change argument type of id from uint32_t
	to unsigned int.
	(job_info_output): Change output type of id from %zu to %u

	* upstart/message.c (upstart_message_handle): Use unsigned int for
	ids, rather than a fixed-width type.
	* upstart/tests/test_message.c (my_handler): Use unsigned int for
	the ids, and give "unsigned int" instead of "unsigned" to va_arg as
	a matter of style.

	* upstart/wire.c (upstart_push_int, upstart_pop_int): Send over the
	wire using a plain old integer type, instead of a fixed width type;
	there's no advantage to using the fixed-width type and we could hurt
	ourselves if we tried running on ILP64.
	(upstart_push_unsigned, upstart_pop_unsigned): Likewise use a plain
	unsigned int over the wire.
	(upstart_push_string, upstart_pop_string): Use an unsigned int for
	the length of the string, technically this means that we silently
	truncate any string that's greater than 4GB on 64-bit platforms;
	it's either that or make the test cases harder (we did this before
	anyway).
	(upstart_push_header, upstart_pop_header): Type is always an unsigned
	int (best conversion from an enum)

2007-03-11  Scott James Remnant  <scott@netsplit.com>

	* configure.ac: Bump version to 0.3.9

	* NEWS: Update.

	* util/man/initctl.8: Document the new commands.

	* TODO: Update.

	* init/job.c (job_handle_event): Correct the function so we don't
	try and stop the master of an instance, and cause an assertion error.

	* util/initctl.c: Oops, correct function pointers in command table

	* util/tests/test_initctl.c (test_version_action): 

	* util/initctl.c (handle_version): Handle receipt of the version
	reply.
	(version_action): Send the version-query message to the server and
	expect one response.
	(log_priority_action): Parse the single argument into an NihLogLevel
	and send it to the server.

	* init/control.c (control_version_query, control_log_priority):
	Functions to handle the new messages from the server pov
	* init/tests/test_control.c (test_version_query) 
	(test_log_priority): Test the new messages are handled properly.
	(check_version): Check the version string matches.
	* upstart/message.h: Add messages for querying the version of the
	init daemon and changing the log priority.
	* upstart/message.c (upstart_message_newv)
	(upstart_message_handle): Marshal the new messages.
	* upstart/tests/test_message.c (test_new, my_handler) 
	(test_handle): Test the marshalling of the new messages,

	* upstart/libupstart.ver: Add enum functions to the global list.

	* util/initctl.c (start_action, stop_action): Imply --no-wait if
	we take the job id or name from an environment variable, since we'd
	end up waiting for ourselves otherwise
	* util/tests/test_initctl.c (test_start_action, test_stop_action):
	Update test cases to make sure no-wait is implied.

2007-03-09  Scott James Remnant  <scott@netsplit.com>

	* configure.ac: Bump version to 0.3.8

	* NEWS: Updated.
	* configure.ac: Increase version to 0.3.7

	* init/tests/test_job.c (test_change_state): Add a test case for
	deleting the last instance of a replaced job.
	* init/job.c (job_change_state): When moving a instance of a job into
	the deleted state, check whether we should replace the job it's an
	instance of, and if so, change that job's state too.
	* TODO: Update.

	* util/initctl.c (handle_job_list): Always allocate current_list,
	since we need it to be the parent of pointers we attach to it.
	(handle_job_list_end): Always free the current list, only suppress
	output if there aren't any entries in it.
	(initctl_recv): Check the current_list pointer, no need for in_list
	(handle_job_instance, handle_job_instance_end, handle_job_status):
	Check current_list not in_list.
	* util/tests/test_initctl.c: Correct some memory leaks.

	* init/process.c (process_setup_environment): Set the UPSTART_JOB_ID
	environment variable to the job's unique id.
	* init/tests/test_process.c (test_spawn): Make sure it's set.

	* util/man/initctl.8: Update the initctl manpage.
	* compat/sysv/man/reboot.8: Correct a minor grammar error.
	* compat/sysv/man/shutdown.8: Fix reference from runlevel to telinit.

	* README: Add a README that copies the text from the web page and
	adds some notes about recommended operating system versions.

	* util/initctl.c: Completely rewrite initctl, top to bottom; handling
	of the new messages is done natively, meaning that the commands just
	vary the requests send and number of responses expected.
	* util/tests/test_initctl.c: Test all of the new code.

	* init/main.c: Improve restarting and rescuing a little; store the
	program path in a static variable so we can always access it, and
	use the exported loglevel to pass the same to the new process.
	* TODO: Update.

	* compat/sysv/shutdown.c: More error/fatal adjustments.
	* compat/sysv/telinit.c: More error/fatal adjustments.

2007-03-08  Scott James Remnant  <scott@netsplit.com>

	* init/main.c (main, crash_handler): Promote deadly errors to nih_fatal
	* logd/main.c (main): Promote deadly errors to nih_fatal
	* compat/sysv/reboot.c (main): Promote deadly errors to nih_fatal
	* compat/sysv/shutdown.c (main, shutdown_now): Promote deadly errors
	to nih_fatal
	* compat/sysv/telinit.c (main): Promote deadly errors to nih_fatal

	* init/event.c (event_pending): The message that we're handling an
	event should be logged with --verbose.

	* init/cfgfile.c (cfg_parse_script): Remove the unnecessary check for
	a token inside a script block.

	* TODO: Update.

	* init/control.c (control_watch_jobs): Rename to control_subscribe_jobs
	and update to handle new event name.
	(control_unwatch_jobs): Rename to control_unsubscribe_jobs and update
	to handle the new event name.
	(control_watch_events): Rename to control_subscribe_events and update
	to handle the new event name.
	(control_unwatch_events): Rename to control_unsubscribe_events and
	update to handle the new event name.
	* init/tests/test_control.c (test_watch_jobs): Rename to
	test_subscribe_jobs and update to new event name.
	(test_unwatch_jobs): Rename to test_unsubscribe_jobs and update to 
	new event name.
	(test_watch_events): Rename to test_subscribe_events and update to
	new event name.
	(test_unwatch_events): Rename to test_unsubscribe events and update
	to new event name.

	* upstart/message.h: Rename the watch commands to subscribe/unsubscribe
	and regroup with new message numbers.
	* upstart/message.c (upstart_message_newv) 
	(upstart_message_handle): Marshal the updated subscription messages.
	* upstart/tests/test_message.c (test_new, my_handler) 
	(test_handle): Update tests to new names and numbers.
	* TODO: Update.

	* upstart/message.c (upstart_message_handle): Raise a the unknown
	message error if the type is unknown, rather than the invalid message
	error.
	* upstart/tests/test_message.c (test_handle): Correct test case.

	* init/job.c (job_change_state): Correct a problem here too, when
	moving from pre-stop to running, we don't want to emit a started event
	since we never emitted a stopping event and never killed the process
	anyway.  We do need to notify the job as finished, since the process
	that tried to stop it will need to be told not to wait any longer.
	* init/tests/test_job.c (test_change_state): Add a test for pre-stop
	back to running.

	* doc/states.dot: Fix an error in the state diagram; when moving from
	starting back to waiting, due to a failed respawn, we need to emit
	the stopped event otherwise it will never happen.
	* doc/states.png: Update.

2007-03-05  Scott James Remnant  <scott@netsplit.com>

	* upstart/message.c (upstart_message_new): Make this a wrapper around
	(upstart_message_newv): which has all the old code, but accepts a
	va_list instead of making its own.
	* upstart/message.h: Add prototype.

	* init/main.c (crash_handler): Simply trying to leave a SEGV handler
	doesn't work so well, we end up repeating the problem instruction.
	We really can't resume from this point, and can't even jump elsewhere
	since our state is probably buggered up.  Only thing for it is to
	re-exec ourselves with a clean state.

	* init/cfgfile.c (cfg_read_job, cfg_delete_handler): Don't try and
	free the magic (void *)-1 replacement (delete).

	* util/events.c, util/events.c, util/jobs.c, util/jobs.h: With the
	new message responses, that intermix event and job information freely,
	it no longer makes sense to distinguish between them.  So fold these
	files back into the main initctl.c
	* util/initctl.h: Drop unused header.
	* util/Makefile.am (initctl_SOURCES): Update sources list.
	(TESTS): Change which tests we build
	(test_initctl_SOURCES, test_initctl_CFLAGS, test_initctl_LDFLAGS) 
	(test_initctl_LDADD): Build the new combined test case binary, use
	an automake feature to rebuild initctl.c with -DTEST and a different
	.o file, and thus be able to define out main()

	* util/tests/test_events.c, util/tests/test_jobs.c: Collapse the two
	test case files into one single
	* util/tests/test_initctl.c

	* init/control.c (control_job_find): And implement the find function
	that returns a list of jobs matching an optional pattern.
	* init/tests/test_control.c: Make sure we do send all messages.
	(check_list): Complex function to check the responses to a job list
	(test_job_find): Test a couple of job lists.
	* init/tests/test_notify.c: Make sure we do send all messages.

	* init/control.c (control_job_query): Implement the query message,
	this just needs to return the status or instance set.
	* init/tests/test_control.c (test_job_query): Test the query command.
	(check_job_status__deleted, check_job_status_end__deleted): Pair of
	functions to check we can query deleted jobs directly.

	* init/control.c (control_send_instance): Function to send an instance
	job, collating all of its instances together.
	* init/control.h: Update.
	* init/tests/test_control.c (test_send_instance): Check we receive
	the right messages.
	(check_job_instance, check_job_instance_end): Pair of functions to
	check the instance messages.

	* upstart/message.h: Add new UPSTART_JOB_INSTANCE and
	UPSTART_JOB_INSTANCE_END messages which we'll use to communicate that
	a job is an instance, and group the instances of it together.
	* upstart/message.c (upstart_message_new, upstart_message_handle):
	Marshal the new instance messages.
	* upstart/tests/test_message.c (test_new, my_handler) 
	(test_handle): Test the new message types.

	* upstart/message.h: Restore arguments to JOB_LIST, but rename to
	pattern since that's what it is.
	* upstart/message.c (upstart_message_handle): Restore arguments
	with updated name.
	* upstart/tests/test_message.c (test_new, my_handler) 
	(test_handle): Restore tests for arguments, rename and make sure we
	include a wildcard.

2007-03-04  Scott James Remnant  <scott@netsplit.com>

	* upstart/message.h: Drop arguments to JOB_LIST.
	* upstart/message.c (upstart_message_new, upstart_message_handle):
	Drop arguments to JOB_LIST.
	* upstart/tests/test_message.c (test_new, my_handler) 
	(test_handle): Drop the arguments from the test.

	* init/control.c (control_job_start): Update to return INVALID for
	instances and replacements; add the forgotten UPSTART_JOB message.
	(control_job_stop): Update to return INVALID for replacements; add
	the forgotten UPSTART_JOB message.  Deal with instance masters
	magically by iterating all instances and stopping those instead.
	* init/tests/test_control.c (check_job_deleted): Rename to 
	check_job_invalid and check that message.
	(check_job): Function to check the job we've acted upon.
	(test_job_start): Check that we get the UPSTART_JOB message first,
	restore the check on deleted jobs causing an error and add checks
	that instance and replacement jobs also cause an error.
	(test_job_stop): Check that we get the UPSTART_JOB message first,
	restore the check on deleted jobs causing an error.  Make sure
	instances are handled.

	* upstart/message.h: More message changes; add a JOB_FIND message
	and replace UPSTART_JOB_DELETED with UPSTART_JOB_INVALID since there's
	a few more problem conditions.
	* upstart/message.c (upstart_message_new, upstart_message_handle):
	Marshal the new message and update names.
	* upstart/tests/test_message.c (test_new, my_handler) 
	(test_handle): Update tests to check the new message and update the
	values and names of the existing ones.

	* init/job.h (Job): Remove the delete flag, add replacement and
	replacement_for pointers instead.
	* init/job.c (job_new): Initialise replacement and replacement_for
	pointers to NULL.
	(job_find_by_name): Update to return what job the one we found is
	a replacement for, and to skip DELETED jobs.
	(job_instance): Make it simply illegal to call this for deleted jobs,
	instances or replacements.
	(job_change_goal): Make it illegal to change the goal of a replacement
	job.
	(job_free_deleted): Remove the previous code to handle deleted instance
	masters, because it's now bogus.
	(job_should_replace): New function to determine whether a job is
	replaceable.
	* init/tests/test_job.c (test_new): Check pointers are set.
	(test_copy): Check that replacement and replacement_for are not
	copied, since their state of an individual job.
	(test_find_by_name): Update tests to make sure we ignore deleted jobs,
	instances and replacements.
	(test_instance): Remove test that will now cause an assertion,
	and no longer check delete is set.
	(test_change_goal): Remove test that will now cause an assertion.
	(test_free_deleted): Remove test cases for deleted masters.
	(test_should_replace): Test the new check function.
	(test_change_state): Make sure that we end up in deleted for instances
	and replaced jobs, and that replacements become the real job.
	* init/cfgfile.c (cfg_read_job): Update to handle replacement jobs;
	the old job's previous replacement is discarded, and set to the
	current job; and then if the job should be replaced, it's moved
	to deleted (which should promote the new job).
	(cfg_delete_handler): Handle deletion of a job in a similar manner,
	except we sent the replacement pointer to the special -1 value since
	we have no actual replacement.
	* init/tests/test_cfgfile.c (test_watch_dir): Update tests to make
	sure that deletion and modification are handled wrt replacement.
	(test_read_job): Make sure that reparsing an existing file is handled.
	* init/tests/test_control.c (test_job_start): Remove checks that
	delete gets set to true for instances.
	(test_job_stop, test_job_start): Temporarily comment out deleted
	job behaviour, since that's been somewhat changed.

	* upstart/message.h: We're not going to return JOB_LIST for JOB_STOP
	since that's just awkward for the client; just act on the master,
	and return JOB_UNCHANGED.

	* init/notify.c (notify_job_status): Move this function to
	* init/control.c (control_send_job_status): here, since we need it for
	the new control responses.
	(control_job_query): New single function to list all jobs or a
	particular job.
	* init/control.h: Add prototype.
	* init/tests/test_control.c (test_error_handler): Simplify this a
	little to just sending a NO_OP message, since we can send an entire
	stream of messages and leave them in the queue.
	(check_job_status__stopping, check_job_process) 
	(check_job_status_end__stopping): Trio of check functions for a job
	status that's stopping, with an active main process.
	(test_send_job_status): Test the now global status function.
	(check_job_status__starting, check_job_status_end__starting): Pair
	of check functions for a starting job with no process yet.
	(test_watch_jobs, test_unwatch_jobs): Update to expect the full new
	job status messages, with an optional process part as well.
	(check_event): Function to check an event.
	(test_watch_events): Minor update to use above function.
	(check_job_status__waiting, check_job_status_end__waiting): Pair of
	check functions for the first step in starting a job (goal change only)
	(check_job_unknown, check_job_deleted, check_job_unchanged): Trio
	of functions to check common error responses.
	(test_job_start): Update tests to newer behaviour.
	(check_job_status__running, check_job_status_end__running) 
	(check_job_status__pre_stop, check_job_status_end__pre_stop): Checks
	for the states we go through when stopping a job.
	(test_job_stop): Update tests to newer behaviour.
	* init/notify.c (notify_job, notify_job_event, notify_job_finished):
	Update to call the newly exported function.
	* init/job.c: Make job_id and job_id_wrapped externally available.
	* init/job.h: Update.
	* init/event.c: Make emission_id and emission_id_wrapped externally
	available.
	* init/event.h: Update.

	* upstart/message.h: Rename UPSTART_JOB_INVALID to
	UPSTART_JOB_UNCHANGED, as it's not really invalid just a no-op
	* upstart/message.c (upstart_message_new, upstart_message_handle):
	Update the constant, fields are unchanged,
	* upstart/tests/test_message.c (test_new, my_handler) 
	(test_handle): Rename constants/messages.

	* upstart/message.h: Turns out we need extra errors to indicate that
	the job was deleted or already at that goal, otherwise the client
	would sit there waiting for the finished event.	
	* upstart/message.c (upstart_message_new, upstart_message_handle):
	Marshal the new error messages.
	* upstart/tests/test_message.c (test_new, my_handler) 
	(test_handle): Test the handling of the new messages.

	* init/tests/test_job.c (test_free_deleted): Found a bug; because
	master instances never change state, they never end up in the deleted
	state so are never reaped.  Add some test cases for cleaning them up,
	but not while they have remaining instances.
	* init/job.c (job_free_deleted): Implement the bug fix.

	* init/job.c (job_instance): Split out the instance spawning code
	into its own function, as we'll frequently need a pointer to the
	instance before we try and change the goal.
	(job_change_goal): Clean this function back up again, it no longer
	needs to return values and can assert that it's never called for
	deleted jobs or instance mastersr.
	(job_handle_event): Spawn an instance when we get a start event.
	* init/job.h: Update.
	* init/tests/test_job.c (test_instance): Check instance creation.
	(test_change_goal): Update tests now that it doesn't return a value
	again, and doesn't spawn instances itself.
	(test_handle_event): Make sure instances are spawned.

	* init/tests/test_event.c (test_poll): Needs a slight fix now that
	we generate more events than we check, and that subscriptions go
	away automatically.

	* init/notify.c (notify_job_status): Static function to handle
	sending the more complicated job status message series 
	(notify_job): Call notify_job_status() to send the new-style message
	(notify_job_event): Send the new UPSTART_EVENT_CAUSED message with
	the emission id, then call notify_job_status() to send the new-style
	common status message.
	(notify_job_finished): New function to be called when we reach the
	job rest state, notifies and unsubscribes directly subscribed
	processes, and includes failed information.
	(notify_event_finished): Unsubscribe processes after sending the
	finished event, since the event has gone away.  Also don't send
	this to processes subscribed to all events, since it's not useful
	for them.
	* init/notify.h: Add prototype.
	* init/tests/test_notify.c: Update all test cases and helper
	functions to the new message types.
	(test_job_finished): Check the new finished message is sent with
	a status message preceeding it.
	* init/job.c (job_change_state, job_change_state): Notify subscribed
	processes with notify_job_finished() when in the running (for service)
	or waiting states, just before we drop the cause.

	* upstart/message.h: Add failed, failed_process and exit_status
	arguments to UPSTART_JOB_FINISHED.
	* upstart/message.c (upstart_message_new, upstart_message_handle): 
	Marshal the new arguments.
	* upstart/tests/test_message.c (test_new, my_handler) 
	(test_handle): Test the new arguments.

	* upstart/message.h: Update the message types, introducing a more
	structured job message set and replacing the UPSTART_EVENT_JOB_STATUS
	message with UPSTART_EVENT_CAUSED which will be immediately followed
	by an ordinary UPSTART_JOB_STATUS message.
	* upstart/message.c (upstart_message_new, upstart_message_handle):
	Marshal the new messages.
	* upstart/tests/test_message.c (test_new, my_handler) 
	(test_handle): Test the new message types.
	* TODO: Update.

2007-03-03  Scott James Remnant  <scott@netsplit.com>

	* TODO: Update.

	* init/cfgfile.c (cfg_parse_exec, cfg_parse_script): Separate out
	the parsing of an exec or script stanza into separate functions,
	seeing as this is quite a common operation.  This also means we
	just need to change them in one place now.
	(cfg_parse_process): Function to call either of the above depending
	on the next argument.
	(cfg_stanza_exec): Call cfg_parse_exec instead.
	(cfg_stanza_script): Call cfg_parse_script instead.
	(cfg_stanza_pre_start, cfg_stanza_post_start) 
	(cfg_stanza_pre_stop, cfg_stanza_post_stop): Call cfg_parse_process
	with the right arguments instead of doing by hand in each function.

	* init/event.c (event_emit_next_id): Split the id assigning code into
	a static inline function for easier modification.
	* init/job.c (job_next_id): Use the same style function here too.

2007-03-02  Scott James Remnant  <scott@netsplit.com>

	* init/event.c (event_emit): Port the slightly more efficient in the
	early case code from job_new.

	* init/job.h (Job): Add a unique id to the job structure.
	* init/job.c (job_new): Assign an incrementing id to each new job
	allocated.
	(job_find_by_id): Locate a job by its unique id, sadly not very
	efficient in a hash table ;-)
	(job_name): New hash key function since name isn't the first entry
	anymore.
	(job_init): Change hash key function.
	* init/tests/test_job.c (test_find_by_id): Make sure we can find a
	job by its id.

	* init/job.c (job_change_goal): Return the new instance in that
	circumstance, and clean up a little bit.
	* init/job.h: Update prototype.
	* init/tests/test_job.c (test_change_goal): Update tests.

	* init/job.c (job_find_by_name): Skip jobs marked for deletion too.
	* init/tests/test_job.c (test_find_by_name): Update test case.

	* init/event.h, init/notify.h, upstart/message.h: Provide C-level names
	for enums, this makes the compiler generate things that gdb can get.

	* init/job.c (job_run_process, job_kill_process, job_kill_timer):
	Change process argument to be a plain ProcessType, this means we
	know exactly which process we're trying to run or kill.
	(job_change_state): Update calls to job_run_process
	and job_kill_process
	* init/tests/test_job.c (test_run_process, test_kill_process): Update
	function calls to just pass a ProcessType in.

	* upstart/enum.h: Rename JobAction to ProcessType.
	* upstart/enum.c (job_action_name): Rename to process_name.
	(job_action_from_name): Rename to process_from_name.
	* upstart/tests/test_enum.c (test_action_name, test_action_from_name):
	Rename and update to match.
	* init/job.c (job_new, job_copy, job_change_state) 
	(job_next_state): Change JOB_*_ACTION constants to PROCESS_*.
	(job_find_by_pid): Change JobAction argument to ProcessType.
	(job_emit_event): Call process_name on the failed process.
	(job_child_reaper): Update to use ProcessType instead of JobAction.
	* init/job.h (Job): Change type of failed_process to ProcessType.
	* init/tests/test_job.c (test_find_by_pid): Update to use ProcessType
	instead of JobAction in tests.
	(test_new, test_copy, test_change_goal, test_change_state) 
	(test_next_state, test_run_process, test_kill_process) 
	(test_child_reaper, test_handle_event_finished): Change JOB_*_ACTION
	constants to PROCESS_*
	* init/cfgfile.c (cfg_stanza_exec, cfg_stanza_script) 
	(cfg_stanza_pre_start, cfg_stanza_post_start) 
	(cfg_stanza_pre_stop, cfg_stanza_post_stop): Change JOB_*_ACTION
	constants to PROCESS_*
	* init/tests/test_cfgfile.c (test_stanza_exec) 
	(test_stanza_script, test_stanza_pre_start) 
	(test_stanza_post_start, test_stanza_pre_stop) 
	(test_stanza_post_stop, test_read_job, test_watch_dir): Change
	JOB_*_ACTION constants to PROCESS_*
	* init/tests/test_event.c (test_poll): Change JOB_*_ACTION constants
	to PROCESS_*
	* init/tests/test_control.c (test_job_start, test_job_stop): Change
	JOB_*_ACTION constants to PROCESS_*

	* init/cfgfile.c (cfg_watch_dir): Restore the prefix argument; pass
	as the data pointer to the inotify callbacks and visitor function.
	Change the return value to be the watch structure.
	(cfg_job_name): Add prefix argument and prepend to relative path.
	(cfg_create_modify_handler, cfg_delete_handler, cfg_visitor): Get
	the prefix for the job names from the data pointer and pass to
	cfg_job_name().
	* init/cfgfile.h: Update prototypes.
	* init/tests/test_cfgfile.c (test_watch_dir): Actually test the
	watch functions.
	* init/main.c (main): Pass NULL for the prefix for the global job
	directory, compare the return value against (void *)-1.
	* TODO: Update.

	* init/cfgfile.c (cfg_stanza_on): Drop the simple on stanza.
	* init/tests/test_cfgfile.c (test_stanza_on): Remove test case.

	* TODO: Update.

2007-03-01  Scott James Remnant  <scott@netsplit.com>

	* util/jobs.c (handle_job_status): Drop the process field from the
	output for now.
	* util/events.c (handle_event_job_status): Likewise
	* util/tests/test_jobs.c (test_start_action, test_list_action) 
	(test_jobs_action): Drop pid from messages we simulate.
	* util/tests/test_events.c (test_emit_action): Likewise.

	* upstart/message.c (upstart_message_new, upstart_message_handle):
	Remove the pid field from the job status and event job status
	messages.
	* upstart/message.h: Update description of job status and event
	job status message to remove the pid field.
	* upstart/tests/test_message.c (test_new, my_handler) 
	(test_handle): Remove checks using the pid field.

	* init/control.c (control_job_start, control_job_stop) 
	(control_job_query, control_job_list): Remove the pid field from
	the messages, it'll come back later when we get better message
	formats.
	* init/tests/test_control.c (check_job_status, check_job_waiting) 
	(check_job_started, check_job_stopped): Remove checks on the process
	id, since that field is gone from the message.
	(test_job_stop): Use the pid field of the main process.
	(test_job_start): Initialise the main action process.

	* init/notify.c (notify_job, notify_job_event): Remove the pid field
	from the message, it'll come back later when we get better message
	formats.
	* init/tests/test_notify.c (check_job_status) 
	(check_event_job_status): Remove checks on the pid, since that field
	is no longer present.

	* init/job.c (job_process_copy): Use job_process_new here, oops.

	* init/cfgfile.c (cfg_stanza_exec, cfg_stanza_script) 
	(cfg_stanza_pre_start, cfg_stanza_post_start) 
	(cfg_stanza_pre_stop, cfg_stanza_post_stop): Use job_process_new
	to allocate process structures and store in the process array.
	* init/tests/test_cfgfile.c (test_read_job, test_stanza_exec) 
	(test_stanza_script, test_stanza_pre_start) 
	(test_stanza_post_start, test_stanza_pre_stop) 
	(test_stanza_post_stop): Update test cases to use process array
	member information.

	* init/tests/test_event.c (test_poll): Update to use newer job process
	array and find the pid under there.

	* init/job.h (Job): Remove the pid and aux_pid fields; replace the
	individual JobProcess pointers with an array of them of a fixed
	minimum size; replace failed_state with failed_process.
	(JobProcess): add a pid field here, so now we can obtain the pid on
	an individual process/action basis rather than global.
	* init/job.c (job_process_new): Function to create a JobProcess
	structure, setting the initial values to FALSE/NULL/0.
	(job_process_copy): Function to copy a JobProcess.
	(job_new): Don't initialise the pid or aux_pid members, initialise
	the process array to a fixed initial size and set the members to NULL,
	initialise the failed_process member to -1.
	(job_copy): Update to use job_process_copy and copy the process array.
	(job_find_by_pid): Look through the process structures in the job's
	process array to find the pid, and optionally return which action it
	was.
	(job_change_state): Call job_kill_process in the JOB_KILLED state if
	we have a main process and that has a pid, pass in the main process.
	(job_next_state): Check the process id of the main process when
	deciding what the next state is for running.
	(job_run_process): Store the process id in the process structure
	(job_kill_process): Accept a process structure and use that to obtain
	the process id we need to send TERM too.  Remove the code that forced
	a state change if kill() failed, since we will get a child signal
	anyway and should do it there.
	(job_kill_timer): Likewise, accept a process structure and don't
	forcibly change the state anymore.
	(job_child_reaper): Rewrite to switch based on the action that died,
	rather than the state we were in; assert that the state is what we
	expected.
	(job_emit_event): The argument to the failed event is now the action
	name, rather than the state name; an action of -1 indicates that
	respawn failed.
	* init/tests/test_job.c (test_process_new, test_process_copy): Make
	sure the structure is created and copied properly.
	(test_new, test_copy): Drop checks on the pid and aux_pid members,
	add checks for the process array and pid members of processes.
	(test_find_by_pid): Update test case to make sure we can find the pid
	of any process, returning the action index rather than the process
	pointer.
	(test_run_process, test_kill_process, test_change_goal)
	(test_change_state, test_next_state, test_child_reaper): Update test
	cases to use pid fields inside process structures rather than the
	pid or aux_pid members.
	(test_handle_event, test_handle_event_finished) 
	(test_free_deleted): Update to avoid pid field checks.

	* upstart/enum.h (JobAction): Enumeration of different actions.
	* upstart/enum.c (job_action_name, job_action_from_name): Enumeration
	to string conversion functions.
	* upstart/tests/test_enum.c (test_action_name) 
	(test_action_from_name): Tests for the new functions.

	* init/cfgfile.c (cfg_read_job): Instead of trying to copy over an
	old job's state and instances into the new one, mark the old job
	as deleted.  This ensures we never end up applying a new post-stop
	script to a job started with an old pre-start script, etc.  It also
	makes life so much simpler.
	* init/tests/test_cfgfile.c (test_read_job): Update tests to make
	sure the old job is marked for deletion, instead of freed.
	* TODO: Update.

	* init/notify.c (notify_job): Split out notification to processes
	subscribed to the cause event into a new function
	(notify_job_event): We can call this when we change cause.
	* init/job.c (job_change_state): Notify anyone subscribed to the
	job after we've changed the state, rather than before, otherwise
	we won't know the new pids or anything.
	(job_change_cause): Call notify_job_event before changing the cause
	so that subscribers get a final status update.
	* init/tests/test_notify.c (test_job_event): Check the new function.
	* TODO: Update.

	* init/cfgfile.c (cfg_stanza_respawn): Remove the shortcut that
	lets you specify "respawn COMMAND".  It was confusing as it hid
	the common "[when] exec"/"[when] script" syntax, made it non-obvious
	that "exec" and "respawn" were the same flag, etc.
	* init/tests/test_cfgfile.c (test_stanza_respawn): Update tests.
	(test_stanza_service): Fix test case to not use shortcut.
	* logd/event.d/logd.in: Update to not use respawn shortcut.

2007-02-25  Scott James Remnant  <scott@netsplit.com>

	* init/job.c (job_child_reaper): Shift the signal value into the
	higher byte to make it easier to detect, and not stamp over exit
	statuses between 128 and 255.
	(job_emit_event): Detect the signal stored in the new way.
	* init/cfgfile.c (cfg_stanza_normal): Store signal in the higher bytes.
	* init/tests/test_job.c (test_copy, test_change_state) 
	(test_child_reaper): Update test cases.
	* init/tests/test_cfgfile.c (test_stanza_normal): Update test.

	* TODO: Update.

	* init/event.h (PWRSTATUS_EVENT): Add new power-status-changed event.
	* init/main.c (pwd_handler): Handle the SIGPWR signal by generating
	the new event, leave it up to a job to parse the file and do
	whatever it likes.

	* TODO: Update.

2007-02-13  Scott James Remnant  <scott@netsplit.com>

	* upstart/tests/test_message.c (test_reader, test_handle_using)
	(test_handle); Usual fix for gcc optimiser thinking that fixed
	for loops might not be.
	* init/tests/test_job.c (test_run_process, test_kill_process):
	Likewise.
	* init/tests/test_notify.c (test_subscription_find): I still don't
	know what a type-punned pointer is, nor why dereferencing such a
	thing would break strict-aliasing rules.
	* init/tests/test_cfgfile.c (test_read_job): More type-punning.
	* util/tests/test_jobs.c (test_start_action): More for-loop action.
	* util/tests/test_events.c (test_emit_action): And again.

2007-02-11  Scott James Remnant  <scott@netsplit.com>

	* init/job.c (job_change_goal): We need to be able to stop a running
	job without a process, because that's what a job-as-state is!  The
	check was added because job_child_reaper calls job_change_goal and
	then job_change_state immediately after, we should fix that instead.
	(job_child_reaper): If we call job_change_goal while in the running
	state, it will call job_change_state for us; so check for that first
	and don't change the state!
	* init/tests/test_job.c (test_change_goal): Update the test to ensure
	that we can stop a job with no running process.

	* init/cfgfile.c (cfg_stanza_normalexit): normalexit is inconsistent,
	change to "normal exit"
	* init/tests/test_cfgfile.c (test_stanza_normalexit): Update.

	* init/cfgfile.c (cfg_stanza_start, cfg_stanza_stop) 
	(cfg_stanza_pre_start, cfg_stanza_post_start) 
	(cfg_stanza_pre_stop, cfg_stanza_post_stop, cfg_stanza_respawn):
	We're not going to allow stanza keywords to be quoted, since this
	gives us an easy way to allow users to make something explicitly
	not a keyword.

2007-02-10  Scott James Remnant  <scott@netsplit.com>

	* configure.ac: Bump version to 0.3.6

	* configure.ac: Increase version to 0.3.5
	* NEWS: Update.
	* TODO: Update.

	* TODO: More notes.

	* TODO: Note an issue with using JobProcess->pid

	* init/cfgfile.c (cfg_stanza_pre_start, cfg_stanza_post_start) 
	(cfg_stanza_pre_stop, cfg_stanza_post_stop): Add a needed check
	for a token when parsing "exec".  Correct line number we expect
	to see the duplicated value on.  Correct expected error for missing
	argument from "Unexpected token" to "Expected token".

	* init/tests/test_cfgfile.c (main): Actually invoke the tests for
	the scripts.

	* init/cfgfile.c (cfg_read_job): Correct type of lineno in error.

	* TOOD: Minor notify bug

	* TODO: Big update.

	* init/tests/test_job.c (test_child_reaper): Make sure that we can
	reap post-start and pre-stop processes, and have only the aux_pid
	changed.  Also make sure that if the running process dies while
	in these states, with or without an aux process, that we don't
	transition badly.

	* init/job.c (job_find_by_pid): Check aux_pid as well.
	* init/tests/test_job.c (test_find_by_pid): Make sure we can find it.

	* init/job.h (Job): Add an auxiliary pid member.
	* init/job.c (job_new): Initialise the aux_pid member.
	(job_change_state): Run the post-start and pre-stop scripts when we
	enter the state with the same name (assuming they exist).
	(job_run_process): Store the pid in aux_pid when starting the
	post-start or pre-stop processes.
	* init/tests/test_job.c (test_change_state): Add tests for running
	the new post-start and pre-stop scripts; which get their process ids
	stored in aux_pid instead of pid.
	(test_new): Make sure the aux_pid member is initialised properly.
	(test_copy): Make sure the aux_pid member is not copied.

	* TODO: Update.

	* init/tests/test_job.c (test_change_state): Add a check for the
	daemon stanza holding the job in spawned; we snuck this in a while
	back and never tested it (there's no support to get it out of
	spawned yet).

	* init/job.h (Job): Add new post_start and pre_stop scripts.
	* init/job.c (job_new): Initialise new scripts to NULL.
	(job_copy): Copy the information from the new scripts over as well.
	* init/tests/test_job.c (test_new): Check they're initialised.
	(test_copy): Check that the information is copied properly.
	* init/cfgfile.c (cfg_stanza_post_start, cfg_stanza_pre_stop): Add
	new script stanza functions for the additional two scripts that
	we want.
	* init/tests/test_cfgfile.c (test_stanza_post_start) 
	(test_stanza_pre_stop): Add tests for the new stanzas.

	* init/cfgfile.c (cfg_stanza_exec, cfg_stanza_script): Rewrite to
	allocate a JobProcess and parse the command or script into it.
	(cfg_read_job): Fix the long broken assumption that pid_file and
	pid_binary are required for respawn, when they're actually required
	for daemon.
	(cfg_stanza_start, cfg_stanza_stop): Remove script second-level.
	(cfg_stanza_respawn): Parse into the job's process.
	(cfg_stanza_pre_start, cfg_stanza_post_stop): New stanzas for the
	processes alone.
	* init/tests/test_cfgfile.c (test_read_job): Update a few test
	cases to match reality.
	(test_stanza_start, test_stanza_stop): Remove script-related checks.

2007-02-09  Scott James Remnant  <scott@netsplit.com>

	* init/tests/test_job.c (test_kill_process): Poll the event queue
	after each test to get rid of the allocated events and make valgrind
	happy.
	* init/tests/test_control.c (test_job_start, test_job_stop)
	(test_event_emit): Poll the event queue after each test to get rid
	of the allocated events, as they make valgrind complain.
	(test_event_emit): Free args and env when done.

	* init/job.h (JobName): Drop obsolete structure
	(JobProcess): Add a new structure to represent a single process
	within the job, instead of using two variables to pick either the
	script or command.
	(Job): Change command and script to a single JobProcess called process;
	change start_script and stop_script to a JobProcess called pre_start
	and post_stop respectively.
	* init/job.c (job_new): Initialise new members to NULL.
	(job_copy): Copy the process structures across, including contents.
	(job_change_state): Call job_run_process passing in the structure;
	rather than fiddling with if statements.
	(job_run_script, job_run_command, job_run_process): Combine all of
	these three functions into a single new job_run_process function.
	* init/tests/test_job.c (test_new, test_copy, test_change_goal) 
	(test_change_state, test_child_reaper) 
	(test_handle_event_finished): Change to using JobProcess for when
	we need to construct a command.
	(test_run_script, test_run_command): Merge into single new
	(test_run_process) function.
	* init/tests/test_event.c (test_poll): Replace command with process.
	* init/tests/test_control.c (test_job_start): Change to using
	JobProcess to specify the command.

	* init/main.c (main): Run job_free_deleted each time through the
	main loop.

	* init/job.c (job_change_goal): Minor tweak to the logic; we may
	have just made the job an instance, that should still let us stop
	the one underneath.

	* TODO: Update.

	* util/jobs.c (do_job): Always expect a list of replies.

	* init/control.c (control_job_status, control_job_stop)
	(control_job_query): Reply with information about all instances of
	the job.
	* init/tests/test_control.c (test_job_status, test_job_stop)
	(test_job_query): Make sure we get the list end even for a single job;
	and make sure we get details of all instances attached to the job.

	* init/tests/test_job.c (test_change_goal): Check that starting
	an instance job actually starts a new instance of it.

	* init/cfgfile.c (cfg_stanza_limit): Support the word "unlimited" in
	limit arguments for both the soft and hard values.
	* init/tests/test_cfgfile.c (test_stanza_limit): Make sure that we
	can make limits be unlimited.

	* init/event.c (event_copy): Function to copy an event structure.
	* init/event.h: Add prototype.
	* init/tests/test_event.c (test_copy): Make sure we copy the event
	correctly, with or without arguments and/or environment.
	* init/job.c (job_copy): Function to copy a job structure, leaving
	the state as it is.
	* init/job.h: Add prototype.
	* init/tests/test_job.c (test_copy): Make sure that we copy the
	job details whether they are NULL or non-NULL, but don't copy the
	state.
	* init/init.supp: Update supression.
	* init/job.c (job_find_by_name): If we get a job that's an instance,
	return what it's an instance of.
	* init/tests/test_job.c (test_find_by_name): Restore accidentally
	deleted test function; test that we get the real job, not an instance.

	* init/job.c (job_new): instance_of is initialised to NULL.
	* init/job.h: Add a new instance_of pointer, pointing to the parent
	that we're an instance of.
	* init/tests/test_job.c (test_new): Check that.
	* init/tests/test_cfgfile.c (test_read_job): Make sure instance_of
	pointers are updated.

	* init/job.c (jobs): Store jobs in a hash table.
	(job_new): Add to hash table, not to a list.
	(job_handle_event, job_handle_event_finished, job_detect_stalled) 
	(job_free_deleted): Iterate across the hash table, rather than list.
	(job_find_by_name): Use nih_hash_lookup, we keep this function because
	we'll add "is instance or not" smarts soon!
	(job_find_by_pid): Iterate across the entire hash table.
	* init/tests/test_job.c (test_find_by_name): Drop test since this
	function is now gone.
	(test_free_deleted): Can't assume things are in a line now.
	* init/control.c (control_job_list): Iterate the hash table.

	* init/event.c: Don't hide the events list anymore
	* init/event.h: Publish it and the init function.
	* init/job.c: Don't hide the jobs list anymore.
	(job_list): Since we don't hide it, we can drop this.
	* init/job.h: Publish it and the init function.
	* init/notify.c: Don't hide the subscriptions list anymore.
	* init/notify.h: Publish it and the init function.
	* init/control.c (control_job_list): Iterate the job list directly
	* init/tests/test_control.c (test_event_emit): Use the events list
	available to us.
	* init/tests/test_event.c (test_poll): Call job_init directly and
	just use the events list available to us.
	* init/tests/test_job.c (test_new): Call job_init directly.
	(test_change_state): Use the events list available to us.
	* init/tests/test_notify.c (test_unsubscribe): Use the subscriptions
	list available to us.

	* doc/states.dot: Add updated state graph.
	* doc/Makefile.am (EXTRA_DIST): Ship the states diagram.
	(states.png): Include rules to build the png, we'll put it in bzr
	anyway, but this is useful.

	* init/cfgfile.c (cfg_delete_handler): Handle deleted jobs; mark
	the job as deleted, and if it's dormant, invoke a state change.

	* upstart/enum.h: Add a new JOB_DELETED state.
	* upstart/enum.c (job_state_name, job_state_from_name): Add the new
	state to the string functions.
	* upstart/tests/test_enum.c (test_state_name) 
	(test_state_from_name): Check the enum works.
	* init/job.c (job_change_goal): New decision; we can start a waiting
	job if it's marked delete (it might be a new instance) -- we'll use
	the new deleted state to decide that we shouldn't.
	(job_change_state): Once we reach waiting, if the job is to be deleted,
	move to the next state.
	(job_next_state): The next state for a waiting job if the goal is stop
	is deleted.  We should never call job_next_state () for a deleted job.
	(job_free_deleted): Very simple function, just detects
	deleted jobs and frees them.
	* init/job.h: Add prototype for new function.
	* init/tests/test_job.c (test_change_goal): Update test to use new
	deleted state; and don't even change the goal.
	(test_change_state): Add a check to make sure we end up in deleted.
	(test_next_state): Make sure waiting goes to deleted.
	(test_free_deleted): Check the function.

	* init/job.c (job_change_goal): Don't try and start a job if it's
	marked to be deleted and is just waiting for cleanup.
	* init/tests/test_job.c (test_change_state): Make sure that the cause
	is released when we reach waiting.

	* init/tests/test_cfgfile.c (test_read_job): Make sure that a deleted
	job gets resurrected.

	* init/cfgfile.c (cfg_visitor): Correct number of arguments and call
	to cfg_job_name.

	* TODO: Update.

	* init/cfgfile.c (cfg_stanza_daemon): Don't allow arguments anymore.
	* init/tests/test_cfgfile.c (test_stanza_daemon): Update tests.

	* init/job.c (job_handle_event_finished): Function to unblock all
	jobs blocked on a given event emission.
	(job_new, job_emit_event): Rename blocker to blocked; it's useful for
	testing for truth.
	* init/job.h: Add prototype, rename member.
	* init/tests/test_job.c (test_handle_event_finished): Test it.
	(test_new, test_change_state): Update name here too.
	* init/event.c (event_finished): Call job_handle_event_finished
	function to unblock jobs.
	* init/tests/test_event.c (test_poll): Make sure the job gets
	unblocked; a few other tests have to change since running event_poll
	always unblocks the job if nothing listens to it.

	* init/job.c (job_child_reaper): Set failed back to FALSE if
	we're respawning, since we don't want to be failing.
	* init/tests/test_job.c (test_child_reaper): cause will be NULL.
	also free and poll events when done.
	(test_handle_event): pid can never be -1
	(test_change_state): poll events when done

	* init/tests/test_job.c (test_child_reaper): Process will always
	be zero on return from reaper.

	* init/tests/test_job.c (test_child_reaper): Killed doesn't go past
	stopping; it goes to waiting, which will clear the cause.

	* init/tests/test_job.c (test_child_reaper): Fill in values before
	we test against them.

	* init/tests/test_job.c (test_kill_process): Fix violated assertion

	* init/tests/test_job.c (test_change_state): This should be failed
	because nothing cleared it.

	* init/tests/test_job.c (test_change_state): Fix a couple of array
	index problems.

	* init/tests/test_job.c (test_change_state): Why set that which
	does not change?

	* init/tests/test_job.c (test_change_state): Add newline to test.

	* init/job.c (job_emit_event): Add the job name as an argument;
	oops.

	* init/tests/test_control.c (test_job_stop): Need to kill the process
	ourselves, as we're blocked on an event.
	(test_job_query): Fix wrong value in test.
	(check_job_stopped, test_job_stop, test_unwatch_jobs): Change job
	name to match the test.

	* init/job.c (job_change_state): Must only not enter some states
	with no process now; others like killed actually usually want one!

	* init/tests/test_cfgfile.c (test_read_job): Fix test case.

	* init/tests/test_job.c (test_handle_event): Clean up tests.
	(test_detect_stalled): Clean up.

	* init/job.c (job_child_reaper): Update the reaping of the child
	processes; there's a much larger state range for the main process
	now, so that needs to be taken into account.
	* init/tests/test_job.c (test_child_reaper): New test cases.

	* init/job.c (job_next_state): Encapsulate the slightly odd three
	exit states of running in this function, otherwise we'll end up
	special-casing it in places I'd rather not think about.
	(job_change_goal): Only change the state of a running job if it
	has a process.
	* init/tests/test_job.c (test_next_state): Add a test case for the
	dead running job
	(test_change_goal): Add test case for the dead running job

	* init/tests/test_job.c (test_change_state): Add test cases for
	the forgotten stopping to killed transition.

	* init/job.c (job_kill_process, job_kill_timer): Just check the pid
	and state, and no longer any need to notify jobs since we're just
	called from one state amongst many.
	(job_change_state): Skip over the killed state if there's no process.
	* init/tests/test_job.c (test_kill_process): Update test cases.

	* init/job.c (job_run_process): Simplify a little bit, no need to
	do the state assertions here, just make sure there's no already
	a process running.
	* init/tests/test_job.c (test_run_command, test_run_script): Run
	tests in the spawned state, since that's where we run the primary
	command or script.  Drop check for process state since that's no
	longer set.

	* init/job.c (job_change_state, job_next_state): Ok, here's the big
	one ... rewrite this to use the new state transitions.  This has
	suddenly got a lot simpler and easier to read, this was definitely a
	good idea.
	(job_emit_event): Function to make emission of events easier.
	(job_failed_event): replaces this one which wasn't so easy.
	* init/tests/test_job.c (test_change_state): I can't say how much I
	wasn't looking forwards to rewriting these test cases; anyway, it's
	done now and I hope they're all right;
	(test_next_state): Make sure the state transitions are correct too.

	* init/job.h: Rename is_instance to delete and spawns_instance to
	just instance.
	* init/job.c (job_new): Update.
	* init/tests/test_job.c (test_new): Update.
	* init/cfgfile.c (cfg_stanza_instance): Update.
	* init/tests/test_cfgfile.c (test_stanza_instance): Update.

	* init/event.h: Correct the event names.

	* init/job.h: Add blocker event member.
	* init/job.c (job_new): Initialise it to NULL.
	* init/tests/test_job.c (test_new): Check it.

	* init/job.c (job_change_goal): Have a stab at this function with the
	new state machine; it gets somewhat simpler (until we introduce the
	second scripts), now we just induce things by a state change.
	* init/tests/test_job.c (test_change_goal): Made easier (for now)
	because we don't need to deal with processes and can just wait to
	be blocked on an event.

2007-02-08  Scott James Remnant  <scott@netsplit.com>

	* init/cfgfile.c (cfg_read_job): Drop check for useless respawn script
	(cfg_stanza_respawn): Drop handling of "respawn script"
	* init/tests/test_cfgfile.c (test_stanza_respawn): Drop the checks
	for "respawn script"

	* init/job.h: Move things about a bit more; remove respawn_script
	since that state is going away.
	* init/job.c (job_new): Drop initialisation of process_state.
	* init/tests/test_job.c (test_new): Improve the tests.

	* init/main.c (STATE_FD): Remove this define, not used anymore.

	* init/tests/test_event.c (test_poll): Update the event checking
	to match what's likely to happen.

	* init/event.h: Remove commented out bit.

	* init/tests/test_notify.c (check_job_status, test_job): Correct
	state usage to match a possible state.

	* init/control.c (control_job_start, control_job_stop) 
	(control_job_query, control_job_list): Drop process state and
	description from the job status messages we send back.
	* init/tests/test_control.c (test_error_handler) 
	(check_job_started, test_job_start, check_job_stopped) 
	(check_job_stopping, test_job_query, check_job_starting) 
	(test_job_list, test_watch_jobs, test_unwatch_jobs): Remove
	process_state and description, and update usage of job states.

	* init/notify.c (notify_job): Don't include process state or
	description in the job status message anymore.
	* init/tests/test_notify.c (check_job_status, test_job): Update tests

	* init/cfgfile.c (cfg_read_job): Drop the copying of the process_state
	member, since it doesn't exist anymore.
	* init/tests/test_cfgfile.c (test_read_job): Drop the check too.

	* init/job.h (Job): Drop the process_state member.

	* util/jobs.c (handle_job_status): Drop the process_state and
	description arguments; output a process id only if it's greater
	than zero.
	* util/tests/test_jobs.c (test_start_action, test_list_action) 
	(test_jobs_action): Update tests to use newer states and arguments.
	* util/events.c (handle_event_job_status): Simplify in the same way

	* upstart/message.h: Remove process_state and description from the
	job status event (we already had the foresight to not put them in
	the event job status event).
	* upstart/message.c (upstart_message_new, upstart_message_handle):
	Update handling of the messages to reduce the arguments.
	* upstart/tests/test_message.c (test_new, my_handler) 
	(test_handle): Update the tests for the new job status message.

	* upstart/enum.h (JobState): Change the job states to the new set
	of states that we've planned.
	(ProcessState): Drop process state entirely; this information is now
	contained in the single JobState field.
	* upstart/enum.c (job_state_name, job_state_from_name): Update
	strings to match the new state names.
	(process_state_name, process_state_from_name): Drop these functions.
	* upstart/tests/test_enum.c (test_state_name) 
	(test_state_from_name): Update test cases to match new names.
	(test_process_state_name, test_process_state_from_name): Drop.

	* init/main.c (main): Remove the logd hack for now.
	* init/job.c (job_new): Change the default console to none for now.
	* init/tests/test_job.c (test_new): Update test.
	* init/cfgfile.c (cfg_stanza_console): Can't guard against duplicates
	for a while.
	* init/tests/test_cfgfile.c (test_stanza_console): Comment out dup test

	* init/cfgfile.c (cfg_read_job): Remove the restriction that there
	must be either an 'exec' or 'script' for a job; jobs without either
	define states others can use.
	* init/tests/test_cfgfile.c (test_read_job): Convert the test to
	a "must work".
	* init/job.c (job_change_state): Remove restriction that we must
	have either a script or a command; having neither should just wedge
	the job at the running rest state.  Note that there's no way to get
	it out yet, because we don't force that particular state change.
	* init/tests/test_job.c (test_change_state): Make sure that works.

	* init/job.c (job_change_cause): Put the knowledge about how to
	change the cause into a separate function, since it's slightly
	tricky.
	(job_change_goal, job_change_state): Set the cause using the above
	function.

	* init/job.h (Job): Rename goal_event to cause, also shuffle things
	around so that the state is mostly together.
	* init/job.c, init/process.c, init/notify.c, init/cfgfile.c: Update
	references (and comments) to match the new name.
	* init/tests/test_job.c, init/tests/test_event.c,
	init/tests/test_process.c, init/tests/test_cfgfile.c,
	init/tests/test_notify.c: Likewise.

	* init/job.c (job_child_reaper): Don't change the goal event; the
	state changes will handle this.
	(job_change_goal): Only dereference/reference the goal event if we're
	actually changing it.
	* init/tests/test_job.c (test_change_state, test_child_reaper):
	Update tests to not assume that the goal event gets changed.
	(test_kill_process): Eliminate race condition.

	* init/job.c (job_child_reaper): Correct some problems with job and
	event failure; we now don't overwrite an existing failure record,
	and don't record failure if the main process failed and the goal was
	stop; since we likely caused it.
	* init/tests/test_job.c (test_child_reaper): More test cases.

	* logd/event.d/logd.in: Stop on the new runlevel events, not the
	shutdown event.

	* compat/sysv/shutdown.c (shutdown_now): Emit an ordinary runlevel
	change event now; including the INIT_HALT environment variable
	* compat/sysv/man/shutdown.8: Update the manual

	* compat/sysv/telinit.c: Now just sends out a runlevel event with
	an argument giving the new runlevel.
	* compat/sysv/man/telinit.8: Update description of the command.

	* upstart/message.h: Remove the UPSTART_SHUTDOWN message.
	* upstart/message.c (upstart_message_new, upstart_message_handle):
	Remove handling for the shutdown message.
	* upstart/tests/test_message.c (test_new, test_handle): Remove
	tests against the shutdown message.
	* init/control.c (control_shutdown): Remove the shutdown command
	from the server.
	* init/tests/test_control.c (test_shutdown): Remove tests for it.
	* init/event.h: Remove the shutdown event.
	* util/initctl.c: Remove the shutdown command reference.
	* util/events.c (shutdown_action): Remove the command.
	* util/events.h: Update.
	* util/tests/test_events.c (test_shutdown_action): Remove tests.

	* init/job.c (job_detect_idle): Rename to job_detect_stalled
	(job_detect_stalled): Remove the idle state detection
	(job_set_idle_event): Idle event has been removed.
	* init/job.h: Update.
	* init/tests/test_job.c (test_detect_idle): Rename to
	(test_detect_stalled): and remove idle detection tests.
	* init/main.c (main): Replace job_detect_idle with job_detect_stalled
	* init/control.c (control_shutdown): Don't set the idle event.
	* init/tests/test_control.c (test_shutdown): Don't detect the idle
	event (and thus the second event)

	* init/cfgfile.c (cfg_stanza_service): Parser for service stanza.
	* init/tests/test_cfgfile.c (test_stanza_service): Test the service
	stanza.
	(test_stanza_respawn): Check that respawn implies service.
	* TODO: Update.

	* init/job.h (Job): Add a new service member.
	* init/job.c (job_new): Service starts off as false.
	(job_change_state): Check service instead of respawn.
	* init/tests/test_job.c (test_change_state): Check with service
	instead of respawn, since that's what we really mean.

	* init/cfgfile.c (cfg_read_job): Copy a whole bunch more state
	into the newly parsed job.
	* init/job.c (job_run_process): Only output the first error.
	* init/tests/test_cfgfile.c (test_read_job): Make sure important
	things are copied.
	* TODO: Update.

	* init/main.c: Restore a much simplified version of the term
	handler that doesn't try and copy across any state.

	* compat/sysv/telinit.c: Update call to event_emit; we'll revisit
	this shortly when we get rid of the shutdown event.

	* util/events.c (handle_event): Add new id field (but ignore it)
	Functio
	(handle_event_job_status): New function to handle the new event.
	(handle_event_finished): Function to handle the end of the event.
	(emit_action): Send the newer event, and loop over replies until
	we get a finished one.
	* util/tests/test_events.c (test_emit_action): Update tests cases.

	* init/control.c (control_event_emit): New function to handle the
	new-style emit message.
	* init/tests/test_control.c (test_event_emit): Make sure the new
	message function behaves.

	* init/event.c, init/job.c, init/main.c, init/tests/test_event.c,
	init/tests/test_job.c: Completely drop the serialisation code, it's
	getting out of date and in the way.

	* init/event.h: Remove compatibility macros.
	(EventEmission): Drop the callback function; it was too error prone
	to try and do it this way, and we only ever wanted to release a job
	anyway as control requests are better handled through the notify
	interface.
	(EventEmissionCb): Drop unused typedef.
	* init/event.c (event_emit): Drop callback argument.
	(event_finished): Don't call the callback
	* init/tests/test_event.c: Update to avoid callbacks.
	* init/job.c (job_change_state): Convert to using event_emit and
	EventEmission.
	(job_detect_idle): Drop extra arguments to event_emit.
	* init/main.c (main, cad_handler, kbd_handler): Drop extra arguments
	to event_emit.
	* init/control.c (control_shutdown): Use event_emit instead of
	event_queue.
	* init/tests/test_control.c (test_shutdown): Convert to using
	EventEmission.
	(test_watch_events, test_unwatch_events): Drop extra arguments to
	event_emit.
	* init/tests/test_notify.c (test_subscribe_event, test_job) 
	(test_event, test_event_finished): Drop extra arguments to event_emit
	* init/tests/test_job.c (test_change_goal, test_change_state) 
	(test_run_script, test_child_reaper, test_detect_idle): Drop
	extra arguments to event_emit.
	* init/tests/test_process.c (test_spawn): Drop extra arguments to
	event_emit.

	* TODO: Update.

	Rewrite the notification subsystem quite significantly; now we
	have individual functions to subscribe to different types of
	notification, and can even subscribe to individual jobs or events.

	* init/notify.c (notify_subscribe_job, notify_subscribe_event) 
	(notify_unsubscribe): New subscription and unsubscription functions
	that assume one record per subscription, not process.
	(notify_subscription_find): Function to find a subscription.
	(notify_job): Send a message to anything subscribed to the goal event
	as well.
	(notify_event): Use EventEmission and include the id in the event.
	(notify_event_finished): New function, sends a finished message and
	includes both the id and whether the event failed.
	* init/notify.h (NotifySubscribe): New notify structure that is
	once per subscription, rather than per-process; and allows
	subscription to individual jobs or events.
	* init/tests/test_notify.c (test_subscribe_job) 
	(test_subscribe_event, test_unsubscribe): Test the new subscription
	functions, replacing the old
	(test_subscribe): tests.
	(test_subscription_find): Check finding works
	(check_event, test_event): Update to use emissions, and check that the
	id is correct.
	(test_event_finished): Check this one works too
	(check_event_job_status, test_job): Make sure processes subscribed
	via the goal event are notified too.
	* init/event.c (event_pending): Pass the emission directly.
	(event_finished): Notify subscribers that the event has finished.
	* init/control.c (control_error_handler): Call notify_unsubscribe
	(control_watch_jobs, control_unwatch_jobs, control_watch_events) 
	(control_unwatch_events): Update to the new subscription API.
	* init/tests/test_control.c (test_error_handler): Use new API
	(test_watch_jobs, test_unwatch_jobs, test_watch_events)
	(test_unwatch_events): Also update these to the new API; use a
	destructor to make sure the subscription is freed.

	* init/tests/test_process.c: Don't use printf, use TEST_FUNCTION

2007-02-07  Scott James Remnant  <scott@netsplit.com>

	* upstart/message.h: Allocate new grouped event messages.
	* upstart/message.c (upstart_message_new, upstart_message_handle):
	Add support for the new grouped event messages.
	* upstart/tests/test_message.c (test_new, test_handle) 
	(my_handler): Make sure the new messages are passed correctly.

	* init/job.c (job_change_state): Clear the goal event whenever we
	reach the final rest state of a job (waiting for all jobs, running
	for services).
	* init/tests/test_job.c (test_change_state): Check that the goal
	event goes away at the right times.
	* TODO: Update.

	* init/tests/test_job.c (test_child_reaper): Make sure that the
	event is marked failed properly

	* init/job.c (job_start_event, job_stop_event): There's no reason
	for these to exist as seperate functions anymore, especially since
	we want to eventually have some kind of match table.
	(job_handle_event): Perform the iterations and match calls here
	instead, since we just call job_change_goal now.
	* init/job.h: Remove prototypes.
	* init/tests/test_job.c (test_start_event, test_stop_event): Fold into
	(test_handle_event): which now handles all the cases.

	* init/job.c (job_detect_idle): Call event_emit
	* init/main.c (main, cad_handler, kbd_handler): Call event_emit
	instead of event_queue.
	* init/tests/test_event.c (test_new): Call event_poll
	* init/tests/test_job.c (test_change_state, test_child_reaper) 
	(test_detect_idle, test_change_state): Update to use newer event API.
	* TODO: Update.

	* init/job.c (job_start, job_stop): Drop these functions; call
	job_change_goal instead (which is now public).
	(job_change_state, job_child_reaper): Call job_change_goal instead.
	* init/job.h: Update.
	* init/tests/test_job.c (test_start, test_stop): Merge into new
	(test_change_goal): function.
	* init/main.c (main): Call job_change_goal instead of job_start.
	* init/control.c (control_job_start, control_job_stop): Call
	job_change_goal instead.

	* init/tests/test_job.c (test_new, test_change_state) 
	(test_run_script, test_start, test_stop, test_start_event): 

	* init/job.h (Job): goal_event is now an EventEmission, and is
	a direct pointer to the one in the events queue, rather than a copy.
	* init/process.c (process_setup_environment): Reference the event
	name and environment through the goal event, not directly.
	* init/job.c (job_run_script): Reference the event name and
	environment through the goal event, not directly.
	(job_change_state, job_child_reaper): Replace direct setting of the
	job goal with a call to job_stop; the process state is always
	PROCESS_NONE in all three cases, so this is completely safe.
	(_job_start, _job_stop): Merge these two functions together into
	(job_change_goal): which behaves a lot more like job_change_state,
	except that it doesn't loop.  This handles the changing of the
	emission.
	(job_start, job_start_event, job_stop, job_stop_event): Simplify
	these functions, now they just call job_change_goal passing in
	the emission pointer (or NULL).

	* init/main.c, init/job.c, init/job.h, init/event.c, init/event.h,
	init/tests/test_job.c, init/tests/test_event.c: Remove state
	serialisation code for the time being; maintaining it is getting
	increasingly harder, and it introduces some major bugs.  It will
	get rewritten shortly.

	* init/event.c (event_pending): Pass the emission directly to
	job_handle_event now.
	* init/job.c (job_handle_event, job_start_event, job_stop_event):
	Deal with event emissions rather than just plain events, the change
	so far doesn't do anything else other than take the structure change.
	* init/job.h: Change prototypes.
	* init/tests/test_job.c (test_start_event, test_stop_event)
	(test_handle_event): Update tests to use emissions.

	* init/tests/test_event.c (test_read_state, test_write_state): Check
	the passing of the progress information.
	* init/event.c (event_read_state, event_write_state): Add progress
	field to the serialisation (oops).

	* init/event.h: Add missing attribute for event_read_state.
	* init/cfgfile.h: Add missing attributes.
	* init/main.c (read_state): Don't discard return value.
	* TODO: Update.

	* init/main.c (read_state): Handle the Emission keyword; also handle
	Event really being an EventEmission.
	* init/event.c (event_emit): Make the next emission id a static global
	(event_read_state, event_write_state): Serialise event emission
	structures, not plain events; also send over the last id we used so
	it appears seamless.  This doesn't yet handle the callback/data bit
	of the serialisation, which turns out to be a little tricky ... oops
	* init/event.h: Update.
	* init/tests/test_event.c (test_read_state, test_write_state): Check
	that serialisation is done with EventEmissions instead, and all the
	fields are passed (except callback and data which are ... tricky).

	* init/main.c (main): Call event_poll instead of event_queue_run.

	* init/event.c (event_poll): Add the new function that replaces
	event_queue_run(); handles the new-style event emission structures
	in the list and only returns when there are no non-handling events.
	(event_pending, event_finished): Handling of particular event states
	during poll; split out for readability.
	(event_queue, event_queue_run): Drop these obsolete functions.
	(event_read_state): Force type from event_queue.
	* init/event.h: Add event_poll prototype; remove prototypes of old
	functions, replacing with #defines for now so things still compile.
	* init/tests/test_event.c (test_queue): Drop tests.
	(test_read_state, test_write_state): Force type from event_queue
	Change type we check size of.
	(test_poll): Pretty thoroughly test the new poll function.
	* init/job.c (job_change_state): Force type from event_queue
	* init/control.c (control_event_queue): Force type from event queue
	* init/tests/test_job.c (test_detect_idle): Force type from event_queue
	* init/tests/test_control.c (test_event_queue, test_shutdown):
	Force type from event_queue

	* init/event.c: Revert to a single list of events with an enum
	(event_emit): Set the progress to pending initially.
	(event_emit_find_by_id): Simplify now it just checks one list
	(event_emit_finished): Function for jobs to call once they've done
	with an event; just sets the progress to finished for the event
	queue to pick up.
	* init/tests/test_event.c (test_emit_finished): Check it.

	* init/event.h: Add prototype.
	(EventProgress): Add new enum	
	(EventEmission): And add progress member to this structure
	* init/tests/test_event.c (test_emit): Make sure the event is pending

	* init/event.c (event_emit_find_by_id): Locate an event emission
	by its id in either the pending or handling queue.
	* init/event.h: Add prototype
	* init/tests/test_event.c (test_emit): Make sure that the emission
	id is unique each time.
	(test_emit_find_by_id): Test the function.

	* init/event.c (event_emit): New function to replace event_queue();
	returns an EventEmission structure with the details filled in as
	given.
	* init/event.h: Add prototype.

	* init/event.c (event_init): Rename the single events queue to
	pending and add a new handling list.

	* init/event.h (EventEmission, EventEmissionCb): Add a new emission
	structure that wraps an event, for use in the queue.

	* util/tests/test_events.c (test_events_action): Update test now
	that nih_message is more sensible.
	* util/tests/test_jobs.c (test_start_action, test_list_action) 
	(test_jobs_action): Update test

	* util/events.c (emit_action): Actually pass the emit_env array
	* util/tests/test_events.c (test_emit_action): Make sure it does.

	* util/initctl.c (main): Catch nih_command_parser() returning a
	negative value to indicate an internal error, and always exit 1.

	* util/events.c (handle_event): Build up multiple lines to describe
	the event, including its arguments and environment.
	* util/tests/test_events.c (test_events_action): Check the new output
	format is right.

	* init/main.c (main): Take out inadvertantly leaked debugging code;
	sorry about that.

	* init/job.c (job_child_reaper): Rewrite this to make the logic a
	little easier to follow, and support signals in normalexit.  This
	also now applies to deciding whether the job failed, if it did, we
	store that information in the job so the stop and stopped events
	can get it.
	* init/tests/test_job.c (test_child_reaper): Add new test cases for
	the setting of the failed flags.

	* init/cfgfile.c (cfg_stanza_normalexit): Allow signal names in the
	arguments, which are added to the normalexit array or'd with 0x80
	* init/tests/test_cfgfile.c (test_stanza_normalexit): Check that we
	can now parse signal names correctly.

	* init/job.c (job_failed_event): Change add to addp to fix leak.

	* init/job.c (job_failed_event): Function to turn an event into one
	that includes all the necessary arguments and environment.
	(job_change_state): Call job_failed_event for the stop and stopped
	events (bit hacky at the moment, will improve later).
	* init/tests/test_job.c (test_change_state): Check that the failed
	events are generated properly.

2007-02-06  Scott James Remnant  <scott@netsplit.com>

	* init/job.c (job_change_state): Reset the failed member when
	we enter the starting state.
	* init/tests/test_job.c (test_change_state): Make sure that the
	failed member is reset when we enter the starting state.

	* init/job.h (Job): Add failed, failed_state and exit_status members.
	* init/job.c (job_new): Initialise new members.

	* init/job.c (job_child_reaper): Convert signals to names when
	outputting status messages.
	* init/tests/test_job.c (test_child_reaper): Check that the signal
	name gets converted over.

	* init/event.h (CTRLALTDEL_EVENT): Now we've broken the shared
	namespace of events and jobs, rename the control-alt-delete event
	back to control-alt-delete.

	* init/job.c (job_change_state): Replace the events generated as
	part of the job state, named for the job and state, with new state
	events that have the job name as an argument.
	* init/event.h: Define new job event names.
	* init/tests/test_job.c (test_change_state): Make sure the new
	events are correct, with the job name as an argument.

	* init/job.c (job_change_state): Remove the job event; this has
	been repeatedly proved to be confusing.
	* init/tests/test_job.c (test_change_state): Remove checks for the
	job event.

	* util/events.c (emit_action): Pass in extra arguments.
	(env_option): Function to parse an option given an environment
	variable.
	* util/events.h: Add prototype.
	* util/tests/test_events.c (test_emit_action): Make sure that the
	emit action works with no arguments and with arguments.
	(test_events_action): Send back events with the right number of args.
	(test_env_option): Check the env option parser works.
	* util/initctl.c: Give shutdown its own command and options, give
	emit a new -e option.

	* util/events.c (shutdown_action): Split out from emit, seeing as
	these are going to be different from now on.
	* util/events.h: Add prototype.
	* util/tests/test_events.c (test_shutdown_action): Copy test cases.

	* init/control.c (control_event_queue): Take the arguments and
	environment from the event queue request; and reparent into the
	event.
	* init/tests/test_control.c (test_event_queue): Check that arguments
	and environment are copied across properly.

	* init/notify.c (notify_event): Pass in the arguments and environment
	for the event.
	* init/tests/test_notify.c (check_event): Check for event arguments
	and environment from the notify process.
	(test_event): Add arguments and environment to the event we test with

	* upstart/tests/test_message.c (test_new, test_handle): Send
	arguments and environment with the UPSTART_EVENT_QUEUE and
	UPSTART_EVENT messages.
	* upstart/wire.c (upstart_pop_int, upstart_pop_unsigned): Shrink
	only once.
	(upstart_pop_string): Check the length is at least one first, as
	we may just have an 'S'.

	* upstart/message.c (upstart_message_new, upstart_message_handle):
	The UPSTART_EVENT and UPSTART_EVENT_QUEUE messages gain new array
	arguments containing the arguments and environment for the event.
	* upstart/message.h: Document the new arguments.

	* util/tests/test_events.c, util/tests/test_jobs.c: Update the
	message format checks here too.

	* upstart/tests/test_wire.c (test_pop_pack): Free the array.

	* upstart/tests/test_message.c (test_new, test_handle)
	(test_handle_using, test_reader): Update tests to include and
	expect new type markers between each field.

	* upstart/wire.c (upstart_push_int, upstart_push_unsigned):
	Take out silly asserts; it must have room!

	* upstart/wire.c (upstart_push_string, upstart_pop_string): Rewrite
	to use a type like the rest of the functions; this removes the strange
	length restriction and allows us to make the pop function
	non-destructive.
	* upstart/tests/test_wire.c (test_push_string): Update.
	(test_pop_string): Update, adding in non-destructive, wrong type
	and insufficient space for type test cases.
	(test_push_array, test_pop_array): These needed updated too,
	changing the string format changed the array format.
	(test_push_pack, test_pop_pack): And obviously the pack format changed.

	* upstart/wire.c (upstart_pop_header): Make the function
	non-destructive in the face of errors.
	* upstart/tests/test_wire.c (test_pop_header): Make sure that
	invalid headers are non-destructive on error.

	* upstart/tests/test_wire.c (test_pop_int, test_pop_unsigned):
	Make sure that insufficient space is non-destructive.

	* upstart/wire.c (upstart_push_int, upstart_pop_int) 
	(upstart_push_unsigned, upstart_pop_unsigned): Convert to array-style
	type first format.
	(upstart_push_string, upstart_push_header): Write the length and
	type fields out by hand so they don't get an 'i' prefix.
	(upstart_pop_string, upstart_pop_header): Read the length and type
	fields by hand so they don't get an 'i' prefix.
	* upstart/tests/test_wire.c (test_push_int, test_pop_int) 
	(test_push_unsigned, test_pop_unsigned): Update test cases to match.
	(test_push_pack, test_pop_pack): Pack format was changed too.

	* upstart/wire.c (upstart_push_packv, upstart_pop_packv): Add calls
	to push and pop array.
	* upstart/tests/test_wire.c (test_push_pack, test_pop_pack): Test
	support for arrays.

	* upstart/wire.c (upstart_push_array, upstart_pop_array): Implement
	new array functions; note that these use a newer format that allows
	us to transmit NULL without needing to limit the size of the array.
	* upstart/wire.h: Add prototypes.
	* upstart/tests/test_wire.c (test_push_array, test_pop_array):
	Test the new array functions.

	* init/job.c (job_run_script): Build up the argument list, appending
	those from the goal event if one is set.
	(job_run_command): Use nih_str_array_add to build up the arguments,
	but don't append those from the goal event (use script).
	* init/tests/test_job.c (test_run_script): Make sure the arguments get
	passed to the running shell scripts.

	* init/job.c (job_run_script): Only use the /dev/fd trick if we can
	actually stat /dev/fd; also don't hardcode that path ...
	* init/paths.h (DEV_FD): Add here.

	* init/process.c (process_setup_environment): Copy environment
	variables from the goal event into the job's process.
	* init/tests/test_process.c (test_spawn): Make sure the environment
	reaches the job, but doesn't override that in the job already.

	* init/tests/test_job.c (test_start_event): 

	* init/job.c (job_start_event, job_stop_event): Copy the arguments
	and environment from the event into the goal event.

	* init/job.c (job_read_state, job_write_state): Read and write
	arguments and environment for goal event.
	* init/tests/test_job.c (test_read_state, test_write_state): Test
	with arguments and environment to the goal event.

	* init/event.c (event_read_state, event_write_state): Read and write
	the arguments and environment of the event.
	* init/tests/test_event.c (test_read_state, test_write_state): Make
	sure arguments and environment are correctly serialised.

	* init/cfgfile.c (cfg_stanza_console): Fix a leak of the console
	argument in the case of duplicated options.
	(cfg_stanza_env): Drop the counting now nih_str_array_addp does it;
	and be sure to use that function.
	(cfg_stanza_umask): Fix leak of umask argument
	(cfg_stanza_nice): Fix leak of nice argument
	* init/tests/test_event.c (test_new): Call event_queue_run so init
	is called outside of a TEST_ALLOC_FAIL block.

	* init/event.c (event_new): Start off with NULL args and env, to
	match job (saves a few bytes).
	(event_match): Watch for NULL arguments!
	* init/tests/test_event.c (test_new): Check for NULL not alloc'd

	* init/cfgfile.c (cfg_stanza_on, cfg_stanza_start) 
	(cfg_stanza_stop): Parse arguments to the on stanza and store them
	directly in the event.
	* init/tests/test_cfgfile.c (test_stanza_on, test_stanza_start) 
	(test_stanza_stop): Make sure arguments are parsed into the event.

	* init/event.c (event_new): Use nih_str_array_new.
	* init/cfgfile.c (cfg_stanza_env): Rewrite to use nih_str_array.

	* init/job.c (job_run_script): Check the error returned from
	nih_io_reopen; don't just loop.  We only ever expect ENOMEM (the
	other error, EBADF, is impossible).

	* init/job.c (job_change_state): Reset the goal_event to NULL when
	we catch a run-away job (as it's not stopping for the same event
	it started with).
	(job_child_reaper): Reset the goal_event to NULL after setting the
	goal to STOP.
	* init/tests/test_job.c (test_change_state, test_child_reaper):
	Check that the goal event gets reset whenever the goal gets changed.

	* init/tests/test_event.c: Use TEST_ALLOC_FAIL

	* init/event.c (event_match): Match arguments using fnmatch() and
	allow more arguments in event1 than event2 (but not the other way
	around).
	* init/tests/test_event.c (test_match): Check the new permitted
	combinations.

	* init/event.h (Event): Add args and env members to Event.
	* init/event.c (event_new): Initialise args and env members to
	zero-length arrays.
	* init/tests/test_event.c (test_new): Use TEST_ALLOC_FAIL and
	make sure args and env are both initialised to a list containing
	just NULL.

	* util/jobs.c (start_action): Get the UPSTART_JOB environment variable
	and use that if we don't have any arguments passed to us.
	(do_job): Code split from the above function that handles a named job
	* util/tests/test_jobs.c (test_start_action): Make sure UPSTART_JOB
	is picked up.

	* init/process.h: Add necessary attributes.

	* init/process.c (process_setup_environment): Set the UPSTART_JOB
	environment variable from the job, and the UPSTART_EVENT environment
	variable from the job's goal_event member (if set).
	* init/tests/test_process.c (test_spawn): Make sure we get the
	environment in the job.

	* init/job.h: Add attributes to job_new and job_read_state.
	* init/tests/test_job.c: Use CHECK_ALLOC_FAIL on the functions we
	didn't get around to touching while we were in here.

	* init/job.c (job_start_event, job_stop_event): Set the goal_event
	member to a copy of the event we found.
	(job_read_state): Use event_new instead of trying to do it by hand.
	* init/tests/test_job.c (test_start_event, test_stop_event): Use 
	CHECK_ALLOC_FAIL; and make sure the goal_event is set properly.
	(test_start, test_stop, test_write_new): Use event_new here too

	* init/job.c (job_write_state): Output a goal_event field containing
	the event name or nothing for NULL.
	(job_read_state): Parse the goal_event field
	* init/tests/test_job.c (test_write_state): Make sure the state is
	written out properly.
	(test_read_state): Make sure that the state is parsed correctly too.

	* init/job.c (job_start, job_stop): Split all of the code except
	the goal_event setting into two new static functions that this calls
	(_job_start, _job_stop): New static functions
	(job_start_event, job_stop_event): Call _job_start and _job_stop
	instead of job_start and job_stop

	* init/job.c (job_catch_runaway): Move this function up a bit.

	* init/job.c (job_start, job_stop): Clear the goal_event member,
	these functions are called for a manual start.
	* init/tests/test_job.c (test_start, test_stop): Make sure the
	goal_event member is freed and set to NULL.

	* init/job.h (Job): Add a new goal_event member
	* init/job.c (job_new): Initialise the goal_event member to NULL.
	* init/tests/test_job.c (test_new): Check with TEST_ALLOC_FAIL;
	also make sure goal_event is initialised to NULL.

2007-02-05  Scott James Remnant  <scott@netsplit.com>

	* configure.ac: Bump version to 0.3.3

	* NEWS: Update.

	* init/process.c (process_spawn): Exit with 255 so we don't clash
	with anything that uses 1 as a normal exit code.  Note why we only
	close 0..2 (everything else is FD_CLOEXEC).
	* init/cfgfile.c (cfg_watch_dir): Mark the inotify watch descriptor
	as FD_CLOEXEC.
	* init/control.c (control_open): nih_io_set_cloexec can only ever
	return EINVAL, so no point checking it.

2007-02-04  Scott James Remnant  <scott@netsplit.com>

	* init/tests/test_control.c: Remove strange old code.

2007-02-03  Scott James Remnant  <scott@netsplit.com>

	* init/control.c (control_open_sock, control_reopen)
	(control_close_handler): Drop these functions; unconnected datagram
	sockets don't close -- so why try dealing with it?
	(control_error_handler): Don't reopen the socket on error, just log
	it -- the socket should be fine, there's no remote end to be lost,
	after all.
	* init/tests/test_control.c (test_close_handler): Drop.
	(test_error_handler): Drop the reopen tests.

	* init/tests/test_job.c (test_run_script): Control socket doesn't
	get unexpectedly opened anymore; so no need to close it.

	* init/control.c (control_open): Remove the strange behaviour that
	this can be called to get the socket.  Instead make control_io
	global; we're all adults after all.
	* init/tests/test_control.c (test_open): Remove the test for the
	silly behaviour.
	* init/notify.c (notify_job, notify_event): Use the control_io
	pointer directly, and just do nothing if we lost it somehow.

	* init/main.c (main): Being unable tp open the control socket, or
	parse the configuration, should be a fatal error; stop being so
	damned liberal! <g>   Don't reset the signal state if we're
	being restarted, as this loses any pending signals -- be happy
	that our parent left them in a good state.  Set SIGCHLD to the
	standard handler, otherwise we might lose this before we start
	the main loop (which does the same anyway).
	(term_handler): Rework so we don't need to close and open the
	control socket; instead we just close it in the child that's
	going to send the state, and notify the parent that it's safe to
	exec (which will cause it to be closed so the new init can open it).

	* init/tests/test_control.c (test_open): Fix valgrind error
	* init/tests/test_notify.c (test_subscribe): Fix valgrind error

	* init/notify.c (notify_subscribe): Make safe against ENOMEM.
	* init/tests/test_notify.c (test_subscribe): Use TEST_ALLOC_FAIL

	* init/control.c: Add needed attributes; tidy up formatting.
	(control_open): Don't let ENOMEM fail opening the control socket.
	* init/control.h: Add needed attributes.
	* init/tests/test_control.c (test_open): Test for failed allocation.
	* init/main.c (term_handler): Make sure we catch failure to open
	the control socket again.

	* TODO: Update

	* init/cfgfile.c (cfg_watch_dir): Clean this up a bit; now we only
	output a warning if inotify failed for any reason other than not
	being supported AND walking worked.

	* init/cfgfile.c (cfg_watch_dir): Update to even newer watch API;
	our create_handler is now always called if inotify is successful,
	so we just need to fall back to walking the directory when it
	isn't -- if inotify isn't supported, don't even bother complaining.
	(cfg_create_modify_handler): Check the stat of the file visited to
	make sure it's a regular file.
	(cfg_visitor): Check the stat of the file visited to make sure it's
	a regular file.

	* init/cfgfile.c: Update include to upstart/enum.h
	* init/job.c: Update include to upstart/enum.h
	* init/job.h: Update include to upstart/enum.h

	* logd/main.c: Add attribute to open_logging

	* util/initctl.c: Split out the command functions into new files;
	* util/jobs.c: This gets the job-related commands
	* util/events.h: This gets the event-related commands
	* util/initctl.h, util/jobs.h, util/events.h: Headers
	* util/tests/test_jobs.c: Test suite for job-related commands.
	* util/tests/test_events.c: Test suite for event-related commands.
	* util/Makefile.am (initctl_SOURCES): Add new files.
	(TESTS): Build new test suites.
	(test_jobs_SOURCES, test_jobs_LDFLAGS, test_jobs_LDADD):
	Details for job-related commands test suite binary.
	(test_events_SOURCES, test_events_LDFLAGS, test_events_LDADD):
	Details for event-related commands test suite binary.
	* TODO: Remove item about splitting initctl now we've done it.

	* TODO: Big update; strip anything we have a spec for.

	* upstart/message.c (upstart_message_handle): Make sure that if we
	fail to parse a message, we don't leave strings around in memory.
	* upstart/tests/test_message.c (test_open): Check that we get a
	raised EADDRINUSE if we try an open a socket twice.
	(test_handle): Add lots of checks for things like NULL names and
	incomplete messages; as well as the obvious unknown message.
	(test_reader): Make sure that errors while handling messages are
	dealt with by logging it.

	* upstart/job.c, upstart/job.h, upstart/tests/test_job.c: Rename to
	enum.c, enum.h and tests/test_enum.c; since this just includes enums
	and convert functions really.
	* upstart/Makefile.am: Update.
	* upstart/libupstart.h: Update include.
	* upstart/tests/test_message.c: Update include.

2007-02-01  Scott James Remnant  <scott@netsplit.com>

	* logd/main.c (main): Ensure we error if daemonise fails.

	* compat/sysv/shutdown.c (main): Ensure that signals and timers
	are added, even if we run out of memory.

	* upstart/tests/test_message.c: Change from assert to assert0 
	* upstart/tests/test_wire.c: Change from assert to assert0
	* init/tests/test_notify.c: Change from assert to assert0
	* init/tests/test_control.c: nih_io_message_send should always return
	a value greater than zero.

	* upstart/tests/test_wire.c: Change to use assert instead of NIH_ZERO;
	the rationale here is that in test cases we just want to fail, not
	try again repeatedly.
	* upstart/tests/test_message.c: Likewise.

	* init/tests/test_control.c: Use assert to ensure we get the expected
	return values of functions that raise errors.
	* init/tests/test_notify.c: Use assert to ensure we get the expected
	return values of functions that raise errors.

	* init/cfgfile.c (cfg_watch_dir): Port to the new NihWatch API and
	use nih_dir_walk().  This also fixes the long-standing bug where we
	wouldn't watch the configuration directory if inotify was disabled.
	Drop both the parent and prefix members for now, until we clean this
	up later.
	(cfg_create_modify_handler): Wrap cfg_read_job after figuring out
	the job name.
	(cfg_job_name): Function to figure out the job name from a path.
	(cfg_visitor): Visitor function to handle initial parsing, figuring
	out the job name; otherwise identical to the standard handler.
	* init/cfgfile.h: Update prototype for cfg_watch_dir.
	* init/main.c (main): Update call to cfg_watch_dir.

2007-01-31  Scott James Remnant  <scott@netsplit.com>

	* upstart/tests/test_message.c: Use TEST_ALLOC_FAIL to make sure
	allocations are handled properly.

2007-01-30  Scott James Remnant  <scott@netsplit.com>

	* upstart/wire.c: Note that if any of the push functions fail, the
	entire buffer should be discarded.
	* upstart/tests/test_wire.c (test_push_int, test_push_unsigned) 
	(test_push_string, test_push_header, test_push_pack): Us
	TEST_ALLOC_FAIL to ensure that failing to allocate memory is caught.

	* upstart/tests/test_message.c (my_handler): Free the name and
	description after checking; they aren't otherwise.

	* upstart/wire.c (upstart_push_packv, upstart_pop_packv): Consume
	a copy of the va_list, so these can be called multiple times on the
	same list without ill effect.

	* upstart/message.h: Add warn_unused_result attributes to
	upstart_message_handle and upstart_message_handle_using as they raise
	errors.

	* upstart/wire.c: push functions return negative values to indicate
	insufficient memory.
	* upstart/wire.h: Add warn_unused_result attributes to push functions

	* upstart/tests/test_message.c: Guard calls to nih_io_buffer_push and
	nih_io_message_add_control with NIH_ZERO to ensure they succeed.
	* upstart/tests/test_wire.c: Guard calls to nih_io_buffer_push

	* HACKING: Update from libnih with new Documentation,
	Function Attributes and Test Cases sections.

2007-01-10  Scott James Remnant  <scott@netsplit.com>

	* init/main.c (crash_handler): s/SEGV/SIGSEGV/

	* init/main.c (main): Rename variable

	* TODO: Update.

	* init/main.c (main): Change the way we clear the arguments; by
	deleting just the final NULL terminator, we fool the kernel into
	only returning one argument in cmdline.

	* init/main.c (segv_handler): Rename to crash_handler and handle
	SIGABRT as well, so we can catch assertion errors.  Of course, in
	theory, with our high test converage this should never happen in
	practice <chortle>

2007-01-09  Scott James Remnant  <scott@netsplit.com>

	* init/main.c (main): Clear arguments so that upstart only ever
	appears as /sbin/init in ps, top, etc.

	* TODO: Update.

	* util/initctl.c: Add data pointer to functions and handle calls.

	* init/control.c: Add data pointer to all functions.
	* init/tests/test_control.c: Pass data pointer to
	upstart_message_handle_using()
	* init/tests/test_notify.c: Pass data pointer to
	upstart_message_handle_using()

	* upstart/message.c (upstart_message_handle) 
	(upstart_message_handle_using): Add a data pointer argument to these
	functions and pass it to the handler.
	(upstart_message_reader): Pass the io structure's data pointer.
	* upstart/message.h (UpstartMessageHandler): Add a data pointer to
	the message handler.
	* upstart/tests/test_message.c (test_handle, test_handle_using):
	Pass a data pointer to the function call and check it's passed
	to the handler correctly.
	(test_reader): Check that the io data pointer gets passed.

	* init/tests/test_cfgfile.c (test_stanza_console, test_stanza_env) 
	(test_stanza_umask, test_stanza_nice, test_stanza_limit): Finish off
	the newer style test cases.

	* init/cfgfile.c (cfg_stanza_console, cfg_stanza_umask)
	(cfg_stanza_nice, cfg_stanza_limit, cfg_stanza_chroot)
	(cfg_stanza_chdir): Guard against duplicate uses of the stanzas.
	* init/tests/test_cfgfile.c (test_stanza_daemon) 
	(test_stanza_respawn): Check that neither daemon or respawn override
	exec if they have no arguments.
	(test_stanza_script): Add missing function
	(test_stanza_chroot, test_stanza_chdir): Add tests for these simple
	stanzas.

	* init/cfgfile.c: Change remaining uses of nih_error_raise and
	return to just nih_return_error.

	* init/cfgfile.c (cfg_stanza_exec, cfg_stanza_daemon)
	(cfg_stanza_respawn, cfg_stanza_script): Disallow duplicates,
	both of command strings, scripts, limits and of just the flags.
	* init/tests/test_cfgfile.c (test_stanza_exec) 
	(test_stanza_daemon, test_stanza_respawn, test_stanza_instance):
	Check the behaviour of these stanzas.
	
	* init/cfgfile.c (cfg_stanza_start, cfg_stanza_stop): Disallow
	duplicate values for the script.
	* init/tests/test_cfgfile.c (test_stanza_start, test_stanza_stop):
	Test cases for those two functions.

	* init/cfgfile.c (cfg_stanza_description, cfg_stanza_author) 
	(cfg_stanza_version): Don't allow stanza to be duplicated anymore.
	* init/tests/test_cfgfile.c (test_stanza_description) 
	(test_stanza_author, test_stanza_version): Test cases for these
	simple stanza; making sure duplication is not permitted.
	(test_stanza_on): Add a test case for this stanza too.

	* init/cfgfile.c (cfg_stanza_kill): Guard against duplicate uses
	of the kill timeout stanza.
	* init/tests/test_cfgfile.c (test_stanza_kill): Test the complex
	kill stanza.
	(test_stanza_pid): Check duplicate usage results in an error.

	* init/job.h (Job): Rename pidfile to pid_file and binary to pid_binary
	* init/job.c (job_new): Update names here too.
	* init/errors.h: Add a new "duplicate value" error.
	* init/cfgfile.c (cfg_read_job): Change name of variables, and catch
	the duplicate value error to add the line number.
	(cfg_stanza_pid): Change variable names, and clean this function up
	a little.  Make it an error to use a stanza more than once.
	* init/tests/test_cfgfile.c (test_stanza_pid): Write a newer test
	case function for the pid stanza.

	* init/cfgfile.c (cfg_stanza_normalexit): Use do/while instead of
	while, that we don't have to test has_token first as next_arg does
	that for us.

	* init/cfgfile.c (cfg_stanza_normalexit): Change to peek at the next
	token to see whether it's missing or not, and then just fetch each
	next argument at a time.  This is more efficient than parsing them
	all in one go, and also means we can report the error in the right
	place!
	* init/tests/test_cfgfile.c (test_stanza_normalexit): Since we've
	changed the function that parses the stanza, add a proper test case
	function for it, covering all the behaviours.

	* init/job.c (job_new): Initialise the emits member to an empty list.
	* init/job.h (Job): Add the emits member as a list.
	* init/tests/test_job.c (test_new): Check the emits list starts off
	empty.
	* init/tests/test_cfgfile.c (test_stanza_emits): Test the new emits
	stanza; this function will also serve as a prototype for cleaning up
	the config tests.

	* init/cfgfile.c (cfg_stanza_emits): Add function to parse the new
	emits stanza.

	* init/cfgfile.c (cfg_stanza_depends): Remove the depends stanza
	from the configuration file.  Dependency support has never been used,
	and is to be replaced by a more flexible event/state configuration
	and blocking on the starting/stopping events.
	* init/tests/test_cfgfile.c: Remove references and tests for the
	depends stanza.
	* init/job.h: Remove the depends list from the job structure.
	* init/job.c (job_new): No depends list to initialise.
	(job_change_state): No dependencies to release
	(job_start): No dependencies to iterate; this removes a particularly
	hairy and complex interaction between state changes.  Remove the
	dependency event.
	(job_release_depends): Drop this function.
	* init/tests/test_job.c (test_start, test_stop): Massively simplify
	these tests cases now we don't have dependencies to worry about.
	(test_release_depends): Drop tests

2007-01-08  Scott James Remnant  <scott@netsplit.com>

	* init/cfgfile.c: Rewrite using the nih_config API, rather than one
	huge function we now just have seperate handler functions for each
	stanza.  We can also use more fine-grained parsing than slurping
	all args in and counting them.
	(cfg_read_job): Catch exceptions from the configuration parser and
	add the line number where the problem occurred to an output message.
	Parser errors are now fatal, and not ignored.
	* init/errors.h: Add a file containing errors raised within the init
	daemon codebase.
	* init/Makefile.am (init_SOURCES): Build with errors.h
	* init/tests/test_cfgfile.c: Update test cases now we don't expect
	a job to be returned if there's a parser error.

	* TODO: Update

2007-01-06  Scott James Remnant  <scott@netsplit.com>

	* logd/main.c (logging_reader): Fix inadvertent shadowing of the
	len parameter.

	* compat/sysv/telinit.c: Oops, nearly forgot to port this to send
	the messages in the new way.
	* compat/sysv/shutdown.c (shutdown_now): Likewise, port this too.

	* TODO: Update.

	* util/initctl.c (handle_job_status): Output the process argument,
	not the pid argument which contains the origin of the message.

	* upstart/message.c (upstart_message_handle): Raise a new unknown
	message error if we don't have a handler  and a new illegal message
	error if the source is illegal.
	* upstart/tests/test_message.c (test_handle): Adjust tests to check
	for the new errors that we raise.
	* upstart/errors.h: Define strings for new errors.

	* util/initctl.c: Yet another makeover for this little program,
	port it to the new message/control framework using handler functions
	and NihIoMessage.  This starts to make each action function look
	very similar, so there's method to this madness.

2007-01-05  Scott James Remnant  <scott@netsplit.com>

	* logd/main.c (main): Make sure that we add the SIGTERM handler.

	* init/tests/test_job.c (test_run_script): This test case relies
	on there only being one file descriptor watch, which won't be true
	if the control socket has been opened because there's a message to
	go out.  Make sure it's closed first.

	* init/init.supp: Update supressions file now that control_init
	has been renamed to notify_init

	* init/Makefile.am: Include notify.o from all tests.
	* init/job.c (job_change_state, job_kill_process, job_start) 
	(job_stop): Use the new notify_job function name.
	* init/event.c (event_queue_run): Use the new notify_event function
	name.

	* init/control.c (control_error_handler): Handle ECONNREFUSED now
	that the process id is available to us.
	* init/tests/test_control.c (test_error_handler): Make sure children
	going away is handled properly.

	* upstart/message.c (upstart_message_new): Store the process id in
	the int_data message field.
	* upstart/tests/test_message.c (test_new): Check the int_data field
	is filled in.

	* init/main.c (main): Guard against various things returning an error
	that we weren't catching.

	* init/tests/test_notify.c: Whitespace fix.

	* init/control.c (control_watch_jobs, control_unwatch_jobs) 
	(control_watch_events, control_unwatch_events): Restore functionality
	to subscribe and unsubscribe from job and event notifications.	
	* init/tests/test_control.c (test_watch_jobs, test_unwatch_jobs) 
	(test_watch_events, test_unwatch_events): Check that the subscription
	and unsubscription messages work.
	* init/Makefile.am (test_control_LDADD): Link to notify.o

	* init/control.c: Drop unused include of upstart/errors.h

	* init/notify.c: Move functions that handle subscription and
	notification from control.c.  Other than changing the names, we're
	keeping the API the same for now; expect it to change later when we
	add the ability to subscribe to individual jobs or events.
	(notify_init): initialise the subscriptions list; we don't have a
	separate send queue now that the control I/O is always asynchronous.
	* init/notify.h: Moved notification enum, structure and prototypes
	from control.h, changing the names so they match notify_* in the
	process.
	* init/Makefile.am (init_SOURCES): Build and link notify.c using
	notify.h
	(TESTS): Build the notify test suite binary.
	(test_notify_SOURCES, test_notify_LDFLAGS, test_notify_LDADD): Details
	for notify test suite binary.
	* init/tests/test_notify.c: Rewrite test cases in the manner of
	test_control.c so that we have one function for notify_job and
	one for notify_event, each of which contains the child process that
	receives the notification,

	* init/control.c (control_open): Allow this to be called to obtain
	the control socket, which means we can make it static.
	* init/tests/test_control.c (test_open): Check that it works.

	* init/control.c, init/control.h, init/tests/test_control.c: Move
	functions that handle subscription and notification to new notify.c
	(control_init): Drop completely, no need to maintain a send queue now
	(control_open): Change to return an NihIo that uses the default
	control watcher, and our error handler.  Split socket opening into
	(control_open_sock): which can be called from other functions.
	(control_close): Use nih_io_close() to close the socket and free the
	structure in one go.
	(control_reopen): Close the open control socket and open it again
	without destroying the NihIo structure, its queues or state.
	(control_close_handler): Handle the control socket going away
	(control_error_handler): Handle errors on the control socket,
	including the connection refused error that indicates a client went
	away.
	(control_handle): Split this into a miriad of small functions with
	a table to link them to the message type; this will make expanding
	each message handler much easier in future.
	* init/control.h: Update.
	* init/tests/test_control.c: Rewrite test cases to check the new
	handler functions; as a side-effect, this gets rid of the evil giant
	child/parent functions in favour of one test function per handler
	function.

	* upstart/message.c (upstart_message_handle_using): Wrapper function
	around upstart_message_handle that ensures all messages as passed to
	a single function.
	* upstart/message.h: Update.
	* upstart/tests/test_message.c (test_handle_using): Make sure it
	calls the single function.

2007-01-04  Scott James Remnant  <scott@netsplit.com>

	* upstart/message.c (upstart_message_reader): Handle any errors
	that occurred while handling the message.

2007-01-02  Scott James Remnant  <scott@netsplit.com>

	* upstart/message.c (upstart_message_handle): Check that the name
	argument is never NULL.
	(upstart_message_reader): Simple message reader function that can
	be associated with an I/O watch and handles each message received.
	* upstart/message.h: Add prototype.
	* upstart/tests/test_message.c (test_reader): Test the reader function.

	* upstart/control.c: Rename to upstart/message.c
	* upstart/control.h: Rename to upstart/message.h
	* upstart/tests/test_control.c: Rename to upstart/tests/test_message.c
	* upstart/libupstart.h: Update includes.
	* upstart/wire.c: Include message.h
	* upstart/wire.h: Update includes.
	* upstart/tests/test_wire.c: Update includes.
	* upstart/errors.h: Rename UPSTART_INVALID_MESSAGE to
	UPSTART_MESSAGE_INVALID so that it's prefixed.
	* upstart/Makefile.am (libupstart_la_SOURCES) 
	(upstartinclude_HEADERS, TESTS): Update filenames.

	* upstart/control.c (upstart_message_new): New function that
	creates an NihIoMessage directly from its arguments, which are a type
	followed by a variable number of args depending on that type.
	(upstart_message_handler): Function to find a handler function for
	a particular message type and origin process.
	(upstart_message_handle): New function that takes an NihIoMessage
	and invokes a handler function with a variable number of args
	depending on the message type.
	(upstart_send_msg, upstart_send_msg_to, upstart_recv_msg): Drop these
	functions, leave it up to the caller to decide whether to send and
	receive the messages synchronously or asynchronously; now that the
	capability is in nih_io_*.
	* upstart/control.h (UpstartMsgType): Rename to UpstartMessageType.
	(UpstartMessageHandler): Function with variable number of arguments
	that handles a message received.
	(UpstartMsg): Drop this structure entirely, we'll encode or decode
	the wire format directly from or into a function call, rather than
	use an intermediate structure to marshal it.
	(UpstartMessage): New structure to make a table that can be passed
	to upstart_message_handle to determine which handler should be called.
	* upstart/tests/test_control.c: Test new behaviour.
	* upstart/wire.c (upstart_push_header, upstart_pop_header): Change
	structure name for type parameter.
	* upstart/wire.h: Update.
	* upstart/tests/test_wire.c: Update.

	* configure.ac (AC_COPYRIGHT): Update copyright to 2007.

2006-12-29  Scott James Remnant  <scott@netsplit.com>

	* upstart/wire.c (upstart_write_int, upstart_write_unsigned) 
	(upstart_write_string, upstart_write_header, upstart_write_packv) 
	(upstart_write_pack): Rename to *_push_*
	(upstart_read_int, upstart_read_unsigned, upstart_read_string) 
	(upstart_read_header, upstart_read_packv, upstart_read_pack): Rename
	to *_pop_*.
	All of the above modified to modify an NihIoMessage structure,
	instead of trying to carry around buffers ourself.
	* upstart/wire.h: Update to match above.
	* upstart/tests/test_wire.c: Update all tests to match the above
	changes.

2006-12-21  Scott James Remnant  <scott@netsplit.com>

	* upstart/wire.c (upstart_read_packv, upstart_write_packv): Change
	nih_assert_notreached to nih_assert_not_reached.

	* init/job.c (job_run_script): Open the NihIo structure in stream mode.
	* logd/main.c (logging_watcher): Open the NihIo structure in
	stream mode.
	(logging_reader): Need to pass the length of the size_t as a pointer
	so that it can be modified if less is read.

2006-12-17  Scott James Remnant  <scott@netsplit.com>

	* upstart/wire.c (upstart_write_packv, upstart_write_pack) 
	(upstart_read_packv, upstart_read_pack): Functions to write a pack
	of different variables to the stream, or read them from it
	* upstart/wire.h: Add prototypes.
	* upstart/tests/test_wire.c (test_write_pack, test_read_pack):
	Check we can read and write a pack of variables at once.

	* upstart/wire.c (upstart_write_header, upstart_read_header): Drop
	the version from the header, we'll just keep the protocol always
	backwards compatible.
	* upstart/wire.h: Update.
	* upstart/tests/test_wire.c (test_write_header, test_read_header):
	Check that everything works.

	* upstart/wire.c (upstart_write_string, upstart_read_string):
	Transmit the length as an unsigned, and use 0xffffffff to mean NULL
	instead of zero so we can still transmit the empty string.
	* upstart/wire.h: Update.
	* upstart/tests/test_wire.c (test_write_string, test_read_string):
	Tests for the functions to make sure the wire is at it should be.

	* upstart/wire.c (upstart_read_str, upstart_write_str): Rename to
	upstart_read_string and upstart_write_string.
	* upstart/wire.h: Update.
	
	* upstart/wire.c (upstart_write_unsigned, upstart_read_unsigned):
	Functions to send unsigned values over the wire, which we'll use
	to get a bit extra for the string lengths.
	* upstart/wire.h: Update.
	* upstart/tests/test_wire.c (test_write_unsigned) 
	(test_read_unsigned): Test the new functions.

	* upstart/wire.c (upstart_write_ints, upstart_read_ints): Drop
	these functions, we'll go with something far more generic and
	useful.
	* upstart/wire.h: Remove prototypes.

	* upstart/wire.c (upstart_write_int, upstart_read_int): Transmit
	integers as signed 32-bit values in network byte order.
	* upstart/tests/test_wire.c (test_write_int, test_read_int): Test
	the functions to make sure the wire is at it should be,

	* upstart/control.c (upstart_read_int, upstart_write_int) 
	(upstart_read_ints, upstart_write_ints, upstart_read_str) 
	(upstart_write_str, upstart_read_header, upstart_write_header): Move
	functions to new wire.c file.
	* upstart/wire.c: Source file to hold wire protocol functions.
	* upstart/wire.h: Prototypes.
	* upstart/tests/test_wire.c: (empty) test suite.
	* upstart/libupstart.h: Include wire.h
	* upstart/Makefile.am (libupstart_la_SOURCES): Build and link wire.c
	(upstartinclude_HEADERS): Install wire.h
	(TESTS): Build and run wire test suite.
	(test_wire_SOURCES, test_wire_LDFLAGS, test_wire_LDADD): Details for
	wire test suite binary.

	* upstart/control.c (MAGIC): Change to "upstart\n", the final
	character was originally \0 and then was a " " for the 0.2 series.
	* upstart/tests/test_control.c (test_recv_msg): Change to match.

2006-12-15  Scott James Remnant  <scott@netsplit.com>

	* util/initctl.c, compat/sysv/telinit.c, compat/sysv/shutdown.c:
	Update all uses of the UpstartMsg structure to avoid the
	intermediate union that no longer exists.	

	* init/control.c, init/tests/test_control.c: Update all uses of
	the UpstartMsg structure to avoid the intermediate union that no
	longer exists.	

	* upstart/control.h: Combine all the previous message structures
	into just one that has all of the fields anyway.
	* upstart/control.c, upstart/tests/test_control.c: Update all uses of
	the UpstartMsg structure to avoid the intermediate union that no
	longer exists.

	* upstart/control.h (UPSTART_API_VERSION): Define API version macro
	to be public.
	* upstart/control.c (MSG_VERSION, upstart_send_msg_to): Replacing the
	previous MSG_VERSION macro here.

	* upstart/control.c (upstart_read_int, upstart_write_int) 
	(upstart_read_ints, upstart_write_ints, upstart_read_str) 
	(upstart_write_str, upstart_read_header, upstart_write_header):
	New functions to replace the old "write a struct" protocol with
	something a little more regimented and supportable.
	(IOVEC_ADD, IOVEC_READ, WireHdr, WireJobPayload, WireJobStatusPayload)
	(WireEventPayload): Remove these structures, use the functions
	instead.
	(upstart_send_msg_to): Call write functions intead of using macros,
	this makes the code somewhat neater.
	(upstart_recv_msg): Call read functions instead of using macros,
	again making the code somewhat neater.
	* upstart/tests/test_control.c (test_recv_msg): Change wire
	tests to match new protocol, and thus actually work properly,
	previously these were endian sensitive.

2006-12-14  Scott James Remnant  <scott@netsplit.com>

	* compat/sysv/shutdown.c (wall): Construct the wall message so that
	we don't put \r into a po file; for some reason, gettext hates that
	and bitches about it.  Someone's confusing internationalisation with
	operating system portability, I expect.

	* util/man/initctl.8: Drop reference to start(8), as that's just
	a symlink to initctl now.

	* init/man/init.8: Link to initctl.

	* compat/sysv/reboot.c (main): Clear up help text a little.

	* HACKING: Correct some typos.

	* configure.ac (AC_INIT): Correct bug reporting address.

2006-12-13  Scott James Remnant  <scott@netsplit.com>

	* configure.ac: Bump version to 0.3.2

	* NEWS: Update.

	* util/initctl.c (print_job_status): Drop the newline from the
	output.

2006-12-13  Alex Smith  <alex@alex-smith.me.uk>

	* util/initctl.c (print_job_status): Clean up initctl job status
	output, which was badly converted from printf to nih_message.

2006-12-13  Scott James Remnant  <scott@netsplit.com>

	* compat/sysv/man/shutdown.8: Add missing documentation on the
	format of TIME by copying it from --help output.

2006-12-13  Alex Smith  <alex@alex-smith.me.uk>

	* init/process.c (process_setup_console): Actually send output to
	/dev/null instead of /dev/console, when CONSOLE_NONE.

2006-12-13  Scott James Remnant  <scott@netsplit.com>

	* Makefile.am (EXTRA_DIST): Distribute the nih ChangeLog as well.

	* init/tests/test_job.c: Port to the new test framework.
	* init/job.c (job_set_idle_event): Fix a slight memory leak,
	repeated setting of the idle event never freed the previous one set.

2006-12-12  Scott James Remnant  <scott@netsplit.com>

	* init/tests/test_cfgfile.c: Port to the new test framework.

	* init/tests/test_control.c: Port to the new test framework.
	* init/init.supp: Suppress the list head allocated within control_init.

	* init/control.c (control_watcher): Need to save the pid when we
	get ECONNREFUSED, otherwise we lose it when we free the message.

	* init/tests/test_process.c: Port to the new test framework.
	* init/init.supp: Suppress the list head allocated within job_init.

	* init/init.supp: Include a valgrind suppressions file.
	* init/Makefile.am (EXTRA_DIST): Distribute the suppressions file.

	* init/tests/test_event.c: Port to the new test framework.

	* logd/Makefile.am, util/Makefile.am, compat/sys/Makefile.am
	(AM_CPPFLAGS): Add -I$(srcdir), necessary for testing "programs"
	that don't have usual library path semantics.

	* upstart/tests/test_control.c: Port to the new test framework.
	* upstart/control.c (upstart_free): Drop this function, while not
	exposing libnih is a valiant effort, it already slips out because
	of the error handling.

	* upstart/tests/test_job.c: Add missing include.

	* upstart/tests/test_job.c: Port to the new test framework.
	(test_process_state_name): Check that this returns NULL.

	* HACKING: Update location of download directory.  Document
	requirement that all code have test cases.

	* logd/main.c (open_logging): Likewise.

	* init/control.c (control_open): No need to set ENOMEM, errno is
	always set anyway.

	* configure.ac (AM_INIT_AUTOMAKE): Include nostdinc so we don't get
	Automake's broken default includes.
	* upstart/Makefile.am (DEFAULT_INCLUDES): Drop override now that
	we don't need it.
	(DEFS, INCLUDES): Replace these variables with the combined
	(AM_CPPFLAGS): variable that declares everything.
	* init/Makefile.am (DEFAULT_INCLUDES): Drop override now that
	we don't need it.
	(DEFS, INCLUDES): Replace these variables with the combined
	(AM_CPPFLAGS): variable that declares everything.
	* util/Makefile.am (DEFAULT_INCLUDES): Drop override now that
	we don't need it.
	(DEFS, INCLUDES): Replace these variables with the combined
	(AM_CPPFLAGS): variable that declares everything.
	* compat/sysv/Makefile.am (DEFAULT_INCLUDES): Drop override now that
	we don't need it.
	(DEFS, INCLUDES): Replace these variables with the combined
	(AM_CPPFLAGS): variable that declares everything.
	* logd/Makefile.am (DEFAULT_INCLUDES): Drop override now that
	we don't need it.
	(DEFS, INCLUDES): Replace these variables with the combined
	(AM_CPPFLAGS): variable that declares everything.

2006-11-02  Scott James Remnant  <scott@netsplit.com>

	* util/initctl.c (start_action): Remove break calls which shouldn't
	be there.

2006-10-18  Sean E. Russell  <ser@ser1.net>

	* init/main.c: Include sys/time.h
	* init/cfgfile.c: Include sys/time.h and sys/resource.h
	* init/job.c: Include sys/time.h and sys/resource.h

2006-10-17  Scott James Remnant  <scott@netsplit.com>

	* configure.ac: Bump version to 0.3.1

	* NEWS: Update.
	* TODO: Update.

	* configure.ac (AM_GNU_GETTEXT_VERSION): Quote version number.

	* logd/Makefile.am (event.d/logd): Make the event.d sub-directory
	in case we're building outside of the source tree.

	* compat/sysv/runlevel.c (store): Don't break strict-aliasing rules
	by avoiding dereferencing type-punned pointer.  Answers on a
	postcard, please.

2006-10-13  Scott James Remnant  <scott@netsplit.com>

	* util/initctl.c (start_action, emit_action): Add missing \n

	* util/initctl.c: Rewrite using nih_command_parser.
	* util/man/initctl.8: Improve.

	* util/start.c: Remove, replaced by initctl.
	* util/man/start.8: Remove, replaced by initctl.
	* util/Makefile.am (sbin_PROGRAMS): Drop start, now just a symlink
	to initctl.
	(dist_man_MANS): Drop start.8, now a symlink to initctl.8
	(install-exec-hook): Make symlinks to initctl, add start
	(install-data-hook): Make symlinks to initctl.8, add start.8

	* initctl: Rename to util again, I don't want a separate directory
	for every single little tool; and we'll be shipping more than just
	initctl (e.g. a non-compat reboot).
	* configure.ac (AC_CONFIG_FILES): Make util/Makefile instead of
	initctl/Makefile.
	* Makefile.am (SUBDIRS): Descend into util, not initctl.

	* compat/sysv/reboot.c: Remove long options where they didn't exist
	before.  Write help text.
	* compat/sysv/man/reboot.8: Update.

	* init/main.c (main): Formatting.
	* logd/main.c (main): Formatting.
	* logd/man/logd.8: Formatting.
	* compat/sysv/runlevel.c (main): Formatting.
	* compat/sysv/telinit.c (main): Formatting.
	* compat/sysv/man/shutdown.8: Remove long options.

	* compat/sysv/shutdown.c: Remove -e/--event, it has no place in a
	compatibility tool.  Get rid of long options that never existed
	before.  Specify help text to describe the options.
	* compat/sysv/man/shutdown.8: Spruce up a bit.

	* compat/sysv/telinit.c (main): Set help text to list the valid
	runlevels.
	* compat/sysv/man/telinit.8: Refine the notes to mention runlevel(8).

	* compat/sysv/runlevel.c (main): Make the help text describe the
	options, rather than the behaviour.
	* compat/sysv/man/runlevel.8: Flesh out a little more.

	* configure.ac (AC_INIT): Change bug reporting address to the
	mailing list, since Launchpad doesn't accept random bugs without
	accounts and complicated control messages.
	* init/main.c, logd/main.c: Add a period to the synopsis.

	* init/main.c (main): Set the synopsis, and direct people to look
	at telinit in the --help output.
	* init/man/init.8: Flesh this out a little more, still a lot of
	explaining to do about jobs and events, but we'll wait until we've
	changed that code before documentating the behaviour.

	* logd/main.c (main): Correct help text to describe the options,
	rather than what the program does.  As per standard style.
	Don't become a daemon until the logging socket is open, and make
	that exclusive with waiting for SIGCONT.
	* logd/man/logd.8: Write some more extensive documentation,
	including describing the startup interlock and the socket protocol.
	* TODO: Plan to get rid of the signal interlock from  logd.

2006-10-12  Scott James Remnant  <scott@netsplit.com>

	* configure.ac: Expand AC_GNU_SOURCE so we get _GNU_SOURCE and so
	that gettext doesn't complain.
	(AM_GNU_GETTEXT_VERSION): Increase to 0.15
	(AC_PREREQ): Increase to 2.60
	* HACKING: Update autoconf and gettext requirements.

2006-10-11  Scott James Remnant  <scott@netsplit.com>

	* init/control.c (control_init): Pass NULL to nih_list_new.
	Clarify list item types.
	* init/event.c (event_init): Pass NULL to nih_list_new.
	* init/job.c (job_init): Pass NULL to nih_list_new.

	* init/main.c: Change nih_signal_add_callback to nih_signal_add_handler
	and NihSignalCb to NihSignalHandler.

	* init/cfgfile.c, init/cfgfile.h, init/control.c, init/control.h,
	init/event.c, init/event.h, init/job.c, init/job.h, init/main.c,
	init/process.c: Clean up documentation strings and parent pointer
	types.

	* compat/sysv/shutdown.c: Change nih_signal_add_callback to
	nih_signal_add_handler.

	* compat/sysv/reboot.c: Set synopsis text depending on command
	used (probably should use nih_command_parser?)
	* compat/sysv/runlevel.c: Set synopsis and help text, and correct
	usage.
	* compat/sysv/shutdown.c: Set synopsis text.
	* compat/sysv/telinit.c: Set synopsis text.

	* compat/sysv/runlevel.c, compat/sysv/shutdown.c: Clean up
	documentation strings.

	* logd/main.c: Set synopsis and help text.

	* logd/main.c: Clean up documentation strings.
	Change nih_signal_add_callback to nih_signal_add_handler.

	* upstart/control.c, upstart/control.h, upstart/job.c: Clean up
	documentation strings and correct parent pointer type.

	* HACKING: Detail function documentation requirement and format.

2006-10-10  Scott James Remnant  <scott@netsplit.com>

	* event.d/logd.in: Move to logd/event.d
	* event.d/Makefile.am: Remove
	* logd/Makefile.am: Create the logd job definition and install
	* Makefile.am (SUBDIRS): event.d directory has been removed.
	* configure.ac (AC_CONFIG_FILES): No longer make event.d/Makefile

	* configure.ac: Check for --enable-compat, default to sysv if given
	or no compat if not given.
	* compat/sysv/Makefile.am: Don't build binaries or install manpages
	unless COMPAT_SYSV is defined.

2006-10-06  Scott James Remnant  <scott@netsplit.com>

	* doc/upstart-logo.svg: Include the logo Alexandre designed.
	* doc/Makefile.am (EXTRA_DIST): Ship the logo in the tarball.
	* Makefile.am (SUBDIRS): Install under doc
	* configure.ac: Generate doc/Makefile
	* AUTHORS: Ensure he's credited fully.

2006-09-27  Scott James Remnant  <scott@netsplit.com>

	* event.d/Makefile.am (do_subst): Eliminate duplicate /s

	* man/init.8: Move to init/man
	* init/Makefile.am: Update to install man page.
	* man/logd.8: Move to logd/man
	* logd/Makefile.am: Update to install man page.
	* man/initctl.8, man/start.8: Move to initctl/man
	* initctl/Makefile.am: Update to install man pages.
	* man/reboot.8, man/runlevel.8, man/shutdown.8, man/telinit.8:
	Move to compat/sysv/man
	* compat/sysv/Makefile.am: Update to install man pages.
	* man/Makefile.am: Remove
	* configure.ac (AC_CONFIG_FILES): Remove man/Makefile
	* Makefile.am (SUBDIRS): Don't build in man

	* util: Rename to initctl
	* configure.ac (AC_CONFIG_FILES): Update.
	* Makefile.am (SUBDIRS): Update.

	* util/reboot.c: Move to compat/sysv
	* util/shutdown.c: Move to compat/sysv
	* util/Makefile.am: Update.
	* compat/sysv/Makefile.am: Update.

	* configure.ac: Replace macros with single call to NIH_INIT.
	Bump version to 0.3.0 to begin new development cycle.

2006-09-21  Scott James Remnant  <scott@netsplit.com>

	* logd/main.c: Revert the change that logged to the console, in
	practice this doesn't work so well.  I want to get rid of logd
	in the long term, or at least just have it as a simple logging
	proxy, so giving it features seems wrong.

2006-09-20  Scott James Remnant  <scott@netsplit.com>

	* configure.ac: Bump version to 0.2.8
	* NEWS: Updated.

	* logd/main.c (main): Check the kernel command-line for "quiet"
	(line_reader): Write to console unless silent or a daemon

	* man/Makefile.am (dist_man_MANS): Drop sulogin.8
	* man/sulogin.8: Drop, we don't include an sulogin

2006-09-19  Michael Biebl  <mbiebl@gmail.com>

	* event.d/Makefile.am (logd): Drop $(srcdir)
	* init/Makefile.am (init_SOURCES): Distribute paths.h

2006-09-18  Michael Biebl  <mbiebl@gmail.com>

	* configure.ac: Check for sys/inotify.h

2006-09-18  Scott James Remnant  <scott@netsplit.com>

	* util/shutdown.c (warning_message): Adjust method of constructing
	the message to not confuse poor translators who think \r and \n are
	the same thing!

2006-09-14  Scott James Remnant  <scott@netsplit.com>

	* init/job.c (job_change_state): Catch runaway respawns when we
	enter the running state, so we catch stop/start loops too.
	* init/tests/test_job.c (test_change_state): Update test.

	* event.d/logd: Rename to logd.in
	* event.d/logd.in: Replace /sbin with @sbindir@ so we can transform
	* event.d/Makefile.am: Generate logd from logd.in

	* util/reboot.c: Don't hardcode the location of /sbin/shutdown
	* util/Makefile.am (DEFS): Use autoconf to seed it
	* util/shutdown.c (sysvinit_shutdown): Don't hardcode the location
	of /dev/initctl

	* init/paths.h: Create a new configuration file that can contain
	all of the path definitions, and in particular, allow them to be
	overidden elsewhere.
	* init/Makefile.am (DEFS): Override definitions of CFG_DIR and
	TELINIT using autoconf
	* init/main.c: Include paths.h.  Don't hardcode location of telinit
	* init/job.c: Include paths.h
	* init/process.c: Include paths.h
	* init/process.h: Remove definitions from here.

	* configure.ac: Bump version to 0.2.7

2006-09-13  Scott James Remnant  <scott@netsplit.com>

	* NEWS: Updated.

	* TODO: More TODO.

2006-09-10  Scott James Remnant  <scott@netsplit.com>

	* util/reboot.c (main): Don't give -H with "halt".

2006-09-09  Scott James Remnant  <scott@netsplit.com>

	* configure.ac: Bump version to 0.2.6

	* NEWS: Update.
	* TODO: Update.

	* upstart/control.c (upstart_send_msg_to, upstart_recv_msg): Change
	the magic to be the package string.
	* upstart/tests/test_control.c (test_recv_msg): Update tests.

	* util/initctl.c (main): Set the usage string.
	* util/shutdown.c (main): Set the usage string.
	* util/start.c (main): Set the usage string.
	* compat/sysv/runlevel.c (main): Set the usage string.
	* compat/sysv/telinit.c (main): Set the usage string.

	* man/Makefile.am: Use install-data-hook and $(man8dir)
	* util/Makefile.am: Also use install-exec-hook

	* Makefile.am (SUBDIRS): Install contents of the man directory
	* configure.ac (AC_CONFIG_FILES): Generate man/Makefile
	* man/Makefile.am: Install manpages in the appropriate places.
	* man/init.8, man/logd.8, man/initctl.8, man/reboot.8,
	* man/shutdown.8, man/start.8, man/sulogin.8, man/runlevel.8,
	* man/telinit.8: Include some basic manpages so we at least have
	some level of documentation.

	* init/job.c (job_child_reaper): Don't check the exit status of
	a respawning job if the goal is to stop it.

	* compat/sysv/telinit.c (main): Generate events rather than
	starting and stopping jobs directly, the events are named
	"runlevel-X".  0, 1, 6 and s/S are shutdown events.

	* logd/main.c (main): Raise SIGSTOP before entering the main loop.
	* init/main.c (main): Interlock with logd.

	* event.d/logd: Should not be a console owner, but should stop
	on shutdown.

	* init/process.c (process_setup_console): Revert part of the previous
	change, should just output to /dev/null if we don't have logd.

	* configure.ac: Bump version to 0.2.5

	* init/main.c (main): Start the logd job if it exists.

	* init/process.c (process_setup_console): Ignore ECONNREFUSED as
	that just means that logd isn't around, handle errors by falling
	back to opening the console.

	* init/process.c (process_setup_console): Implement handling for
	CONSOLE_LOGGED and generally clean up the other handling.
	* init/process.h: Update.
	* init/main.c (main): Pass NULL for the job to setup console.
	* TODO: Update.

	* logd/main.c: Implement the logging daemon, it accepts connections
	on a unix stream socket with the abstract name
	"/com/ubuntu/upstart/logd", expects the length of the name and the
	name to follow; then sequences of lines which are logged to
	/var/log/boot, or memory until that file can be opened.

2006-09-08  Scott James Remnant  <scott@netsplit.com>

	* util/shutdown.c (event_setter): Change the event names to
	distinguish between "shutdown -h" and "shutdown -h -H".

	* init/job.c (job_handle_event): Allow jobs to react to their own
	events, this is how we'll do respawn eventually.
	* init/tests/test_job.c (test_handle_event): Remove test.

	* init/main.c (cad_handler, kbd_handler): Generate the new event
	names.
	* init/event.h (CTRLALTDEL_EVENT, KBDREQUEST_EVENT): Add definitions
	of these event names, change the ctrlaltdel event to just that.

	* logd/main.c (main): Add the code to daemonise, etc.

2006-09-07  Scott James Remnant  <scott@netsplit.com>

	* TODO: Long discussion today on #upstart, many improvements to the
	job and event model that make it more elegant.
	* AUTHORS: Include a list of thanks.

	* util/shutdown.c (shutdown_now): If we get ECONNREFUSED when we
	try and send the shutdown event to init, it probably means we're
	still in sysvinit.  So try that instead.
	(sysvinit_shutdown): Function to send a hand-crafted runlevel
	change message across /dev/initctl.

	* util/initctl.c (main): Add a shutdown command that takes an
	arbitrary event name to be issued after "shutdown".  You'll
	nearly always want the /sbin/shutdown tool instead.

	* init/job.c (job_detect_idle): Only generate the stalled event
	if at least one job handles it in its start_events list.
	* init/tests/test_job.c (test_detect_idle): Make sure that works.

	* init/event.h (STARTUP_EVENT, SHUTDOWN_EVENT, STALLED_EVENT):
	Macros to define the standard event names.
	* init/main.c (main): Use STARTUP_EVENT macro instead of "startup"
	* init/control.c (control_handle): Use SHUTDOWN_EVENT macro
	instead of "shutdown".
	* init/job.c (job_detect_idle): Use STALLED_EVENT macro instead
	of "stalled".

	* init/job.c (job_detect_idle): Add some log messages for when we
	detect the idle or stalled states.
	(job_kill_process, job_kill_timer): Increase log verbosity.
	* init/event.c (event_queue_run): Log which events we're handling
	if --debug is given.

	* compat/sysv/telinit.c (main): Send a shutdown command when
	requesting to enter runlevel 0 or runlevel 6, likewise for
	runlevel 1, s or S which all run "rc1" not "rcS".
	* init/main.c (main): When called directory (pid != 1) try and
	run telinit before complaining that we're not init.  Make sure
	errors aren't lost.

2006-09-04  Johan Kiviniemi  <johan@kiviniemi.name>

	* upstart/control.c (upstart_addr): Replace use of __builtin_offsetof
	with offsetof.
	* upstart/tests/test_control.c (test_recv_msg): Likewise.

2006-09-04  Scott James Remnant  <scott@netsplit.com>
	
	* util/shutdown.c (main): Exit normally after sending the warning
	message if -k is given.

2006-09-01  Scott James Remnant  <scott@netsplit.com>

	* configure.ac: Bump version to 0.2.2

	* NEWS: Update.
	* configure.ac: Bump version to 0.2.1

	* init/process.c (process_setup_console): Ensure that the console
	is always initialised to at least /dev/null
	* init/job.c (job_change_state): Initialise event to NULL.
	* init/event.c (event_read_state): Don't mask initialisation of
	other variable.
	* init/cfgfile.c (cfg_job_stanza, cfg_parse_script, cfg_next_token): 
	Print lineno using %zi not %d
	* compat/sysv/runlevel.c (store): Cast pointer type of timeval.

	* init/main.c: Move the kernel headers include beneath the C
	library ones, so that compilation doesn't fail on !i386.
	* util/reboot.c: Likewise.

	* init/main.c (term_handler): Close the control connection if we
	re-exec init, otherwise it won't be able to bind.  Drop debugging.

	* init/main.c (term_handler): It always helps if we dup2 the
	right file descriptor.

	* init/main.c: Use the TERM signal instead of USR1, as old init
	used that for something else.  Also rather than passing across
	file descriptor numbers, use a fixed descriptor and just pass
	"--restart".  When we get that option we need to unmask signals
	otherwise we sit there looking like a lemon.

	* init/job.c (job_change_state): Don't free the event unless we
	generate one.

	* NEWS: Update.

	* init/cfgfile.c (cfg_watcher): Ignore any file with '.' or '~'

	* TODO: Update.

	* init/main.c (main): Parse command-line arguments, specifically
	look for --state-fd which we'll use for reexec.  Don't do a couple
	of things if we're passed this.
	(read_state): Parse the line-buffered state.
	* init/job.c (job_read_state, job_write_state): Job state
	serialisation so that we can re-exec ourselves.
	* init/job.h: Update.
	* init/tests/test_job.c: Test the serialisation.
	* init/event.c (event_read_state, event_write_state): And similar
	functions for serialising the event queue.
	* init/event.h: Update.
	* init/tests/test_event.c: Test the serialisation.
	* init/cfgfile.c (cfg_read_job): Fix a bug, need to subtract current
	time to get due time.

	* upstart/job.c (job_goal_from_name, job_state_from_name) 
	(process_state_from_name): Add opposite numbers that convert a
	string back into an enumeration.
	* upstart/job.h: Update.
	* upstart/tests/test_job.c: Test the new functions.

2006-08-31  Scott James Remnant  <scott@netsplit.com>

	* init/job.h (Job): Add respawn_limit, respawn_interval,
	respawn_count and respawn_time members so that we can keep track of
	runaway processes.
	* init/job.c (job_catch_runaway): Increment the respawn_count
	within respawn_interval, or reset it if we go over.
	(job_new): Initialise respawn_limit and respawn_interval to sensible
	defaults.
	* init/tests/test_job.c (test_new): Check the defaults are set.
	(test_change_state): Check the respawning code works.
	* init/cfgfile.c (cfg_job_stanza): Parse the "respawn limit" stanza.
	* init/tests/test_cfgfile.c (test_read_job): Test the new stanza.

	* init/process.c (process_setup_console): Remove the console reset
	code, it tends to just crash X and seems to do nothing interesting.
	* init/main.c (reset_console): Instead put it here and just do it
	on startup.

	* configure.ac: Bump version to 0.2.0

	* util/Makefile.am (install-exec-local): Create symbolic links,
	not hard links.

	* init/main.c: Can't catch STOP.

	* util/reboot.c: Pause init while shutting down or rebooting.

	* init/main.c (stop_handler): Catch STOP/TSTP and CONT.
	* init/event.c (event_queue_run): Don't run the event queue while
	paused.
	* init/job.c (job_detect_idle): Don't detect idle jobs while paused.

	* util/reboot.c: if we get the -w argument ("only write to wtmp")
	we need to exit, and not behave as halt normally would.

	* compat/sysv/runlevel.c (main): Add missing newline.
	* compat/sysv/telinit.c (main): And here too.

	* init/main.c (main): Check for idle after the startup event queue
	has been run, otherwise we may just sit there.

	* compat/sysv/Makefile.am (sbin_PROGRAMS): Build and install telinit
	(telinit_SOURCES, telinit_LDFLAGS, telinit_LDADD): Details for
	telinit binary.
	* compat/sysv/telinit.c: Trivial telinit program that just runs
	the appropriate rcX job.
	* compat/sysv/runlevel.c (main): Suggest help on illegal runlevel.

	* util/Makefile.am: Tidy up.

	* configure.ac (AC_CONFIG_FILES): Create compat/sysv/Makefile
	* Makefile.am (SUBDIRS): Build things found in compat/sysv
	* compat/sysv/Makefile.am (sbin_PROGRAMS): Build and install runlevel
	(runlevel_SOURCES, runlevel_LDFLAGS, runlevel_LDADD): Details for
	runlevel binary.
	* compat/sysv/runlevel.c: Helper to store and retrieve the current
	"runlevel" from utmp/wtmp; as well as the reboot time.

	* init/main.c (main): Drop debugging set.

	* init/job.c (job_change_state): As well as the job/state events,
	send the job event when a service is running or a task is stopping.
	* init/tests/test_job.c (test_change_state): Check the events get
	sent properly.

	* util/start.c: Write a simple utility to start, stop, or query
	the status of the named jobs.
	* util/Makefile.am (sbin_PROGRAMS): Build and install start
	(start_SOURCES, start_LDFLAGS, start_LDADD): Details for start
	(install-exec-local): Also install as stop and status.
	* util/reboot.c (main): Drop the debugging set.

	* init/cfgfile.c (cfg_job_stanza): Correct nih_alloc error.

	* init/process.c (process_setup_environment): Guard memory alloc.
	* init/job.c (job_set_idle_event): Likewise.
	(job_change_state): And here too.
	(job_run_command): Likewise.
	* init/control.c (control_send): Likewise.
	* init/cfgfile.c: And throughout this file.
	* upstart/control.c (upstart_recv_msg): And once here too.

	* upstart/control.h: Abolish the separate halt, reboot and poweroff
	messages and replace with a single shutdown message that takes
	an event name (for the idle event issued afterwards).
	* upstart/control.c (upstart_send_msg_to, upstart_recv_msg): Handle
	the new shutdown event type by just treating it as an event.
	* upstart/tests/test_control.c (test_messages): Update tests.
	* init/job.c (job_set_idle_event): Store a copy of the idle event
	name.
	* init/control.c (control_send): Copy the shutdown event name.
	(control_handle): Replace individual handling with the new
	single event.
	* init/tests/test_control.c (test_watcher): Update.
	* util/initctl.c: Drop handling for things that shutdown does now.
	* util/shutdown.c: Send the UPSTART_SHUTDOWN event and let the user
	specify anything they want, just give defaults.

	This is quite a big change and abolishes level events entirely,
	along with the event history.  We now just treat events as a
	transient queue of strings that go past, may cause things to change,
	but are otherwise forgotten.  This turns out to be much easier to
	understand and has no real loss of power.

	* init/event.c: Vastly simplify; gone are the separate notions of
	edge and level events, instead we just treat them as one-shot
	things that go past and are forgotten about.
	* init/event.h (Event): Remove value member.
	Update prototypes.
	* init/tests/test_event.c: Update.
	* init/job.c (job_change_state): Change the event pattern to be
	one that includes the job name and a description of the transition
	instead of the new state.
	(job_detect_idle): Call event_queue rather than event_queue_edge.
	* init/tests/test_job.c: Update.
	* init/cfgfile.c (cfg_job_stanza): Drop "when" and "while".
	* init/tests/test_cfgfile.c (test_read_job): Drop mentions of
	"when" and "while".
	* init/control.c (control_send, control_handle): Drop cases for
	level events.
	(control_handle_event): Don't include a level in the event.
	* init/tests/test_control.c: Update
	* init/main.c: Call event_queue rather than event_queue_edge.
	* upstart/control.c (upstart_send_msg_to, upstart_recv_msg): Change
	event handling so that only a name is read.
	* upstart/control.h: Remove value/level event structures.
	* upstart/tests/test_control.c (test_messages): Update.
	* upstart/job.c (process_state_name): Not used for events, adjust
	documentation so it doesn't lie.
	* util/initctl.c (main): Drop the set function, simplify trigger.
	* util/shutdown.c (shutdown_now): Call UPSTART_EVENT_QUEUE for
	shutdown into maintenance mode.

	* init/control.c (control_handle): Place a message in the syslog
	before halting, powering off or rebooting.

	* util/shutdown.c: Adjust so that the warning message is sent out
	if shutdown is immediate, and when it actually happens.  Include
	the hostname as wall does.

2006-08-30  Scott James Remnant  <scott@netsplit.com>

	* TODO: Update.

	* util/shutdown.c: Implement shutdown utility along the same lines
	as the sysvinit one, but with rather different code.

	* util/initctl.c (main): Call setuid on the effective user id so
	that we can be made setuid root and executable by a special group.
	* util/reboot.c (main): Likewise.

	* util/initctl.c (main): Check the effective rather than the real
	user id, if we're effectively root, that's good enough.

	* util/reboot.c: Implement reboot/halt/poweroff utility.
	* util/Makefile.am (sbin_PROGRAMS): Build and install reboot
	(reboot_SOURCES, reboot_LDFLAGS, reboot_LDADD): Details for reboot
	(install-exec-local): Create hardlinks to reboot for halt and poweroff.

2006-08-29  Scott James Remnant  <scott@netsplit.com>

	* init/main.c (main): Actually run the idle-detect function.
	* init/job.c (job_detect_idle): Interrupt the main loop, otherwise
	we may end up waiting for a signal before we process the event
	we just issued.

2006-08-27  Scott James Remnant  <scott@netsplit.com>

	* util/shutdown.c: Template main function.
	* util/Makefile.am (sbin_PROGRAMS): Build and install the
	shutdown binary.
	(shutdown_SOURCES, shutdown_LDFLAGS, shutdown_LDADD): Details for
	the shutdown binary

	* util/initctl.c (main): Add commands for halt, poweroff and reboot.

	* init/event.c (event_queue_run): Remove the parameters.
	* init/event.h: Update.
	* init/main.c (main): Update.
	* init/tests/test_control.c (test_watcher): Update.
	* init/tests/test_job.c (test_detect_idle): Update.

	* upstart/control.c (upstart_send_msg_to, upstart_recv_msg): Deal
	with halting, rebooting and powering off; or at least the appropriate
	messages.
	* upstart/control.h: Add control message structures for halting,
	powering off and rebooting the machine.
	* upstart/tests/test_control.c (test_messages): Run the tests.
	* init/control.c (control_handle): Add handling for halt, power off
	and reboot that issue the shutdown event and arrange for the halt,
	poweroff or reboot to be issued the next time the system is idle.
	* init/tests/test_control.c (test_watcher): Test the events.

	* TODO: Update.

	* init/job.c (job_detect_idle): Function to detect when the system is
	stalled or idle.
	* init/job.h: Update
	* init/tests/test_job.c (test_detect_idle): Test the new function.

	* util/initctl.c (main): Handle the list command.

	* TODO: Update.

	* upstart/control.c (WireJobStatusPayload): add description to the
	job status payload.
	(upstart_send_msg_to, upstart_recv_msg): Send and receieve the
	description over the wire.
	* upstart/control.h (UpstartJobStatusMsg): add a description field
	* upstart/tests/test_control.c: Update test cases.
	* init/control.c (control_handle): Include the job description in
	the message.
	(control_send): Copy the description when we put the message on
	the queue.
	(control_handle_job): Copy the description here too
	* init/tests/test_control.c: Update test cases.

	* init/job.c (job_list): Add a function to return the job list.
	* init/job.h: Update.
	* init/control.c (control_handle): Handle the JOB_LIST message
	by sending back a list of job status messages followed by the
	JOB_LIST_END message.
	* init/tests/test_control.c (test_watcher_child): Check the
	JOB_LIST message works properly.

	* upstart/control.c (upstart_send_msg_to, upstart_recv_msg): Handle
	the JOB_LIST and JOB_LIST_END messages which have no payload.
	* upstart/control.h: Add enums and structures for job list messages.
	* upstart/tests/test_control.c (test_messages): Update tests.

	* init/main.c (main): Check that we're both uid and process #1

	* init/main.c (main): Stop handling SIGTERM, we never want people
	to kill init.  Handle SIGINT and SIGWINCH through the ordinary
	handler and SIGSEGV through a direct handler.
	(segv_handler): Write a sensible core dump handler, we use a child
	to dump core while we carry on in the parent hopefully stepping over
	the bad instruction.
	(cad_handler): Generate the control-alt-delete event.
	(kbd_handler): Generate the kbdrequest event.

2006-08-25  Scott James Remnant  <scott@netsplit.com>

	* configure.ac: Bump version to 0.1.2
	* NEWS: Update.

	* TODO: Update.

	* init/process.c (process_setup_environment): Inherit the PATH
	and TERM environment variables from the init process, so the
	console works properly.
	* init/process.h (PATH): Declare a default value for this variable
	* init/main.c (main): Set the value of PATH to the default.
	* init/tests/test_process.c (child): Update test case.

	* NEWS: Update.
	* configure.ac: Bump version to 0.1.1

2006-08-24  Scott James Remnant  <scott@netsplit.com>

	* init/cfgfile.h (CFG_DIR): Change configuration directory to
	/etc/event.d -- it's not been used by anyone, but is similar to
	other directories that have which is a good precedent.
	* event.d/Makefile.am (eventdir, dist_event_DATA): Install files
	into the new directory name.
	* Makefile.am (SUBDIRS): Rename sub directory
	* configure.ac (AC_CONFIG_FILES): Rename generated Makefile

	* init/Makefile.am (DEFAULT_INCLUDES): Set to include the right
	directories so out of tree builds work.
	* logd/Makefile.am (DEFAULT_INCLUDES): Set to include the right
	directories so out of tree builds work.
	* upstart/Makefile.am (DEFAULT_INCLUDES): Set to include the right
	directories so out of tree builds work.
	(upstartinclude_HEADERS): Install errors.h
	* util/Makefile.am (DEFAULT_INCLUDES): Set to include the right
	directories so out of tree builds work.

	* Makefile.am (SUBDIRS): Add m4 to the list
	* configure.ac (AC_CONFIG_FILES): Generate m4/Makefile
	* upstart/Makefile.am (upstartinclude_HEADERS): Add errors.h

	* upstart/control.c (upstart_open): 

	* init/control.c (control_open): Raise the error before
	performing other actions so errno is not lost.

	* TODO: Update.o
	* init/cfgfile.c (cfg_next_token): Don't count quote characters
	unless we're actually planning to dequote the file, otherwise we
	end up allocating short.

	* init/control.c (control_close): Free the io_watch using list_free
	in case a destructor has been set.
	* init/tests/test_control.c: Initialise the type of the message, and
	free job correctly.

	* upstart/tests/test_control.c: Fix overwrite of buffer.
	* init/tests/test_job.c: Clean up not-freed job.

2006-08-23  Scott James Remnant  <scott@netsplit.com>

	* init/tests/test_event.c: free the entry allocated and initialise
	the return values.

	* init/cfgfile.c (cfg_skip_token): Drop this function; we'll
	make sure *pos is pointing at the start of the thing we want
	to parse, not the first token.  Update the other functions
	accordingly.
	(cfg_read_job): Implement function to look over a job file and
	parse all of the stanzas that are found.  Also sanity checks the
	job afterwards and deals with reloading existing jobs.
	(cfg_job_stanza): Function that parses an individual stanza,
	calling out to the other parse functions; this is the main config
	file parser!
	(cfg_parse_args, cfg_parse_command): Drop requirement that filename
	and lineno be passed, so we can be called to reparse arguments after
	we've already done so.
	(cfg_parse_script): Remove requirement that it be called at the
	start of the entire stanza, and instead at the start of the script.
	When hitting EOF, return the script so far, not NULL.
	(cfg_parse_args): Correct bug where we didn't check sufficient
	characters while skipping whitespace.
	(cfg_next_token): Correct bug where we didn't copy the character
	after a slash into the text, instead of just not copying the slash.
	Adjust line numbers to match the fact that it's zero based now.
	* init/cfgfile.h: Define prototype.
	* init/tests/test_cfgfile.c (test_read_job): Pretty thoroughly
	test the config file parser code.

2006-08-22  Scott James Remnant  <scott@netsplit.com>

	* init/cfgfile.c (cfg_tokenise): Rename to cfg_next_token.
	(cfg_skip_token): Code to skip whitespace, token and whitespace.
	(cfg_parse_args): Function to parse an argument list.
	(cfg_next_token): Extend to support the removal of quotes and
	slashes from the token.

	* init/cfgfile.c (cfg_parse_script): Pass filename and lineno and
	increment the latter as we go.
	(cfg_script_end): Pass and increment lineno.

	* init/cfgfile.c: Correct a missing semi-colon in prototypes.
	(cfg_parse_command): Function to parse any stanza that requires
	a command and arguments list, e.g. exec/respawn/daemon.  We don't
	want to require that the list be quoted, etc. and do want to allow
	it to be folded over lines.
	(cfg_tokenise): Function used by the above to tokenise the file,
	handling things like \, quoted strings and newlines, etc.  Can be
	used both to determine the length of the token and to copy it.

	* init/cfgfile.c (cfg_read_script): Rename to cfg_parse_script.

	* init/cfgfile.c (cfg_read_script): Function to parse a script
	fragment ("foo script\n....end script\n") from the job file, which
	is the most complex form we can find.  Write it assuming the file is
	in a character array which may not be NULL terminated (ie. a mmap'd
	file).
	(cfg_script_end): Used by the above to detect the end of the
	fragment.
	* init/cfgfile.h: Empty header file.
	* init/Makefile.am (init_SOURCES): Build and link cfgfile.c
	using the cfgfile.h header
	(TESTS): Build and run the config file test cases.
	(test_cfgfile_SOURCES, test_cfgfile_LDFLAGS, test_cfgfile_LDADD):
	Details for config file test case binary.

	* init/main.c (main): Remove the calls to the unfinished config
	file code.

2006-08-21  Scott James Remnant  <scott@netsplit.com>

	* init/main.c: Add missing include for unistd.h
	* init/process.c (process_setup_console): Drop use of job.
	* util/initctl.c (main): Check that we're run as root.

	* init/main.c (main): Write the main function

	* init/event.c (event_queue_cb): Rename to event_queue_run.
	* init/event.h: Update.

	* init/process.c (process_setup_console): Become an exported
	function that includes the code to reset a console.

2006-08-19  Scott James Remnant  <scott@netsplit.com>

	* logd/main.c (main): Write the basic main function.

	* util/initctl.c (main): Fill in the details to give us a basic
	test client.

	* TODO: Update.

	* util/initctl.c (main): Provide the most basic main function.
	* util/Makefile.am (sbin_PROGRAMS): Build the initctl binary
	* Makefile.am (SUBDIRS): Build the utilities.
	* configure.ac (AC_CONFIG_FILES): Generate the util Makefile.

2006-08-18  Scott James Remnant  <scott@netsplit.com>

	* init/Makefile.am (test_job_LDADD): Remove the duplicate link.

	* TODO: Update.

	* init/job.c (job_handle_child): Rename to job_child_reaper.
	* init/job.h: Update.
	* init/tests/test_job.c: Update function names.

	* init/control.c (control_cb): Rename to control_watcher
	* init/tests/test_control.c: Update function names.

	* TODO: Update.

	* Makefile.am (SUBDIRS): Install the rc.d files.
	* configure.ac (AC_CONFIG_FILES): Generate the rc.d Makefile.
	* rc.d/Makefile.am (rcdir): Define rcdir to be /etc/rc.d
	(dist_rc_DATA): Install the logd file into that directory.
	* rc.d/logd: Write a simple service definition for the log daemon,
	this saves us hardcoding any information about it into init; it'll
	just need to know the name.

	* Makefile.am (SUBDIRS): Build the logd daemon
	* configure.ac (AC_CONFIG_FILES): Generate the logd Makefile.
	* logd/Makefile.am (sbin_PROGRAMS): Install the logd binary into
	the sbin directory by default.
	(logd_SOURCES): Build and link main.c
	* logd/main.c (main): Add basic main function for testing purposes.

2006-08-16  Scott James Remnant  <scott@netsplit.com>

	* init/job.c (job_start): Ignore self-dependencies; over-document
	why the dependency event prodding has a surprise in its tail.
	(job_change_state): Move the job_release_depends call to here.

	* init/event.c (event_queue_cb): Add event consumer/dispatcher.
	* init/event.h: Update.

	* init/control.c (control_send): Make the event code clearer.
	(control_handle): Handle the changed event semantics.
	(control_handle_event): Issue the new event type.
	* init/tests/test_control.c: Update tests.

	* upstart/control.c (upstart_send_msg_to, upstart_recv_msg): Adjust
	marshal code to match.
	* upstart/control.h: Update all structures appropriately to the
	previous changes.
	* upstart/tests/test_control.c: Update.

	* init/job.c (job_change_state): Change call to event_trigger_level
	to event_queue_level.

	* init/event.c (event_trigger_edge, event_trigger_level): Place
	the event on the event_queue rather than directly triggering it.
	Rename to event_queue_edge and event_queue_level respectively.
	* init/event.h: Update.
	* init/tests/test_event.c: Update test cases.

	* init/job.c (job_handle_event): Add another sanity check, jobs
	should not be able to react to their own events; that's just silly.
	* init/tests/test_job.c (test_handle_event): Check that the new
	condition does the right thing.
	
	* init/job.c (job_change_state): Make it illegal for a job to exist
	without either a command or script or both.  This is for sanity
	reasons, allowing no primary process makes no sense and can lead
	to event loops if someone is feeling nefarious.
	* init/tests/test_job.c (test_change_state): Drop test on behaviour
	we've just outlawed.

	* init/job.c (job_start): Only announce the change if we're still
	in the waiting state, we could have moved on to running already.

	* init/job.c (job_start): If holding the job, at least announce
	the goal change to subscribed clients.

	* TODO: Update.

	* init/job.c (job_start): Check for dependencies before starting
	the process, if we have any that aren't running we stay in waiting
	until they are.  Any that aren't even starting get poked with a
	dependency event to see whether that wakes them up.
	* init/tests/test_job.c (test_start): Test paths through new
	dependency code.

	* init/job.c (job_run_process): Once we've got an active process
	in the running state, release our dependencies.

	* init/job.c (job_release_depends): Function to release any waiting
	dependencies on the given job.
	* init/job.h: Update.
	* init/tests/test_job.c (test_release_depends): Test the behaviour
	of the function on its own.

	* init/job.h (Job): Add depends list field
	(JobName): New structure to hold the name of a job.
	* init/job.c (job_new): Initialise the depends list.
	* init/tests/test_job.c (test_new): Make sure the depends list is
	initialised properly.

	* init/job.c (job_next_state): Return JOB_STARTING if we're in
	JOB_WAITING and the goal is JOB_START.  This is only called when
	there's some change, and I don't want to hard-code the goal there.
	(job_start): Don't hardcode JOB_STARTING, instead just use the next
	state.
	* init/tests/test_job.c (test_next_state): Adjust test case.

	* init/control.c (control_subscribe): Allow the current
	subscription to be found by passing NOTIFY_NONE.
	(control_handle): Don't remove an existing subscription to jobs,
	a GUI will probably want a permanent one to keep the status up to
	date.

	* init/job.c (job_kill_process, job_kill_timer): Don't hardcode
	JOB_STOPPING here, instead move to the next logical state. 
	(job_kill_process): Notify subscribed processes that we killed
	the job.
	(job_start, job_stop): Notify subscribed processes of a change of
	goal that doesn't result in an immediate state change.

	* init/event.c (event_trigger_edge, event_trigger_level): Swap
	order so that events are announced before processed.

	* init/control.c (control_handle): Handle requests to watch and
	unwatch jobs and events.
	* init/tests/test_control.c (test_cb_child, test_cb): Check that
	subscriptions work.

	* init/tests/test_control.c (test_cb_child): Add a sleep to avoid
	a race that upsets gdb, have tried this with a STOP/CONT interlock
	but can't seem to find where the child should reach first.

	* init/job.c (job_change_state): Notify the control handler.
	* init/event.c (event_trigger_edge, event_trigger_level): Pass
	event to the control handler.
	* init/tests/test_control.c (test_cb_child): Expect to receive
	job status events as well.
	* init/Makefile.am (test_event_LDADD, test_process_LDADD) 
	(test_job_LDADD): Add control.o to the linkage.

	* init/control.c (control_cb): Don't display an error for
	ECONNREFUSED, just remove any subscriptions.
	* init/tests/test_control.c (test_handle_job, test_handle_error):
	Clean up our subscriptions properly.

	* init/control.c (control_handle_job): Function to send out an
	UPSTART_JOB_STATUS message to subscribed processes whenever a
	job state changes.
	(control_handle_event): Function to send out an
	UPSTART_EVENT_TRIGGERED message to subscribed processes whenever
	an event is triggered.
	* init/control.h: Update.
	* init/tests/test_control.c (test_handle_job, test_handle_event):
	Check that the functions work properly.

	* init/control.c (control_handle): Handle messages that trigger
	edge and level events; subscribe the process to receive notification
	of job changes during the event.
	* init/tests/test_control.c (test_cb_child): Check that the messages
	are handled properly (without subscription check).

	* init/control.c (control_cb): Unsubscribe a process if it stops
	listening.

	* init/control.c (control_send): Copy the pointers in the new
	event messages.
	* init/tests/test_control.c (test_send): Check the pointers are
	copied across correctly.

	* init/control.c (control_subscribe): Add function to handle
	processes that want to subscribe to changes.
	(control_init): Initialise the subscriptions list.
	* init/control.h: Add structures and prototypes.
	* init/tests/test_control.c (test_subscribe): Test the function.

	* upstart/control.h (UpstartMsgType): add messages for triggering
	edge and level events, receiving the trigger for an event and for
	watching jobs and events.
	(UpstartEventTriggerEdgeMsg, UpstartEventTriggerLevelMsg)
	(UpstartEventTriggeredMsg, UpstartWatchJobsMsg)
	(UpstartUnwatchJobsMsg, UpstartWatchEventsMsg):
	(UpstartUnwatchEventsMsg): Add structures for the new messages.
	(UpstartMsg): And add them to the union.
	* upstart/control.c (WireEventPayload): The event messages can all
	share a wire payload type; the watch messages don't need any special
	payload.
	(upstart_send_msg_to): Add the payloads onto the wire.
	(upstart_recv_msg): And take the payloads back off the wire.
	* upstart/tests/test_control.c (test_messages): Test the new
	message types.

	* upstart/control.h (UpstartJobStatusMsg): add a process id.
	* upstart/control.c (WireJobStatusPayload): and here too.
	(upstart_send_msg_to): copy the process id onto the wire.
	(upstart_recv_msg): copy the process id from the wire.
	* init/control.c (control_handle): Fill in the pid from the job.
	* upstart/tests/test_control.c (test_messages): Check the pid gets
	passed across the wire properly.

	* init/control.c (control_cb): Disable the poll for write once the
	send queue becomes empty.

	* upstart/Makefile.am (libupstart_la_SOURCES): Correct ordering.

	* init/control.c (control_handle): Add missing break.

	* upstart/job.c (job_goal_name, process_state_name): For completeness
	add these two functions as well.
	* upstart/job.h: Update.
	* upstart/tests/test_job.c (test_goal_name) 
	(test_process_state_name): Test the new functions.

	* init/job.c (job_state_name): Move this utility function from here
	* upstart/job.c (job_state_name): to here so all clients can use
	it.
	* init/job.h: Update.
	* upstart/job.h: Update.
	* init/tests/test_job.c (test_state_name): Move the test case from here
	* upstart/tests/test_job.c: to here as well.
	* upstart/Makefile.am (libupstart_la_SOURCES): Build and link job.c
	(TESTS): Run the job test cases
	(test_job_SOURCES, test_job_LDFLAGS, test_job_LDADD): Details for
	job test case binary.
	* init/Makefile.am (test_job_LDADD, test_process_LDADD) 
	(test_event_LDADD): Link to libupstart.la

	* init/control.c: Code to handle the server end of the control
	socket, a bit more complex than a client as we want to avoid
	blocking on malcious clients.
	* init/control.h: Prototypes.
	* init/tests/test_control.c: Test the control code.
	* init/Makefile.am (init_SOURCES): Build and link control.c
	using the control.h header
	(init_LDADD): Link to libupstart as well
	(TESTS): Build and run the control test suite.
	(test_control_SOURCES, test_control_LDFLAGS, test_control_LDADD):
	Details for control test suite binary.

	* upstart/control.c: Add a way to disable the safety checks.
	* upstart/tests/test_control.c (test_free): Fix bad test case.

	* upstart/control.c (upstart_recv_msg): fixed bogus return type
	for recvmsg from size_t to ssize_t so we don't infiniloop on error.

	* upstart/control.c (upstart_send_msg_to, upstart_recv_msg): Avoid
	job_start as the short-cut for assigning name, as that might become
	a more complex message eventually.  Use job_query instead.

	* upstart/control.c (upstart_free): Add wrapper function around
	nih_free so we're a proper library and don't expose libnih too much
	(upstart_recv_msg): Stash the sender pid in an argument.
	* upstart/control.h: Update.
	* upstart/tests/test_control.c (test_recv_msg): Test pid is
	returned properly.
	(test_free): Test the nih_free wrapper.

	* init/job.c (job_run_script): Document future FIXME.

	* init/exent.h, init/job.h, init/process.h: Fix up headers.

	* upstart/control.c, upstart/control.h, upstart/errors.h,
	upstart/job.h, upstart/libupstart.h: Fix up headers.

	* upstart/control.c: Write the code to handle the control socket
	and communication over it; turns out this was possible to write so
	that both ends are handled in the same code.
	* upstart/control.h: Structures and prototypes.
	* upstart/tests/test_control.c: Test the new code.

	* upstart/Makefile.am (libupstart_la_LIBADD): Link to libnih

	* upstart/errors.h: Header file containing errors raised by
	libupstart.
	* upstart/libupstart.h: Include errors.h

2006-08-15  Scott James Remnant  <scott@netsplit.com>

	* init/event.h: Add missing attribute for event_new()

	* init/job.h (JobGoal, JobState, ProcessState, ConsoleType): Move
	the enums from here
	* upstart/job.h: into here so that we can use them across the
	control socket.

	* Makefile.am (SUBDIRS): Build the libupstart library
	* configure.ac (AC_CONFIG_FILES): Generate upstart/Makefile
	* upstart/Makefile.am: Makefile for sub-directory
	* upstart/libupstart.ver: Linker version script.
	* upstart/libupstart.h: "Include everything" header file.

	* TODO: Update.

	* init/job.c (job_handle_child): Warn when processes are killed
	or exit with an abnormal status.  Warn when respawning.

	* init/job.c (job_handle_child): Respawn processes that were not
	supposed to have died.
	* init/tests/test_job.c (test_handle_child): Test the respawn code.

	* TODO: Update.

	* init/event.c (event_trigger_edge, event_trigger_level): Call
	job_handle_event so that we actually do something useful.
	* init/Makefile.am (test_event_LDADD): Link to process.o and job.o
	now that event.c calls code from job.

	* init/job.c (job_start_event): Function to start a job if an event
	matches.
	(job_stop_event): Function to stop a job if an event matches.
	(job_handle_event): Iterate the job list and dispatch the given event,
	causing jobs to be stopped or started using the above two functions.
	* init/job.h: Update.
	* init/tests/test_job.c: Test the new functions.

	* init/job.c (job_new): Initialise start_events and stop_events to
	an empty list.
	* init/job.h (Job): Add start_events and stop_events list heads.
	* init/tests/test_job.c (test_new): Check the lists are initialised
	correctly to the empty list.

	* init/event.c (event_match): Function to check events for equality.
	* init/event.h: Update.
	* init/tests/test_event.c (test_match): Test function.

	* init/job.c (job_change_state): Trigger the level event with the
	same name as the job, with the value taken from the state.
	* init/tests/test_job.c (test_change_state): Check the event
	gets set to the right values as we go.
	* init/Makefile.am (test_job_LDADD, test_process_LDADD): Link to
	event.o now that job.c uses code from there.

	* init/event.c (event_change_value): Rename event_set_value to this
	as we intended in the first place; makes it more consistent with job.
	Always change the value.
	(event_trigger_edge): Add a high-level function to trigger an edge
	event.
	(event_trigger_level): And another to trigger a level event with
	a given value, this inherits the "don't change it" functionality
	that was in event_set_value.
	* init/event.h: Update.
	* init/tests/test_event.c: Test new behaviours and functions.

	* init/event.c: Add simple code to keep track of events, whether
	they have been recorded or not and their current value if any.
	* init/event.h: Structures and prototypes.
	* init/tests/test_event.c: Test cases for event code.
	* init/Makefile.am (init_SOURCES): Build and link event.c using event.h
	(TESTS): Run the event test suite.
	(test_event_SOURCES, test_event_LDFLAGS, test_event_LDADD): Details
	for event test suite binary.

	* init/job.c (job_run_process, job_kill_process, job_kill_timer):
	Downgrade error messages to warning as they're not fatal.
	(job_change_state): Change info message to be more regular.

	* init/job.c (job_start): A very simple, but very necessary, function.
	Set the goal of the given job to JOB_START and kick it off.
	(job_stop): And its companion, cause a running job to be stopped.
	* init/job.h: Update.
	* init/tests/test_job.c: Test the functions.

	* init/job.c (job_handle_child): Child handler to kick jobs into
	the next state when their process dies.
	* init/job.h: Update.
	* init/tests/test_job.c (test_handle_child): Test the handler
	directly by just invoking it with various job states.

2006-08-14  Scott James Remnant  <scott@netsplit.com>

	* init/tests/test_process.c (test_kill): Use select rather than
	poll for consistency with other test cases.

	* init/job.c (job_kill_process): Add function to send the active
	process of a job the TERM signal, and then set a timer to follow
	up with the KILL signal if the job doesn't get cleaned up in time.
	(job_kill_timer): Timer callback to send the KILL signal; this
	does the same job as the child handler and puts the job into the
	next state as there's no point waiting around now.
	* init/job.h: Update.
	* init/tests/test_job.c (test_kill_process): Test both functions
	in one test case (as one is just the bottom half of the other).

	* init/tests/test_process.c (test_spawn): Use the right thing in
	the test case filename and unlink it to make sure.

	* init/job.c (job_change_state): Write the principal state gate
	function, called once a state has been left to enter the given new
	state (which one should determine with job_next_state).  Spawns
	the necessary processes or moves to the next appropriate state.
	* init/job.h: Update.
	* init/tests/test_job.c: Test the state changes.

	* init/job.c (job_run_process): Internal function to call
	process_spawn and update the job structure.
	(job_run_command): Simple(ish) wrapper for the above to split
	a command by whitespace, or use a shell if it needs more complex
	argument processing.
	(job_run_script): More complex wrapper that uses a shell to execute
	verbatim script, either using -c or a /dev/fd/NN and feeding the
	shell down a pipe to it.
	* init/job.h: Update.
	* init/tests/test_job.c: Test the new functions.

	* init/Makefile.am (init_SOURCES, TESTS): Reorder so that process.c,
	which is arguably lower level, comes first.
	(test_job_LDADD): Link the process code.
	(test_process_LDADD): Swap the order.

	* TODO: Update.

	* init/process.c (process_spawn): Correct typo (progress -> process),
	thanks Johan.

2006-08-12  Scott James Remnant  <scott@netsplit.com>

	* init/process.c (process_spawn): Correct formatting of function.
	* init/process.h (SHELL): Define the location of the shell, all in
	the spirit of not hard-coding stuff like this.

	* init/job.c (job_new): Initialise all structure members to zero
	as this doesn't happen automatically.

2006-08-10  Scott James Remnant  <scott@netsplit.com>

	* init/job.h (job_state_name): Declare as a const function.

2006-08-09  Scott James Remnant  <scott@netsplit.com>

	* init/job.c (job_next_state): State transition logic; this uses
	our departure from the specification (the goal) so that the state
	can always be currently accurate rather than suggestive.
	(job_state_name): Cute function to convert enum into a name.
	* init/job.h: Update.
	* init/tests/test_job.c (test_next_state): Test the transitions.
	(test_state_name): And the return values.

	* TODO: Add file to keep track of things.

	* init/job.c: Include nih/macros.h and nih/list.h
	* init/process.c: Include order fixing, include nih/macros.h
	* init/tests/test_job.c: Include nih/macros.h and nih/list.h
	* init/tests/test_process.c: Include nih/list.h

	* init/job.c: Include order fixing.
	(job_find_by_name): Function to find a job by its (unique) name.
	(job_find_by_pid): Function to find a job by the pid of its process.
	* init/job.h: Update.
	* init/tests/test_job.c (test_find_by_name, test_find_by_pid): Test
	new functions.

	* init/process.c (process_spawn): Spawn a process using the job
	details to set up the environment, etc.
	(process_setup_console): Set up the console according to the job.
	(process_setup_limits): Set up the limits according to the job.
	(process_setup_environment): Set up the environment according to
	the job.
	(process_kill): Simple function to send a kill signal or raise an
	error; mostly just a wrapper without any particular logic.
	* init/process.h: Prototypes and macros.
	* init/tests/test_process.c: Test cases.
	* init/Makefile.am (init_SOURCES): Build and link process.c and
	its header file.
	(TESTS): Run the process test suite.
	(test_process_SOURCES, test_process_LDFLAGS, test_process_LDADD):
	Details for process test sutie binary.

2006-08-08  Scott James Remnant  <scott@netsplit.com>

	* init/job.c (job_new): nih_list_free is necessary.
	* init/tests/test_job.c (test_new): Free job when done.

	* init/job.h: Header file to contain the definition of the Job
	structure and associated typedefs, etc.
	(JobGoal): In a divergence from the specification, we introduced a
	"goal" for a job which tells us which way round the state machine
	we're going (towards start, or towards stop).
	(JobState): Which means this always holds the current state, even
	if we're trying to get out of this state (ie. if we've sent the TERM
	signal to the running process, we're still in the running state until
	it's actually been reaped).
	(ProcessState): And in another divergence, we keep the state of the
	process so we know whether we need to force a state transition or
	can just expect one because something transient is happening.
	* init/job.c (job_new): Function to allocate a Job structure, set
	the pointers to NULL and other important members to sensible
	defaults.
	(job_init): Initialise the list of jobs.
	* init/tests/test_job.c: Test suite.
	* init/Makefile.am (init_SOURCES): Compile and link job.c using
	its header file.
	(TESTS): Run the job test suite.
	(test_job_SOURCES, test_job_LDFLAGS, test_job_LDADD): Details for the
	job test suite binary.

2006-08-02  Scott James Remnant  <scott@netsplit.com>

	* configure.ac: Check for C99

	* HACKING: Document dependency on libnih.

2006-07-27  Scott James Remnant  <scott@netsplit.com>

	* init/Makefile.am (DEFS): Append to the default DEFS list, rather
	than overriding, otherwise we lose HAVE_CONFIG_H

2006-07-13  Scott James Remnant  <scott@netsplit.com>

	* HACKING: Correct incorrect Bazaar URL.

	* AUTHORS: Change e-mail address to ubuntu.com.
	* HACKING: Update Bazaar and Release URLS.
	* configure.ac (AC_COPYRIGHT): Change copyright to Canonical Ltd.
	(AC_INIT): Change bug submission address to Launchpad.
	* init/main.c: Update header to use Canonical copyright and
	credit me as author.

2006-05-16  Scott James Remnant  <scott@netsplit.com>

	* init/main.c: Add the simplest template main.c
	* init/Makefile.am: Add template Makefile.am that builds init from
	main.c and links to libnih statically
	* configure.ac (AC_CONFIG_FILES): Configure nih and init subdirs.
	* Makefile.am (SUBDIRS): Recurse into nih and init subdirs.

2006-05-14  Scott James Remnant  <scott@netsplit.com>

	* ChangeLog: Initial project infrastructure created.<|MERGE_RESOLUTION|>--- conflicted
+++ resolved
@@ -1,11 +1,10 @@
-<<<<<<< HEAD
 2014-01-20  Cameron Norman <camerontnorman@gmail.com>
 	* extra/upstart-socket-bridge: Fixed indentation, used nih_local
 	* extra/man/socket-event.7: Added inet6 example
 
-2014-01-06  Kai Mast <mail@kai-mast.de>
+2014-01-19  Kai Mast <mail@kai-mast.de>
 	* extra/upstart-socket-bridge: Added IPv6 support
-=======
+
 2014-01-15  James Hunt  <james.hunt@ubuntu.com>
 
 	* util/telinit.c: upstart_open(): Connect using private socket
@@ -15,7 +14,6 @@
 
 	* init/man/init.5: Explain valid syntax for stanzas
 	  accepting a signal (such as 'kill signal').
->>>>>>> e9444dc4
 
 2014-01-02  James Hunt  <james.hunt@ubuntu.com>
 
