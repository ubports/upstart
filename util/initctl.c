--- conflicted
+++ resolved
@@ -112,24 +112,20 @@
 #endif
 
 /* Prototypes for option and command functions */
-int start_action                (NihCommand *command, char * const *args);
-int stop_action                 (NihCommand *command, char * const *args);
-int restart_action              (NihCommand *command, char * const *args);
-int reload_action               (NihCommand *command, char * const *args);
-int status_action               (NihCommand *command, char * const *args);
-int list_action                 (NihCommand *command, char * const *args);
-int emit_action                 (NihCommand *command, char * const *args);
-int reload_configuration_action (NihCommand *command, char * const *args);
-int version_action              (NihCommand *command, char * const *args);
-int log_priority_action         (NihCommand *command, char * const *args);
-int show_config_action          (NihCommand *command, char * const *args);
-int check_config_action         (NihCommand *command, char * const *args);
-<<<<<<< HEAD
-int usage_action                (NihCommand *command, char * const *args);
-
-=======
-int flush_early_job_log_action  (NihCommand *command, char * const *args);
->>>>>>> 0ead4272
+int start_action                  (NihCommand *command, char * const *args);
+int stop_action                   (NihCommand *command, char * const *args);
+int restart_action                (NihCommand *command, char * const *args);
+int reload_action                 (NihCommand *command, char * const *args);
+int status_action                 (NihCommand *command, char * const *args);
+int list_action                   (NihCommand *command, char * const *args);
+int emit_action                   (NihCommand *command, char * const *args);
+int reload_configuration_action   (NihCommand *command, char * const *args);
+int version_action                (NihCommand *command, char * const *args);
+int log_priority_action           (NihCommand *command, char * const *args);
+int show_config_action            (NihCommand *command, char * const *args);
+int check_config_action           (NihCommand *command, char * const *args);
+int usage_action                  (NihCommand *command, char * const *args);
+int notify_disk_writeable_action  (NihCommand *command, char * const *args);
 
 /**
  * use_dbus:
@@ -1648,16 +1644,16 @@
 }
 
 /**
- * flush_early_job_log_action:
+ * notify_disk_writeable_action:
  * @command: NihCommand invoked,
  * @args: command-line arguments.
  *
- * This function is called for the "flush-early-job-log" command.
+ * This function is called for the "notify-disk-writeable" command.
  *
  * Returns: command exit status.
  **/
 int
-flush_early_job_log_action (NihCommand *command,
+notify_disk_writeable_action (NihCommand *command,
 		char * const *args)
 {
 	nih_local NihDBusProxy *upstart = NULL;
@@ -1670,7 +1666,7 @@
 	if (! upstart)
 		return 1;
 
-	if (upstart_flush_early_job_log_sync (NULL, upstart) < 0)
+	if (upstart_notify_disk_writeable_sync (NULL, upstart) < 0)
 		goto error;
 
 	return 0;
@@ -2624,19 +2620,16 @@
 	     "currently available job configuration files"),
 	  NULL, check_config_options, check_config_action },
 
-<<<<<<< HEAD
 	{ "usage",  N_("JOB"),
 	  N_("Show job usage message if available."),
 	  N_("JOB is the name of the job which usage is to be shown.\n" ),
 	  NULL, usage_options, usage_action },
-=======
-	{ "flush-early-job-log", NULL,
-	  N_("Flush job log for early ending jobs."),
+
+	{ "notify-disk-writeable", NULL,
+	  N_("Inform Upstart that disk is now writeable."),
 	  N_("Run to ensure output from jobs ending before "
 			  "disk is writeable are flushed to disk"),
-	  NULL, NULL, flush_early_job_log_action },
->>>>>>> 0ead4272
-
+	  NULL, NULL, notify_disk_writeable_action },
 
 	NIH_COMMAND_LAST
 };
