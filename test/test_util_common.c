--- conflicted
+++ resolved
@@ -745,8 +745,6 @@
 
 	return new;
 }
-<<<<<<< HEAD
-=======
 
 /**
  * file_exists:
@@ -764,5 +762,4 @@
 	nih_assert (path);
 
 	return ! stat (path, &st);
-}
->>>>>>> c106f0a7
+}